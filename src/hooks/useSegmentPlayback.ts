import { useState, useEffect, useCallback } from "react";
import { Segment, TimelineTransition, RouteAnimation, getRouteAnimationsBySegment } from "@/lib/api-storymap";
import { getTimelineTransitions } from "@/lib/api-storymap";

function getFirstLocationLatLng(
  segment?: Segment | null
): [number, number] | null {
  if (!segment || !segment.locations || segment.locations.length === 0) {
    return null;
  }

  const loc =
    segment.locations.find(l => !!l.markerGeometry) ||
    segment.locations[0];

  if (!loc.markerGeometry) return null;

  try {
    const geo = JSON.parse(loc.markerGeometry);
    if (
      geo &&
      Array.isArray(geo.coordinates) &&
      geo.coordinates.length >= 2
    ) {
      const [lng, lat] = geo.coordinates;
      return [lat, lng];
    }
  } catch (e) {
    console.warn("getFirstLocationLatLng: parse error", e);
  }
  return null;
}

function getLocationCenterFromMarker(location?: Location): [number, number] | null {
  if (!location?.markerGeometry) return null;
  try {
    const geoJson = JSON.parse(location.markerGeometry);
    if (
      geoJson &&
      geoJson.type === "Point" &&
      Array.isArray(geoJson.coordinates) &&
      geoJson.coordinates.length >= 2
    ) {
      const [lng, lat] = geoJson.coordinates; // GeoJSON: [lng, lat]
      if (typeof lat === "number" && typeof lng === "number") {
        // Leaflet dùng [lat, lng]
        return [lat, lng];
      }
    }
  } catch (e) {
    console.warn("getLocationCenterFromMarker: cannot parse geometry", e);
  }
  return null;
}

function getSegmentFirstLocationCenter(seg?: Segment): [number, number] | null {
  if (!seg?.locations?.length) return null;
  return getLocationCenterFromMarker(seg.locations[0]);
}

type UseSegmentPlaybackProps = {
  mapId: string;
  segments: Segment[];
  currentMap: any;
  currentSegmentLayers: any[];
  setCurrentSegmentLayers: (layers: any[]) => void;
  setActiveSegmentId: (id: string | null) => void;
  onSegmentSelect?: (segment: Segment) => void;
  onLocationClick?: (location: any, event?: any) => void;
};

function getSegmentLatLng(segment?: Segment | null): [number, number] | null {
  if (!segment) return null;

  const firstLoc = (segment.locations || []).find(
    (l: any) => l.markerGeometry
  );
  if (firstLoc?.markerGeometry) {
    try {
      const g = JSON.parse(firstLoc.markerGeometry);
      const c = g.coordinates;
      if (Array.isArray(c) && c.length >= 2) {
        // [lat, lng]
        return [c[1], c[0]];
      }
    } catch {
      // ignore
    }
  }

  const cam = segment.cameraState as any;
  if (cam && cam.center && Array.isArray(cam.center) && cam.center.length >= 2) {
    return [cam.center[1], cam.center[0]];
  }

  return null;
}

export function useSegmentPlayback({
  mapId,
  segments,
  currentMap,
  currentSegmentLayers,
  setCurrentSegmentLayers,
  setActiveSegmentId,
  onSegmentSelect,
  onLocationClick,
}: UseSegmentPlaybackProps) {
  const [isPlaying, setIsPlaying] = useState(false);
  const [currentPlayIndex, setCurrentPlayIndex] = useState(0);
  const [transitions, setTransitions] = useState<TimelineTransition[]>([]);
  const [waitingForUserAction, setWaitingForUserAction] = useState(false);
  const [currentTransition, setCurrentTransition] = useState<TimelineTransition | null>(null);
  const [routeAnimations, setRouteAnimations] = useState<RouteAnimation[]>([]);
  const [segmentStartTime, setSegmentStartTime] = useState<number>(0);
  const [isRouteAnimationOnly, setIsRouteAnimationOnly] = useState(false); // Flag to skip playback loop

  useEffect(() => {
    let cancelled = false;
    (async () => {
      try {
        const data = await getTimelineTransitions(mapId);
        if (!cancelled) setTransitions(data || []);
      } catch (e) {
        console.warn("Failed to load timeline transitions:", e);
        if (!cancelled) setTransitions([]);
      }
    })();
    return () => { cancelled = true; };
  }, [mapId]);

  type TransitionOptions = {
    transitionType?: "Jump" | "Ease" | "Linear";
    durationMs?: number;
    cameraAnimationType?: "Jump" | "Ease" | "Fly";
    cameraAnimationDurationMs?: number;
<<<<<<< HEAD

    fromSegment?: Segment;
=======
    skipCameraState?: boolean; // Skip applying camera state
>>>>>>> 710db8da
  };


  const findTransition = useCallback((fromId?: string | null, toId?: string | null) => {
    if (!fromId || !toId) return undefined as TimelineTransition | undefined;
    return transitions.find(t => t.fromSegmentId === fromId && t.toSegmentId === toId);
  }, [transitions]);

  // Load route animations for current segment
  useEffect(() => {
    if (!isPlaying || segments.length === 0 || currentPlayIndex >= segments.length) {
      // Clear route animations when not playing
      if (!isPlaying) {
        setRouteAnimations([]);
        setSegmentStartTime(0);
      }
      return;
    }
    
    const currentSegment = segments[currentPlayIndex];
    if (!currentSegment?.segmentId) return;

    let cancelled = false;
    (async () => {
      try {
        const animations = await getRouteAnimationsBySegment(mapId, currentSegment.segmentId);
        if (!cancelled) {
          setRouteAnimations(animations || []);
          // Reset start time when segment changes
          setSegmentStartTime(Date.now());
        }
      } catch (e) {
        console.warn("Failed to load route animations:", e);
        if (!cancelled) {
          setRouteAnimations([]);
          setSegmentStartTime(0);
        }
      }
    })();
    
    return () => { cancelled = true; };
  }, [mapId, isPlaying, currentPlayIndex, segments]);

  // ==================== VIEW SEGMENT ON MAP ====================
  const handleViewSegment = useCallback(async (segment: Segment, opts?: TransitionOptions) => {
    if (!currentMap) {
      console.warn("⚠️ No map instance available");
      return;
    }

    try {
      const L = (await import("leaflet")).default;
      const oldLayers = [...currentSegmentLayers];

            // ==================== TRAVEL PATH (FROM → TO) ====================
      const travelLayers: any[] = [];

      if (opts?.fromSegment) {
        const fromLatLng = getSegmentLatLng(opts.fromSegment);
        const toLatLng = getSegmentLatLng(segment);

        if (fromLatLng && toLatLng) {
          const travelLine = L.polyline([fromLatLng, toLatLng], {
            color: "#00bcd4",
            weight: 3,
            dashArray: "6,4",
          }).addTo(currentMap);

          newLayers.push(travelLine);
          travelLayers.push(travelLine);

          const planeIcon = L.divIcon({
            className: "travel-plane-icon",
            html: "✈️",
            iconSize: [24, 24],
            iconAnchor: [12, 12],
          });

          const planeMarker = L.marker(fromLatLng, { icon: planeIcon }).addTo(currentMap);
          newLayers.push(planeMarker);
          travelLayers.push(planeMarker);

          const duration =
            opts.cameraAnimationDurationMs && opts.cameraAnimationDurationMs > 0
              ? opts.cameraAnimationDurationMs
              : 2000;

          const start = performance.now();

          const animatePlane = () => {
            const now = performance.now();
            const t = Math.min(1, (now - start) / duration);

            const lat = fromLatLng[0] + (toLatLng[0] - fromLatLng[0]) * t;
            const lng = fromLatLng[1] + (toLatLng[1] - fromLatLng[1]) * t;

            planeMarker.setLatLng([lat, lng]);

            if (t < 1) {
              requestAnimationFrame(animatePlane);
            }
          };

          requestAnimationFrame(animatePlane);
        }
      }

      const newLayers: any[] = [];
      const allBounds: any[] = [];

            // ==================== TRAVEL LINE + PLANE BETWEEN SEGMENTS ====================
      if (opts?.fromSegment && opts.cameraAnimationType === "Fly") {
        const fromLatLng = getFirstLocationLatLng(opts.fromSegment);
        const toLatLng = getFirstLocationLatLng(segment);

        if (fromLatLng && toLatLng) {
          const travelLine = L.polyline([fromLatLng, toLatLng], {
            color: "#38bdf8",    
            weight: 3,
            dashArray: "8 8",
          }).addTo(currentMap);
          newLayers.push(travelLine);
          allBounds.push(L.latLngBounds([fromLatLng, toLatLng]));

          const planeIcon = L.divIcon({
            className: "travel-plane-icon",
            html: `<div style="
              font-size: 24px;
              filter: drop-shadow(0 2px 4px rgba(0,0,0,0.5));
            ">✈️</div>`,
            iconSize: [24, 24],
            iconAnchor: [12, 12],
          });

          const planeMarker = L.marker(fromLatLng, {
            icon: planeIcon,
            zIndexOffset: 2000,
          }).addTo(currentMap);
          newLayers.push(planeMarker);

          const duration =
            opts.cameraAnimationDurationMs ?? opts.durationMs ?? 3000;
          const startTime = performance.now();

          const animatePlane = () => {
            const now = performance.now();
            const tRaw = (now - startTime) / Math.max(1, duration);
            const t = Math.min(1, Math.max(0, tRaw));

            const lat =
              fromLatLng[0] + (toLatLng[0] - fromLatLng[0]) * t;
            const lng =
              fromLatLng[1] + (toLatLng[1] - fromLatLng[1]) * t;

            try {
              planeMarker.setLatLng([lat, lng]);
            } catch {
              // ignore if marker already removed
            }

            if (tRaw < 1) {
              requestAnimationFrame(animatePlane);
            }
          };

          requestAnimationFrame(animatePlane);
        }
      }

    const playFlightAnimation = (
      fromCenter: [number, number],
      toCenter: [number, number],
      durationMs: number
    ) => {
      const pathLatLngs: [number, number][] = [fromCenter, toCenter];

      const polyline = L.polyline(pathLatLngs, {
        color: "#00bfff",
        weight: 3,
        dashArray: "6 4",
      }).addTo(currentMap);

      const planeIcon = L.divIcon({
        className: "flight-plane-icon",
        html: "✈️",
        iconSize: [24, 24],
        iconAnchor: [12, 12],
      });

      const planeMarker = L.marker(fromCenter, { icon: planeIcon }).addTo(currentMap);

      newLayers.push(polyline, planeMarker);

      const start = performance.now();

      const animate = () => {
        const now = performance.now();
        const tRaw = (now - start) / Math.max(1, durationMs);
        const t = Math.min(1, Math.max(0, tRaw));

        const lat = fromCenter[0] + (toCenter[0] - fromCenter[0]) * t;
        const lng = fromCenter[1] + (toCenter[1] - fromCenter[1]) * t;

        planeMarker.setLatLng([lat, lng]);
        currentMap.panTo([lat, lng], { animate: true, duration: 0.25 });

        if (t < 1) {
          requestAnimationFrame(animate);
        }
      };

      requestAnimationFrame(animate);
    };

    const getLocationCenter = (L: any, seg: Segment | undefined) => {
  if (!seg) return null;

  const loc = (seg.locations || []).find(
    (l: any) => l.isVisible !== false && l.markerGeometry
  );

  if (loc && loc.markerGeometry) {
    try {
      const geo = JSON.parse(loc.markerGeometry);
      if (geo && Array.isArray(geo.coordinates) && geo.coordinates.length >= 2) {
        const [lng, lat] = geo.coordinates;
        return L.latLng(lat, lng);
      }
    } catch {
      // ignore
    }
  }

  const cam: any =
    typeof seg.cameraState === "string"
      ? (() => {
          try {
            return JSON.parse(seg.cameraState);
          } catch {
            return null;
          }
        })()
      : seg.cameraState;

  if (cam?.center && Array.isArray(cam.center) && cam.center.length >= 2) {
    const [lng, lat] = cam.center;
    return L.latLng(lat, lng);
  }

  return null;
};

      // ==================== RENDER ZONES ====================
      if (segment.zones && segment.zones.length > 0) {
        for (const segmentZone of segment.zones) {
          const zone = segmentZone.zone;
          if (!zone) continue;

          if (!zone.geometry || zone.geometry.trim() === '') {
            console.warn(`⚠️ Zone ${zone.zoneId} has no geometry`);
            continue;
          }

          try {
            let geoJsonData;
            try {
              geoJsonData = JSON.parse(zone.geometry);
            } catch (parseError) {
              continue;
            }

            const geoJsonLayer = L.geoJSON(geoJsonData, {
              style: () => {
                const style: any = {};

                if (segmentZone.fillZone) {
                  style.fillColor = segmentZone.fillColor || '#FFD700';
                  style.fillOpacity = segmentZone.fillOpacity || 0.3;
                } else {
                  style.fillOpacity = 0;
                }

                if (segmentZone.highlightBoundary) {
                  style.color = segmentZone.boundaryColor || '#FFD700';
                  style.weight = segmentZone.boundaryWidth || 2;
                } else {
                  style.weight = 0;
                }

                return style;
              },
            });

            geoJsonLayer.addTo(currentMap);
            if (opts?.transitionType && opts.transitionType !== 'Jump') {
              try {
                geoJsonLayer.setStyle({ opacity: 0, fillOpacity: 0 });
              } catch { }
            }
            newLayers.push(geoJsonLayer);

            const layerBounds = geoJsonLayer.getBounds();
            if (layerBounds.isValid()) {
              allBounds.push(layerBounds);
            }

            // Add label if enabled
            if (segmentZone.showLabel) {
              try {
                let labelPosition;

                if (zone.centroid) {
                  const centroid = JSON.parse(zone.centroid);
                  labelPosition = [centroid.coordinates[1], centroid.coordinates[0]];
                } else {
                  const center = layerBounds.getCenter();
                  labelPosition = [center.lat, center.lng];
                }

                const labelMarker = L.marker(labelPosition as [number, number], {
                  icon: L.divIcon({
                    className: 'zone-label',
                    html: `<div style="
                      background: rgba(0, 0, 0, 0.7);
                      color: white;
                      padding: 4px 8px;
                      border-radius: 4px;
                      font-size: 14px;
                      font-weight: 500;
                      white-space: nowrap;
                      border: 2px solid rgba(255, 255, 255, 0.8);
                    ">${segmentZone.labelOverride || zone.name}</div>`,
                    iconSize: undefined,
                  }),
                });
                labelMarker.addTo(currentMap);
                if (opts?.transitionType && opts.transitionType !== 'Jump') {
                  try { (labelMarker as any).setOpacity?.(0); } catch { }
                }
                newLayers.push(labelMarker);
              } catch (labelError) {
                console.error(`Failed to add label for zone ${zone.zoneId}:`, labelError);
              }
            }
          } catch (error) {
            console.error(`❌ Failed to render zone ${zone.zoneId}:`, error);
          }
        }
      }

      // ==================== RENDER LOCATIONS ====================
      if (segment.locations && segment.locations.length > 0) {
        for (const location of segment.locations) {
          try {
            if (location.isVisible === false) {
              continue;
            }

            if (!location.markerGeometry) {
              console.warn(`⚠️ Location ${location.poiId || location.locationId} has no geometry`);
              continue;
            }

            let geoJsonData;
            try {
              geoJsonData = JSON.parse(location.markerGeometry);
            } catch (parseError) {
              console.error(`❌ Failed to parse geometry for location ${location.poiId || location.locationId}:`, parseError);
              continue;
            }

            const coords = geoJsonData.coordinates;
            const latLng: [number, number] = [coords[1], coords[0]];

            // Create marker icon based on config
            const iconSize = location.iconSize || 32;
            const iconColor = location.iconColor || '#FF0000';

            // Determine icon content: IconUrl (image), IconType (emoji), or default
            let iconHtml = '';
            if (location.iconUrl) {
              // Use custom image
              iconHtml = `<img src="${location.iconUrl}" style="
                width: ${iconSize}px;
                height: ${iconSize}px;
                object-fit: contain;
                filter: drop-shadow(0 2px 4px rgba(0,0,0,0.5));
              " />`;
            } else {
              // Use emoji or default
              const iconContent = location.iconType || '📍';
              iconHtml = `<div style="
                font-size: ${iconSize}px;
                text-align: center;
                filter: drop-shadow(0 2px 4px rgba(0,0,0,0.5));
                color: ${iconColor};
                line-height: 1;
              ">${iconContent}</div>`;
            }

            const marker = L.marker(latLng, {
              icon: L.divIcon({
                className: 'location-marker',
                html: iconHtml,
                iconSize: [iconSize, iconSize],
                iconAnchor: [iconSize / 2, iconSize],
              }),
              zIndexOffset: location.zIndex || 100,
            });

            // Add tooltip if enabled - support HTML content
            // During playback, always show title as permanent label above marker
            const tooltipContent = location.title || location.tooltipContent || '';
            if (tooltipContent) {
              marker.bindTooltip(tooltipContent, {
                permanent: true, // Always show during playback
                direction: 'top',
                className: 'location-title-tooltip',
                opacity: 0.95,
                offset: [0, -(iconSize / 2) - 8], // Position above marker
              });
            }

            // Add popup if enabled - rich HTML content with media, audio, external link
            if (location.openPopupOnClick && location.popupContent) {
              // Build media gallery
              let mediaHtml = '';
              if (location.mediaResources) {
                const mediaUrls = location.mediaResources.split('\n').filter((url: string) => url.trim());
                if (mediaUrls.length > 0) {
                  mediaHtml = '<div style="margin: 12px 0; display: grid; grid-template-columns: repeat(auto-fill, minmax(120px, 1fr)); gap: 8px;">';
                  mediaUrls.forEach((url: string) => {
                    const trimmedUrl = url.trim();
                    // Check if image or video
                    if (trimmedUrl.match(/\.(jpg|jpeg|png|gif|webp|svg)$/i)) {
                      mediaHtml += `<img src="${trimmedUrl}" style="width: 100%; height: 80px; object-fit: cover; border-radius: 4px; cursor: pointer;" onclick="window.open('${trimmedUrl}', '_blank')" />`;
                    } else if (trimmedUrl.match(/\.(mp4|webm|ogg)$/i)) {
                      mediaHtml += `<video controls style="width: 100%; height: 80px; object-fit: cover; border-radius: 4px;"><source src="${trimmedUrl}" /></video>`;
                    }
                  });
                  mediaHtml += '</div>';
                }
              }

              // Build audio player
              let audioHtml = '';
              if (location.playAudioOnClick && location.audioUrl) {
                audioHtml = `
                  <div style="margin: 12px 0;">
                    <audio controls style="width: 100%; height: 32px;">
                      <source src="${location.audioUrl}" />
                      Your browser does not support the audio element.
                    </audio>
                  </div>
                `;
              }

              // Build external link button
              let linkHtml = '';
              if (location.externalUrl) {
                linkHtml = `
                  <div style="margin: 12px 0;">
                    <a href="${location.externalUrl}" target="_blank" rel="noopener noreferrer" 
                       style="display: inline-block; padding: 8px 16px; background: #3b82f6; color: white; text-decoration: none; border-radius: 6px; font-size: 14px; font-weight: 500;">
                      🔗 Open External Link
                    </a>
                  </div>
                `;
              }

              const popupHtml = `
                <div style="min-width: 250px; max-width: 400px;">
                  <h3 style="margin: 0 0 8px 0; font-size: 18px; font-weight: 600; color: #1f2937;">
                    ${location.title}
                  </h3>
                  ${location.subtitle ? `<p style="margin: 0 0 12px 0; font-size: 13px; color: #6b7280; font-style: italic;">${location.subtitle}</p>` : ''}
                  <div style="margin: 12px 0; font-size: 14px; line-height: 1.6; color: #374151;">
                    ${location.popupContent}
                  </div>
                  ${mediaHtml}
                  ${audioHtml}
                  ${linkHtml}
                </div>
              `;

              // Use custom modal if callback provided, otherwise use Leaflet popup
              if (onLocationClick) {
                marker.on('click', (e: any) => {
                  onLocationClick(location, e);
                });
              } else {
                marker.bindPopup(popupHtml, {
                  maxWidth: 400,
                  className: 'location-popup-custom',
                });
              }
            } else if (onLocationClick && (location.tooltipContent || location.description)) {
              // If no popup but has tooltip content and callback, allow click to show modal
              marker.on('click', (e: any) => {
                onLocationClick(location, e);
              });
            }

            const entryEffect = (location as any).entryEffect || 'fade';
            const entryDelayMs = (location as any).entryDelayMs || 0;
            const entryDurationMs = (location as any).entryDurationMs || 400;

            marker.addTo(currentMap);

            // Apply entry animation (only if not using segment transition)
            if (!opts?.transitionType && entryEffect !== 'none') {
              const markerElement = marker.getElement();
              if (markerElement) {
                // Initial state
                markerElement.style.transition = 'none';
                markerElement.style.opacity = '0';

                if (entryEffect === 'fade') {
                  markerElement.style.opacity = '0';
                } else if (entryEffect === 'scale') {
                  markerElement.style.transform = 'scale(0)';
                  markerElement.style.opacity = '0';
                } else if (entryEffect === 'slide-up') {
                  markerElement.style.transform = 'translateY(20px)';
                  markerElement.style.opacity = '0';
                } else if (entryEffect === 'bounce') {
                  markerElement.style.transform = 'scale(0.3)';
                  markerElement.style.opacity = '0';
                }

                // Animate after delay
                setTimeout(() => {
                  if (!markerElement) return;
                  markerElement.style.transition = `all ${entryDurationMs}ms ease-out`;
                  markerElement.style.opacity = '1';
                  markerElement.style.transform = 'scale(1) translateY(0)';
                }, entryDelayMs);
              }
            } else if (opts?.transitionType && opts.transitionType !== 'Jump') {
              // Use segment transition fade
              try { marker.setOpacity?.(0); } catch { }
            }

            newLayers.push(marker);

            allBounds.push(L.latLngBounds([latLng, latLng]));
          } catch (error) {
            console.error(`❌ Failed to render location ${location.poiId || location.locationId}:`, error);
          }
        }

        console.log(`✅ Rendered ${segment.locations.length} locations`);
      }

<<<<<<< HEAD
            // ==================== RENDER LOCATIONS ====================
      if (segment.locations && segment.locations.length > 0) {
        // ... code cũ, giữ nguyên ...
        console.log(`✅ Rendered ${segment.locations.length} locations`);
      }

      // ==================== TRAVEL LINE + PLANE (Fly) ====================
      if (opts?.cameraAnimationType === "Fly" && opts.fromSegment) {
        try {
          const fromCenter = getLocationCenter(L, opts.fromSegment);
          const toCenter = getLocationCenter(L, segment);

          if (fromCenter && toCenter) {
            // Vẽ đường thẳng giữa 2 điểm
            const routeLine = L.polyline([fromCenter, toCenter], {
              color: "#38bdf8",
              weight: 3,
              dashArray: "6,4",
              opacity: 0.9,
            }).addTo(currentMap);
            newLayers.push(routeLine);

            // Icon máy bay
            const planeIcon = L.divIcon({
              className: "travel-plane-icon",
              html: `<div style="
                font-size: 24px;
                filter: drop-shadow(0 2px 4px rgba(0,0,0,0.6));
              ">✈️</div>`,
              iconSize: [32, 32],
              iconAnchor: [16, 16],
            });

            const planeMarker = L.marker(fromCenter, {
              icon: planeIcon,
              zIndexOffset: 2000,
            }).addTo(currentMap);
            newLayers.push(planeMarker);

            const totalMs = opts.cameraAnimationDurationMs ?? 4000;
            const startTime = performance.now();

            const animatePlane = () => {
              const now = performance.now();
              const tRaw = (now - startTime) / Math.max(1, totalMs);
              const t = Math.max(0, Math.min(1, tRaw));

              const lat =
                fromCenter.lat + (toCenter.lat - fromCenter.lat) * t;
              const lng =
                fromCenter.lng + (toCenter.lng - fromCenter.lng) * t;

              planeMarker.setLatLng([lat, lng]);

              if (t < 1) {
                requestAnimationFrame(animatePlane);
              }
            };

            requestAnimationFrame(animatePlane);
          } else {
            console.warn(
              "Travel animation: cannot determine from/to centers",
              { fromCenter, toCenter }
            );
=======
      // ==================== CAMERA STATE ====================
      // Skip camera state if option is set
      if (segment.cameraState && !opts?.skipCameraState) {
        let parsedCamera;
        if (typeof segment.cameraState === 'string') {
          try {
            parsedCamera = JSON.parse(segment.cameraState);
          } catch (e) {
            console.error("❌ Failed to parse camera state:", e);
            return;
>>>>>>> 710db8da
          }
        } catch (e) {
          console.error("Travel animation failed:", e);
        }
      }

      // ==================== CAMERA STATE / FLIGHT BETWEEN SEGMENTS ====================
      let usedFlightAnimation = false;

      // Nếu transition đang dùng cameraAnimationType = "Fly" và có fromSegment
      if (opts?.cameraAnimationType === "Fly" && opts.fromSegment) {
        const fromCenter = getSegmentFirstLocationCenter(opts.fromSegment);
        const toCenter = getSegmentFirstLocationCenter(segment);

        if (fromCenter && toCenter) {
          usedFlightAnimation = true;
          const flightDurationMs =
            opts.cameraAnimationDurationMs ?? opts.durationMs ?? 3000;

          console.log(
            "✈️ Flight animation between segments:",
            opts.fromSegment.segmentId,
            "→",
            segment.segmentId,
            "duration:",
            flightDurationMs
          );

          playFlightAnimation(fromCenter, toCenter, flightDurationMs);
        }
      }

      // Nếu đã dùng flight animation thì bỏ qua xử lý cameraState mặc định
      if (!usedFlightAnimation) {
        if (segment.cameraState) {
          let parsedCamera;
          if (typeof segment.cameraState === "string") {
            try {
              parsedCamera = JSON.parse(segment.cameraState);
            } catch (e) {
              console.error("❌ Failed to parse camera state:", e);
              return;
            }
          } else {
            parsedCamera = segment.cameraState;
          }

          if (
            !parsedCamera ||
            !parsedCamera.center ||
            !Array.isArray(parsedCamera.center) ||
            parsedCamera.center.length < 2
          ) {
            console.error("❌ Invalid camera state structure:", parsedCamera);
            return;
          }

          const currentZoom = currentMap.getZoom();
          const targetZoom = parsedCamera.zoom || 10;
          const targetCenter = parsedCamera.center;

          const camType = opts?.cameraAnimationType || "Fly";
          const camDurationSec = (opts?.cameraAnimationDurationMs ?? 1500) / 1000;

          console.log(
            `📹 Camera animation: type=${camType}, duration=${camDurationSec}s, zoom ${currentZoom}→${targetZoom}`
          );

          if (camType === "Jump") {
            currentMap.setView(
              [targetCenter[1], targetCenter[0]],
              targetZoom,
              { animate: false }
            );
          } else if (camType === "Ease") {
            try {
              currentMap.panTo(
                [targetCenter[1], targetCenter[0]],
                { animate: true, duration: camDurationSec * 0.6 }
              );
              setTimeout(() => {
                try {
                  currentMap.setZoom(targetZoom, { animate: true });
                } catch {}
              }, camDurationSec * 600);
            } catch {
              currentMap.setView(
                [targetCenter[1], targetCenter[0]],
                targetZoom,
                { animate: true }
              );
            }
          } else {
            const needsTwoPhase =
              !opts &&
              Math.abs(currentZoom - targetZoom) > 1 &&
              oldLayers.length > 0;
            if (needsTwoPhase) {
              const midZoom = Math.min(currentZoom, targetZoom) - 2;
              currentMap.flyTo(
                [targetCenter[1], targetCenter[0]],
                midZoom,
                {
                  duration: Math.max(0.2, camDurationSec * 0.4),
                  animate: true,
                }
              );
              setTimeout(() => {
                currentMap.flyTo(
                  [targetCenter[1], targetCenter[0]],
                  targetZoom,
                  {
                    duration: Math.max(0.2, camDurationSec * 0.6),
                    animate: true,
                  }
                );
              }, Math.max(200, camDurationSec * 400));
            } else {
              currentMap.flyTo(
                [targetCenter[1], targetCenter[0]],
                targetZoom,
                { duration: camDurationSec, animate: true }
              );
            }
          }
        } else if (allBounds.length > 0) {
          try {
            const combinedBounds = allBounds[0];
            for (let i = 1; i < allBounds.length; i++) {
              combinedBounds.extend(allBounds[i]);
            }
            const camType = opts?.cameraAnimationType || "Fly";
            const camDurationSec = (opts?.cameraAnimationDurationMs ?? 1500) / 1000;
            const animate = camType !== "Jump";
            currentMap.fitBounds(combinedBounds, {
              padding: [80, 80],
              animate,
              duration: animate ? camDurationSec : undefined,
              maxZoom: 15,
            });
            console.log(
              `📦 Auto-fitted bounds to show ${allBounds.length} elements (no camera state)`
            );
          } catch (error) {
            console.error("❌ Failed to fit bounds:", error);
          }
        } else {
          console.warn(
            "⚠️ Empty segment: no camera state and no zones/locations"
          );
        }
      }

      // ==================== LAYER CROSS-FADE ====================
      const doFade = opts?.transitionType && opts.transitionType !== 'Jump';
      const totalMs = opts?.durationMs ?? 800;
      console.log(`🎭 Layer transition: type=${opts?.transitionType || 'default'}, fade=${doFade}, duration=${totalMs}ms, old=${oldLayers.length}, new=${newLayers.length}`);

      if (!doFade) {
        // Clear old immediately and keep new as-is
        console.log("⚡ Jump transition: removing old layers immediately");
        oldLayers.forEach(layer => {
          try { currentMap.removeLayer(layer); } catch { }
        });
        if (newLayers.length > 0) setCurrentSegmentLayers(newLayers);
      } else {
        console.log(`🌈 Cross-fade transition: ${opts?.transitionType} over ${totalMs}ms`);
        const start = performance.now();
        const easing = (t: number) => {
          if (opts?.transitionType === 'Linear') return t;
          // EaseInOutQuad
          return t < 0.5 ? 2 * t * t : -1 + (4 - 2 * t) * t;
        };

        const setOpacitySafe = (layer: any, value: number) => {
          try { layer.setOpacity?.(value); } catch { }
          try { layer.setStyle?.({ opacity: value, fillOpacity: value }); } catch { }
        };

        const step = () => {
          const now = performance.now();
          const tRaw = Math.min(1, (now - start) / Math.max(1, totalMs));
          const t = Math.max(0, Math.min(1, easing(tRaw)));
          oldLayers.forEach(l => setOpacitySafe(l, 1 - t));
          newLayers.forEach(l => setOpacitySafe(l, t));
          if (tRaw < 1) {
            requestAnimationFrame(step);
          } else {
            // Cleanup old layers
            oldLayers.forEach(layer => {
              try { currentMap.removeLayer(layer); } catch { }
            });
            if (newLayers.length > 0) setCurrentSegmentLayers(newLayers);
          }
        };
        // Ensure initial state
        oldLayers.forEach(l => setOpacitySafe(l, 1));
        newLayers.forEach(l => setOpacitySafe(l, 0));
        requestAnimationFrame(step);
      }
    } catch (error) {
      console.error("❌ Failed to view segment on map:", error);
    }
  }, [currentMap, currentSegmentLayers, setCurrentSegmentLayers]);

  // ==================== AUTO-PLAY EFFECT ====================
  useEffect(() => {
    // Skip playback loop if only playing route animation
    if (isRouteAnimationOnly) return;
    
    if (!isPlaying || segments.length === 0) return;

    let timeoutId: NodeJS.Timeout;

    const playNextSegment = async () => {
      if (currentPlayIndex >= segments.length) {
        setIsPlaying(false);
        setCurrentPlayIndex(0);
        return;
      }

      const segment = segments[currentPlayIndex];
      const prevSegment = currentPlayIndex > 0 ? segments[currentPlayIndex - 1] : undefined;
      const t = findTransition(prevSegment?.segmentId ?? null, segment.segmentId);

      console.log(`🔄 Segment ${currentPlayIndex}: ${prevSegment?.segmentId || 'START'} → ${segment.segmentId}`);
      console.log(`📌 Found transition:`, t);

      // Normalize case from backend (linear/ease/jump → Linear/Ease/Jump)
      const normalizeTransitionType = (str: string): "Jump" | "Ease" | "Linear" => {
        const lower = str.toLowerCase();
        if (lower === 'jump') return 'Jump';
        if (lower === 'ease') return 'Ease';
        return 'Linear';
      };

      const normalizeCameraType = (str: string): "Jump" | "Ease" | "Fly" => {
        const lower = str.toLowerCase();
        if (lower === 'jump') return 'Jump';
        if (lower === 'ease') return 'Ease';
        return 'Fly';
      };

      const options: TransitionOptions | undefined = t
        ? {
          transitionType: normalizeTransitionType(t.transitionType),
          durationMs: t.durationMs,
          cameraAnimationType: t.animateCamera
            ? normalizeCameraType(t.cameraAnimationType)
            : "Jump",
          cameraAnimationDurationMs: t.animateCamera
            ? t.cameraAnimationDurationMs
            : undefined,
          fromSegment: prevSegment,
        }
        : undefined;


      console.log(`⚙️ Applying transition options:`, options);

      setActiveSegmentId(segment.segmentId);
      await handleViewSegment(segment, options);
      onSegmentSelect?.(segment);

      // Check if this transition requires user action
      if (t && t.requireUserAction) {
        console.log(`⏸️ Waiting for user action: "${t.triggerButtonText}"`);
        setCurrentTransition(t);
        setWaitingForUserAction(true);
        setIsPlaying(false); // Pause playback
        return; // Don't schedule next segment
      }

      const duration = segment.durationMs || 5000;
      timeoutId = setTimeout(() => {
        setCurrentPlayIndex(prev => prev + 1);
      }, duration);
    };

    playNextSegment();

    return () => {
      if (timeoutId) {
        clearTimeout(timeoutId);
      }
    };
    // eslint-disable-next-line react-hooks/exhaustive-deps
  }, [isPlaying, currentPlayIndex, segments.length]);

  // ==================== PLAYBACK CONTROLS ====================
  const handlePlayPreview = () => {
    if (segments.length === 0) return;
    setCurrentPlayIndex(0);
    setIsPlaying(true);
  };

  // Play route animation only (without camera state)
  const handlePlayRouteAnimation = useCallback(async (segmentId?: string) => {
    if (!currentMap) {
      console.warn("⚠️ No map instance available");
      return;
    }

    const targetSegmentId = segmentId || segments[currentPlayIndex]?.segmentId;
    if (!targetSegmentId) {
      console.warn("⚠️ No segment selected");
      return;
    }

    try {
      // Load route animations for the segment
      const animations = await getRouteAnimationsBySegment(mapId, targetSegmentId);
      if (animations && animations.length > 0) {
        setRouteAnimations(animations);
        setSegmentStartTime(Date.now());
        setIsRouteAnimationOnly(true); // Set flag to skip playback loop
        setIsPlaying(true);
        console.log(`🎬 Playing ${animations.length} route animation(s) for segment ${targetSegmentId} (without camera state)`);
      } else {
        console.warn("⚠️ No route animations found for this segment");
      }
    } catch (e) {
      console.error("Failed to play route animation:", e);
    }
  }, [currentMap, mapId, segments, currentPlayIndex]);

  const handleStopPreview = () => {
    const wasRouteAnimationOnly = isRouteAnimationOnly;
    setIsPlaying(false);
    setCurrentPlayIndex(0);
    setWaitingForUserAction(false);
    setCurrentTransition(null);
    setRouteAnimations([]);
    setSegmentStartTime(0);
    setIsRouteAnimationOnly(false); // Reset flag
    
    // Dispatch event to notify UI components
    if (typeof window !== 'undefined' && wasRouteAnimationOnly) {
      window.dispatchEvent(new CustomEvent('routeAnimationStopped'));
    }
  };

  const handleClearMap = () => {
    if (!currentMap) return;

    console.log(`🧹 Clearing ${currentSegmentLayers.length} layers from map...`);
    currentSegmentLayers.forEach(layer => {
      try {
        currentMap.removeLayer(layer);
      } catch (e) {
        console.warn("Failed to remove layer:", e);
      }
    });

    setCurrentSegmentLayers([]);
    setActiveSegmentId(null);
    console.log("✅ Map cleared");
  };

  const handleContinueAfterUserAction = () => {
    console.log("▶️ User clicked continue, resuming playback");
    setWaitingForUserAction(false);
    setCurrentTransition(null);
    setCurrentPlayIndex(prev => prev + 1); // Move to next segment
    setIsPlaying(true); // Resume playback
  };

  return {
    isPlaying,
    currentPlayIndex,
    waitingForUserAction,
    currentTransition,
    routeAnimations,
    segmentStartTime,
    handleViewSegment,
    handlePlayPreview,
    handlePlayRouteAnimation,
    handleStopPreview,
    handleClearMap,
    handleContinueAfterUserAction,
  };
}<|MERGE_RESOLUTION|>--- conflicted
+++ resolved
@@ -134,12 +134,7 @@
     durationMs?: number;
     cameraAnimationType?: "Jump" | "Ease" | "Fly";
     cameraAnimationDurationMs?: number;
-<<<<<<< HEAD
-
-    fromSegment?: Segment;
-=======
     skipCameraState?: boolean; // Skip applying camera state
->>>>>>> 710db8da
   };
 
 
@@ -694,73 +689,6 @@
         console.log(`✅ Rendered ${segment.locations.length} locations`);
       }
 
-<<<<<<< HEAD
-            // ==================== RENDER LOCATIONS ====================
-      if (segment.locations && segment.locations.length > 0) {
-        // ... code cũ, giữ nguyên ...
-        console.log(`✅ Rendered ${segment.locations.length} locations`);
-      }
-
-      // ==================== TRAVEL LINE + PLANE (Fly) ====================
-      if (opts?.cameraAnimationType === "Fly" && opts.fromSegment) {
-        try {
-          const fromCenter = getLocationCenter(L, opts.fromSegment);
-          const toCenter = getLocationCenter(L, segment);
-
-          if (fromCenter && toCenter) {
-            // Vẽ đường thẳng giữa 2 điểm
-            const routeLine = L.polyline([fromCenter, toCenter], {
-              color: "#38bdf8",
-              weight: 3,
-              dashArray: "6,4",
-              opacity: 0.9,
-            }).addTo(currentMap);
-            newLayers.push(routeLine);
-
-            // Icon máy bay
-            const planeIcon = L.divIcon({
-              className: "travel-plane-icon",
-              html: `<div style="
-                font-size: 24px;
-                filter: drop-shadow(0 2px 4px rgba(0,0,0,0.6));
-              ">✈️</div>`,
-              iconSize: [32, 32],
-              iconAnchor: [16, 16],
-            });
-
-            const planeMarker = L.marker(fromCenter, {
-              icon: planeIcon,
-              zIndexOffset: 2000,
-            }).addTo(currentMap);
-            newLayers.push(planeMarker);
-
-            const totalMs = opts.cameraAnimationDurationMs ?? 4000;
-            const startTime = performance.now();
-
-            const animatePlane = () => {
-              const now = performance.now();
-              const tRaw = (now - startTime) / Math.max(1, totalMs);
-              const t = Math.max(0, Math.min(1, tRaw));
-
-              const lat =
-                fromCenter.lat + (toCenter.lat - fromCenter.lat) * t;
-              const lng =
-                fromCenter.lng + (toCenter.lng - fromCenter.lng) * t;
-
-              planeMarker.setLatLng([lat, lng]);
-
-              if (t < 1) {
-                requestAnimationFrame(animatePlane);
-              }
-            };
-
-            requestAnimationFrame(animatePlane);
-          } else {
-            console.warn(
-              "Travel animation: cannot determine from/to centers",
-              { fromCenter, toCenter }
-            );
-=======
       // ==================== CAMERA STATE ====================
       // Skip camera state if option is set
       if (segment.cameraState && !opts?.skipCameraState) {
@@ -771,67 +699,19 @@
           } catch (e) {
             console.error("❌ Failed to parse camera state:", e);
             return;
->>>>>>> 710db8da
           }
-        } catch (e) {
-          console.error("Travel animation failed:", e);
+        } else {
+          parsedCamera = segment.cameraState;
         }
-      }
-
-      // ==================== CAMERA STATE / FLIGHT BETWEEN SEGMENTS ====================
-      let usedFlightAnimation = false;
-
-      // Nếu transition đang dùng cameraAnimationType = "Fly" và có fromSegment
-      if (opts?.cameraAnimationType === "Fly" && opts.fromSegment) {
-        const fromCenter = getSegmentFirstLocationCenter(opts.fromSegment);
-        const toCenter = getSegmentFirstLocationCenter(segment);
-
-        if (fromCenter && toCenter) {
-          usedFlightAnimation = true;
-          const flightDurationMs =
-            opts.cameraAnimationDurationMs ?? opts.durationMs ?? 3000;
-
-          console.log(
-            "✈️ Flight animation between segments:",
-            opts.fromSegment.segmentId,
-            "→",
-            segment.segmentId,
-            "duration:",
-            flightDurationMs
-          );
-
-          playFlightAnimation(fromCenter, toCenter, flightDurationMs);
+        
+        if (!parsedCamera || !parsedCamera.center || !Array.isArray(parsedCamera.center) || parsedCamera.center.length < 2) {
+          console.error("❌ Invalid camera state structure:", parsedCamera);
+          return;
         }
-      }
-
-      // Nếu đã dùng flight animation thì bỏ qua xử lý cameraState mặc định
-      if (!usedFlightAnimation) {
-        if (segment.cameraState) {
-          let parsedCamera;
-          if (typeof segment.cameraState === "string") {
-            try {
-              parsedCamera = JSON.parse(segment.cameraState);
-            } catch (e) {
-              console.error("❌ Failed to parse camera state:", e);
-              return;
-            }
-          } else {
-            parsedCamera = segment.cameraState;
-          }
-
-          if (
-            !parsedCamera ||
-            !parsedCamera.center ||
-            !Array.isArray(parsedCamera.center) ||
-            parsedCamera.center.length < 2
-          ) {
-            console.error("❌ Invalid camera state structure:", parsedCamera);
-            return;
-          }
-
-          const currentZoom = currentMap.getZoom();
-          const targetZoom = parsedCamera.zoom || 10;
-          const targetCenter = parsedCamera.center;
+        
+        const currentZoom = currentMap.getZoom();
+        const targetZoom = parsedCamera.zoom || 10;
+        const targetCenter = parsedCamera.center;
 
           const camType = opts?.cameraAnimationType || "Fly";
           const camDurationSec = (opts?.cameraAnimationDurationMs ?? 1500) / 1000;
