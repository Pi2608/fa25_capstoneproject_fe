--- conflicted
+++ resolved
@@ -424,7 +424,6 @@
 }
 
 
-<<<<<<< HEAD
 // ==== Transactions (PayPal) ====
 // export interface ProcessPaymentReq {
 //   paymentGateway: "PayPal" | "payOS";
@@ -444,9 +443,989 @@
 //     UserId?: string;
 //   };
 // }
-=======
-// ==== Payment APIs ====
-
+
+
+/** =========================================================
+MAPS / TEMPLATES / LAYERS / FEATURES
+*/
+export type ViewState = { center: [number, number]; zoom: number };
+export type BaseMapProvider = "OSM" | "Satellite" | "Dark";
+
+// ==== MAPS ====
+export interface CreateMapRequest {
+  orgId?: string;
+  name: string;
+  description?: string;
+  isPublic: boolean;
+  defaultBounds?: string; // GeoJSON Polygon or null
+  viewState?: string; // JSON object {"center":[lat,lng],"zoom":zoom}
+  baseMapProvider?: BaseMapProvider;
+}
+
+export interface CreateMapResponse {
+  mapId: string;
+  message?: string;
+  createdAt?: string;
+}
+
+export function createMap(req: CreateMapRequest) {
+  let center: [number, number] = [10.78, 106.69]; 
+  let zoom = 13;
+
+  if (req.viewState) {
+    try {
+      const vs = JSON.parse(req.viewState) as Partial<ViewState>;
+      const c = vs?.center;
+      const z = vs?.zoom;
+      if (
+        Array.isArray(c) &&
+        c.length === 2 &&
+        typeof c[0] === "number" &&
+        typeof c[1] === "number"
+      ) {
+        center = [c[0], c[1]];
+      }
+      if (typeof z === "number") {
+        zoom = z;
+      }
+    } catch {
+
+    }
+  }
+
+  const body = {
+    OrgId: req.orgId,
+    OrganizationId: req.orgId, 
+    Name: req.name,
+    Description: req.description ?? null,
+    IsPublic: req.isPublic,
+    ViewState: JSON.stringify({ Center: center, Zoom: zoom }),
+    BaseMapProvider: req.baseMapProvider ?? "OSM",
+    GeographicBounds: req.defaultBounds ?? null, 
+  };
+
+  return postJson<typeof body, CreateMapResponse>("/maps", body);
+}
+
+export type MapDto = {
+  id: string;
+  name: string;
+  ownerId?: string;
+  description?: string;
+  previewImageUrl?: string | null;
+  createdAt: string;
+};
+
+export function getMapById(mapId: string) {
+  return getJson<MapDto>(`/maps/${mapId}`);
+}
+
+export interface UpdateMapRequest {
+  name?: string;
+  description?: string;
+  previewImageUrl?: string | null;
+  isPublic?: boolean;
+  baseMapProvider?: BaseMapProvider;
+  geographicBounds?: string;
+  viewState?: string;
+}
+export interface UpdateMapResponse { message?: string; }
+export function updateMap(mapId: string, body: UpdateMapRequest) {
+  return putJson<UpdateMapRequest, UpdateMapResponse>(`/maps/${mapId}`, body);
+}
+
+export interface DeleteMapResponse { deleted?: boolean }
+export function deleteMap(mapId: string) {
+  return delJson<DeleteMapResponse>(`/maps/${mapId}`);
+}
+
+export interface GetMyMapsResponse { maps: MapDto[] }
+export async function getMyMaps(): Promise<MapDto[]> {
+  const res = await getJson<GetMyMapsResponse | MapDto[]>("/maps/my");
+  return Array.isArray(res) ? res : (res.maps ?? []);
+}
+
+export interface GetOrganizationMapsResponse { maps: MapDto[] }
+export async function getOrganizationMaps(orgId: string): Promise<MapDto[]> {
+  const res = await getJson<GetOrganizationMapsResponse | MapDto[]>(`/maps/organization/${orgId}`);
+  return Array.isArray(res) ? res : (res.maps ?? []);
+}
+
+// ==== Map detail types ====
+export interface RawLayer {
+  id: string;
+  name: string;
+  layerTypeId: number;
+  layerTypeName: string;
+  layerTypeIcon: string;
+  sourceName: string;
+  filePath: string;
+  layerData: string;
+  layerStyle: string;
+  isPublic: boolean;
+  createdAt: string;
+  updatedAt: string | null;
+  ownerId: string;
+  ownerName: string;
+  mapLayerId: string;
+  isVisible: boolean;
+  zIndex: number;
+  layerOrder: number;
+  customStyle: string;
+  filterConfig: string;
+}
+
+export interface MapDetail {
+  id: string;
+  mapName: string;
+  description?: string;
+  baseMapProvider: BaseMapProvider;
+  initialLatitude: number;
+  initialLongitude: number;
+  initialZoom: number;
+  layers: RawLayer[];
+}
+
+type MapDetailRawWrapped = {
+  map: {
+    id: string;
+    name: string;
+    description?: string | null;
+    baseLayer: BaseMapProvider;
+    viewState: {
+      center?: [number, number];
+      zoom?: number;
+    }
+    initialLatitude: number;
+    initialLongitude: number;
+    initialZoom: number;
+    layers: RawLayer[];
+  };
+};
+
+export async function getMapDetail(mapId: string): Promise<MapDetail> {
+  const res = await getJson<MapDetailRawWrapped | MapDetail>(`/maps/${mapId}`);
+
+  if (res && typeof res === "object" && "map" in res) {
+    const m = (res as MapDetailRawWrapped).map;
+    return {
+      id: m.id,
+      mapName: m.name,
+      description: m.description ?? "",
+      baseMapProvider: m.baseLayer,
+      initialLatitude: m.initialLatitude,
+      initialLongitude: m.initialLongitude,
+      initialZoom: m.viewState.zoom ?? 10,
+      layers: m.layers ?? [],
+    };
+  }
+
+  return res as MapDetail;
+}
+/* ---------- ZONE OPERATIONS ---------- */
+
+/**
+ * Copy a feature/zone from one layer to another
+ */
+export async function copyZoneToLayer(
+  mapId: string,
+  sourceLayerId: string,
+  targetLayerId: string,
+  featureIndex: number
+): Promise<boolean> {
+  try {
+    const response = await postJson(
+      `/maps/${mapId}/layers/${sourceLayerId}/copy-feature`,
+      {
+        targetLayerId,
+        featureIndex
+      }
+    );
+    return true;
+  } catch (error) {
+    console.error('Failed to copy zone to layer:', error);
+    return false;
+  }
+}
+
+/**
+ * Delete a feature/zone from a layer's GeoJSON data
+ */
+export async function deleteZoneFromLayer(
+  mapId: string,
+  layerId: string,
+  featureIndex: number
+): Promise<boolean> {
+  try {
+    await delJson(`/maps/${mapId}/layers/${layerId}/features/${featureIndex}`);
+    return true;
+  } catch (error) {
+    console.error('Failed to delete zone from layer:', error);
+    return false;
+  }
+}
+
+/**
+ * Update layer data (for manual GeoJSON updates)
+ */
+export async function updateLayerData(
+  mapId: string,
+  layerId: string,
+  geoJsonData: GeoJSON.FeatureCollection
+): Promise<boolean> {
+  try {
+    await putJson(`/maps/${mapId}/layers/${layerId}/data`, {
+      layerData: JSON.stringify(geoJsonData)
+    });
+    return true;
+  } catch (error) {
+    console.error('Failed to update layer data:', error);
+    return false;
+  }
+}
+
+/* ---------- TEMPLATES ---------- */
+export interface MapTemplate {
+  templateId: string;
+  templateName: string;
+  description: string;
+  category: string;
+  isPublic: boolean;
+  previewImageUrl?: string | null;
+  layerCount?: number | null;
+  featureCount?: number | null;
+}
+
+export interface MapTemplateLayer {
+  layerId: string;
+  layerName: string;
+  featureCount?: number;
+}
+
+export interface MapTemplateDetails extends MapTemplate {
+  layers: MapTemplateLayer[];
+  annotations?: unknown[];
+  images?: string[];
+}
+
+export interface GetMapTemplatesResponse {
+  templates: MapTemplate[];
+}
+
+export async function getMapTemplates(): Promise<MapTemplate[]> {
+  const res = await getJson<GetMapTemplatesResponse | MapTemplate[]>("/maps/templates");
+  return Array.isArray(res) ? res : (res.templates ?? []);
+}
+
+export function getMapTemplateById(templateId: string) {
+  return getJson<MapTemplate>(`/maps/templates/${templateId}`);
+}
+
+export function getMapTemplateWithDetails(templateId: string) {
+  return getJson<MapTemplateDetails>(`/maps/templates/${templateId}/details`);
+}
+
+export function getMapTemplateLayerData(templateId: string, layerId: string) {
+  return getJson<{ layerData: unknown }>(`/maps/templates/${templateId}/layers/${layerId}/data`);
+}
+
+export interface CreateMapFromTemplateRequest {
+  templateId: string;
+  mapName?: string;
+  description?: string;
+  isPublic?: boolean;
+}
+
+export interface CreateMapFromTemplateResponse {
+  mapId: string;
+}
+
+export function createMapFromTemplate(body: CreateMapFromTemplateRequest) {
+  return postJson<CreateMapFromTemplateRequest, CreateMapFromTemplateResponse>(
+    "/maps/from-template",
+    body
+  );
+}
+
+export interface CreateMapTemplateResponse {
+  templateId: string;
+  message?: string;
+}
+
+export async function createMapTemplateFromGeoJson(args: {
+  geoJsonFile: File;
+  templateName?: string;
+  description?: string;
+  layerName?: string;
+  category?: string;
+  isPublic?: boolean;
+}) {
+  const form = new FormData();
+  form.append("geoJsonFile", args.geoJsonFile);
+  if (args.templateName) form.append("templateName", args.templateName);
+  if (args.description) form.append("description", args.description);
+  if (args.layerName) form.append("layerName", args.layerName);
+  if (args.category) form.append("category", args.category);
+  form.append("isPublic", String(!!args.isPublic));
+  async function formDataToObject(form: FormData) {
+    const obj: Record<string, string | { name: string; size: number; type: string }> = {};
+    for (const [key, value] of form.entries()) {
+      if (value instanceof File) {
+        obj[key] = {
+          name: value.name,
+          size: value.size,
+          type: value.type,
+        };
+      } else {
+        obj[key] = value;
+      }
+    }
+    return obj;
+  }
+
+  return apiFetch<CreateMapTemplateResponse>("/maps/create-template", {
+    method: "POST",
+    body: form,
+    headers: { Accept: "application/json" },
+  });
+}
+
+export type FavoriteTemplate = {
+  templateId: string;
+  favoriteAt?: string;
+};
+
+export async function getMyFavoriteTemplates(): Promise<string[]> {
+  const res = await getJson<{ templates: FavoriteTemplate[] } | FavoriteTemplate[]>(
+    "/user-favorite-templates/my"
+  );
+  if (Array.isArray(res)) return res.map(x => x.templateId);
+  return res.templates?.map(x => x.templateId) ?? [];
+}
+
+export async function toggleFavoriteTemplate(templateId: string, favorite: boolean): Promise<void> {
+  if (favorite) {
+    await postJson<{ templateId: string }, { ok?: boolean }>("/user-favorite-templates", { templateId });
+  } else {
+    await delJson<{ ok?: boolean }>(`/user-favorite-templates/${templateId}`);
+  }
+}
+
+/* ---------- LAYERS ---------- */
+export interface AddLayerToMapRequest {
+  layerId: string;
+  isVisible?: boolean;
+  zIndex?: number;
+  customStyle?: string | null;
+  filterConfig?: string | null;
+}
+export interface AddLayerToMapResponse { mapLayerId: string; }
+export function addLayerToMap(mapId: string, body: AddLayerToMapRequest) {
+  return postJson<AddLayerToMapRequest, AddLayerToMapResponse>(`/maps/${mapId}/layers`, body);
+}
+
+export interface UpdateMapLayerRequest {
+  isVisible?: boolean | null;
+  zIndex?: number | null;
+  customStyle?: string | null;
+  filterConfig?: string | null;
+}
+
+export interface UpdateMapLayerResponse { message?: string; }
+
+export function updateMapLayer(mapId: string, layerId: string, body: UpdateMapLayerRequest) {
+  return patchJson<UpdateMapLayerRequest, UpdateMapLayerResponse>(`/maps/${mapId}/layers/${layerId}`, body);
+}
+
+export interface RemoveLayerFromMapResponse { message?: string; }
+
+export function removeLayerFromMap(mapId: string, layerId: string) {
+  return delJson<RemoveLayerFromMapResponse>(`/maps/${mapId}/layers/${layerId}`);
+}
+
+/* ---------- SHARE ---------- */
+export interface ShareMapRequest { mapId: string; targetUserId: string; permission?: "View" | "Edit"; }
+export interface ShareMapResponse { shared: boolean; }
+export function shareMap(mapId: string, body: ShareMapRequest) {
+  return postJson<ShareMapRequest, ShareMapResponse>(`/maps/${mapId}/share`, body);
+}
+export interface UnshareMapRequest { mapId: string; targetUserId: string; }
+export interface UnshareMapResponse { removed: boolean; }
+export function unshareMap(mapId: string, body: UnshareMapRequest) {
+  return delJson<UnshareMapResponse>(`/maps/${mapId}/share`, {
+    body: JSON.stringify(body),
+    headers: { "Content-Type": "application/json" },
+  } as RequestInit);
+}
+
+/* ---------- FEATURES ---------- */
+export interface MapFeatureResponse {
+  featureId: string;
+  mapId: string;
+  layerId?: string | null;
+  name?: string | null;
+  description?: string | null;
+  featureCategory: "Data" | "Annotation";
+  annotationType?: "Marker" | "Highlighter" | "Text" | "Note" | "Link" | "Video" | null;
+  geometryType: "Point" | "LineString" | "Polygon" | "Circle";
+  coordinates: string;
+  properties?: string | null;
+  style?: string | null;
+  isVisible: boolean;
+  zIndex: number;
+  createdBy: string;
+  createdAt: string;
+  updatedAt?: string | null;
+}
+
+export interface CreateMapFeatureRequest {
+  mapId: string;
+  layerId?: string | null;
+  name?: string | null;
+  description?: string | null;
+  featureCategory: "Data" | "Annotation";
+  annotationType?: "Marker" | "Highlighter" | "Text" | "Note" | "Link" | "Video" | null;
+  geometryType: "Point" | "LineString" | "Polygon" | "Circle";
+  coordinates: string;
+  properties?: string | null;
+  style?: string | null;
+  isVisible?: boolean | null;
+  zIndex?: number | null;
+}
+
+export function createMapFeature(mapId: string, body: CreateMapFeatureRequest) {
+  const requestBody = { ...body, mapId };
+  return postJson<CreateMapFeatureRequest, MapFeatureResponse>(`/maps/${mapId}/features`, requestBody);
+}
+export function getMapFeatures(mapId: string) {
+  return getJson<MapFeatureResponse[]>(`/maps/${mapId}/features`);
+}
+export function getMapFeaturesByCategory(mapId: string, category: string) {
+  return getJson<MapFeatureResponse[]>(`/maps/${mapId}/features/by-category/${category}`);
+}
+export function getMapFeaturesByLayer(mapId: string, layerId: string) {
+  return getJson<MapFeatureResponse[]>(`/maps/${mapId}/features/by-layer/${layerId}`);
+}
+export interface UpdateMapFeatureRequest {
+  name?: string | null;
+  description?: string | null;
+  featureCategory?: "Data" | "Annotation" | null;
+  annotationType?: "Marker" | "Highlighter" | "Text" | "Note" | "Link" | "Video" | null;
+  geometryType?: "Point" | "LineString" | "Polygon" | "Circle" | null;
+  coordinates?: string | null;
+  properties?: string | null;
+  style?: string | null;
+  isVisible?: boolean | null;
+  zIndex?: number | null;
+  layerId?: string | null;
+}
+export function updateMapFeature(mapId: string, featureId: string, body: UpdateMapFeatureRequest) {
+  return putJson<UpdateMapFeatureRequest, MapFeatureResponse>(`/maps/${mapId}/features/${featureId}`, body);
+}
+export function deleteMapFeature(mapId: string, featureId: string) {
+  return delJson<{ deleted: boolean }>(`/maps/${mapId}/features/${featureId}`);
+}
+
+export function getMapFeatureById(mapId: string, featureId: string) {
+  return getJson<MapFeatureResponse>(`/maps/${mapId}/features/${featureId}`);
+}
+
+
+
+export type OrganizationReqDto = {
+
+  orgName: string;
+  abbreviation: string;
+  description?: string;
+  logoUrl?: string;
+  contactEmail?: string;
+  contactPhone?: string;
+  address?: string;
+};
+
+export type OrganizationResDto = { result?: string };
+
+export type OrganizationDetailDto = {
+  orgId: string;
+  orgName: string;
+  abbreviation: string;
+  description?: string | null;
+  logoUrl?: string | null;
+  contactEmail?: string | null;
+  contactPhone?: string | null;
+  address?: string | null;
+  createdAt?: string;
+  isActive?: boolean;
+};
+
+export type GetAllOrganizationsResDto = { organizations: OrganizationDetailDto[] };
+export type GetOrganizationByIdResDto = { organization: OrganizationDetailDto };
+export type UpdateOrganizationResDto = { result?: string };
+export type DeleteOrganizationResDto = { result?: string };
+
+export type MyOrganizationDto = {
+  orgId: string;
+  orgName: string;
+  abbreviation: string;
+  myRole: "Owner" | "Admin" | "Member" | string;
+  joinedAt?: string;
+  logoUrl?: string | null;
+};
+export type GetMyOrganizationsResDto = { organizations: MyOrganizationDto[] };
+
+export type InvitationDto = {
+  invitationId: string;
+  orgId: string;
+  orgName: string;
+  email: string;
+  inviterEmail: string;
+  memberType: "Admin" | "Member" | "Viewer" | string;
+  invitedAt: string;
+  isAccepted: boolean;
+  acceptedAt?: string | null;
+};
+export type GetInvitationsResDto = { invitations: InvitationDto[] };
+
+export type MemberDto = {
+  memberId: string;
+  email: string;
+  fullName: string;
+  role: "Owner" | "Admin" | "Member" | "Viewer" | string;
+  joinedAt: string;
+  isActive: boolean;
+};
+export type GetOrganizationMembersResDto = { members: MemberDto[] };
+
+export type InviteMemberOrganizationReqDto = {
+  orgId: string;
+  memberEmail: string;
+  memberType: "Admin" | "Member" | "Viewer" | string;
+};
+export type InviteMemberOrganizationResDto = { result?: string };
+
+export type AcceptInviteOrganizationReqDto = { invitationId: string };
+export type AcceptInviteOrganizationResDto = { result?: string };
+
+export type RejectInviteOrganizationReqDto = { invitationId: string };
+export type RejectInviteOrganizationResDto = { result?: string };
+
+export type CancelInviteOrganizationReqDto = { invitationId: string };
+export type CancelInviteOrganizationResDto = { result?: string };
+
+export type UpdateMemberRoleReqDto = {
+  orgId: string;
+  memberId: string;
+  newRole: "Owner" | "Admin" | "Member" | "Viewer" | string;
+};
+export type UpdateMemberRoleResDto = { result?: string };
+
+export type RemoveMemberReqDto = { orgId: string; memberId: string };
+export type RemoveMemberResDto = { result?: string };
+
+export type TransferOwnershipReqDto = { orgId: string; newOwnerId: string };
+export type TransferOwnershipResDto = { result?: string };
+
+/* ------------------ CRUD Organization ------------------ */
+export function createOrganization(body: OrganizationReqDto) {
+  return postJson<OrganizationReqDto, OrganizationResDto>("/organizations", body);
+}
+export function getOrganizations() {
+  return getJson<GetAllOrganizationsResDto>("/organizations");
+}
+export function getOrganizationById(orgId: string) {
+  return getJson<GetOrganizationByIdResDto>(`/organizations/${orgId}`);
+}
+export function updateOrganization(orgId: string, body: OrganizationReqDto) {
+  return putJson<OrganizationReqDto, UpdateOrganizationResDto>(`/organizations/${orgId}`, body);
+}
+export function deleteOrganization(orgId: string) {
+  return delJson<DeleteOrganizationResDto>(`/organizations/${orgId}`);
+}
+
+/* ------------------ My orgs & invitations ------------------ */
+export function getMyOrganizations() {
+  return getJson<GetMyOrganizationsResDto>("/organizations");
+}
+export function getMyInvitations() {
+  return getJson<GetInvitationsResDto>("/organizations/my-invitations");
+}
+
+/* ------------------ Members ------------------ */
+export function getOrganizationMembers(orgId: string) {
+  return getJson<GetOrganizationMembersResDto>(`/organizations/${orgId}/members`);
+}
+export function updateMemberRole(body: UpdateMemberRoleReqDto) {
+  return apiFetch<UpdateMemberRoleResDto>("/organizations/members/role", {
+    method: "PUT",
+    body: JSON.stringify(body),
+    headers: { "Content-Type": "application/json" },
+  });
+}
+
+export function removeMember(body: RemoveMemberReqDto) {
+  return delJson<RemoveMemberResDto>("/organizations/members/remove", {
+    body: JSON.stringify(body),
+    headers: { "Content-Type": "application/json" },
+  } as RequestInit);
+}
+
+/* ------------------ Invitations ops ------------------ */
+export function inviteMember(body: InviteMemberOrganizationReqDto) {
+  return postJson<InviteMemberOrganizationReqDto, InviteMemberOrganizationResDto>(
+    "/organizations/invite-member",
+    body
+  );
+}
+export function acceptInvite(body: AcceptInviteOrganizationReqDto) {
+  return postJson<AcceptInviteOrganizationReqDto, AcceptInviteOrganizationResDto>(
+    "/organizations/accept-invite",
+    body
+  );
+}
+export function rejectInvite(body: RejectInviteOrganizationReqDto) {
+  return postJson<RejectInviteOrganizationReqDto, RejectInviteOrganizationResDto>(
+    "/organizations/invites/reject",
+    body
+  );
+}
+export function cancelInvite(body: CancelInviteOrganizationReqDto) {
+  return postJson<CancelInviteOrganizationReqDto, CancelInviteOrganizationResDto>(
+    "/organizations/invites/cancel",
+    body
+  );
+}
+
+/* ------------------ Transfer ownership ------------------ */
+export function transferOwnership(body: TransferOwnershipReqDto) {
+  return postJson<TransferOwnershipReqDto, TransferOwnershipResDto>(
+    "/organizations/transfer-ownership",
+    body
+  );
+}
+
+export type FaqItem = {
+  faqId: number;
+  question: string;
+  answer: string;
+  category: string;
+  createdAt: string;
+};
+
+export async function searchFaqs(q: string): Promise<FaqItem[]> {
+  const res = await getJson<FaqItem[] | { items: FaqItem[] }>(`/faqs/search?q=${encodeURIComponent(q)}`);
+  return Array.isArray(res) ? res : (res.items ?? []);
+}
+
+export async function getFaqSuggestions(limit = 8): Promise<string[]> {
+  try {
+    const res = await getJson<FaqItem[] | { items: FaqItem[] }>(`/faqs?limit=${limit}`);
+    const arr = Array.isArray(res) ? res : (res.items ?? []);
+    return arr.slice(0, limit).map((x) => x.question);
+  } catch {
+    return [];
+  }
+}
+
+export type AIMessage = { role: "user" | "assistant" | "system"; content: string };
+export type AIAnswer = { answer: string };
+
+export async function askAI(messages: AIMessage[]): Promise<string | null> {
+  const aiBase = process.env.NEXT_PUBLIC_AI_ENDPOINT?.replace(/\/+$/, "");
+  const base = process.env.NEXT_PUBLIC_API_BASE_URL?.replace(/\/+$/, "");
+  const url = aiBase ? `${aiBase}/chat` : `${base}/ai/chat`;
+  try {
+    const res = await apiFetch<AIAnswer>(url.replace(/([^:]\/)\/+/g, "$1"), {
+      method: "POST",
+      body: JSON.stringify({ messages }),
+      headers: { "Content-Type": "application/json" },
+    });
+    return res?.answer ?? null;
+  } catch {
+    return null;
+  }
+}
+
+// ====================== USER APIs ======================
+export interface UpdateUserPersonalInfoRequest {
+  fullName: string;
+  phone: string;
+}
+
+export interface UpdateUserPersonalInfoResponse {
+  userId: string;
+  email: string;
+  fullName: string;
+  phone: string;
+  updatedAt: string;
+}
+
+export async function updateMyPersonalInfo(
+  data: UpdateUserPersonalInfoRequest
+): Promise<UpdateUserPersonalInfoResponse> {
+  const res = await fetch(`${process.env.NEXT_PUBLIC_API_BASE_URL}/user/me/personal-info`, {
+    method: "PUT",
+    headers: {
+      "Content-Type": "application/json",
+      Authorization: `Bearer ${localStorage.getItem("token")}`,
+    },
+    body: JSON.stringify(data),
+  });
+
+  if (!res.ok) {
+    const err = await res.text();
+    throw new Error(err || "Failed to update personal info");
+  }
+
+  return res.json();
+}
+
+/* ------------------ Map Layer Operations ------------------ */
+
+export type LayerInfo = {
+  layerId: string;
+  layerName: string;
+  description?: string;
+  layerType: string;
+  featureCount: number;
+  isVisible: boolean;
+  zIndex: number;
+};
+
+export type CopyFeatureToLayerRequest = {
+  targetLayerId?: string; // For existing layer
+  newLayerName?: string; // For new layer
+  featureIndex: number;
+};
+
+export type CopyFeatureToLayerResponse = {
+  success: boolean;
+  message: string;
+  targetLayerId: string;
+  targetLayerName: string;
+  targetLayerFeatureCount: number;
+  newLayerCreated: boolean;
+};
+
+export async function getMapLayers(mapId: string): Promise<LayerInfo[]> {
+  const res = await getJson<LayerInfo[]>(`/maps/${mapId}/layers`);
+  return res || [];
+}
+
+export async function copyFeatureToLayer(
+  mapId: string,
+  sourceLayerId: string,
+  request: CopyFeatureToLayerRequest
+): Promise<CopyFeatureToLayerResponse> {
+  console.log("🌐 API call: copyFeatureToLayer");
+  console.log("📍 URL:", `/maps/${mapId}/layers/${sourceLayerId}/copy-feature`);
+  console.log("📦 Request body:", request);
+
+  const res = await postJson<CopyFeatureToLayerRequest, CopyFeatureToLayerResponse>(
+    `/maps/${mapId}/layers/${sourceLayerId}/copy-feature`,
+    request
+  );
+
+  console.log("✅ API response:", res);
+  return res;
+}
+
+export async function deleteFeatureFromLayer(
+  mapId: string,
+  layerId: string,
+  featureIndex: number
+): Promise<void> {
+  await delJson(`/maps/${mapId}/layers/${layerId}/features/${featureIndex}`);
+}
+
+/*  USAGE / QUOTA (per-user in org)  */
+
+export type UsageResourceType =
+  | "Maps"
+  | "Layers"
+  | "Members"
+  | "StorageBytes"
+  | string;
+
+export interface CheckQuotaRequest {
+  resourceType: UsageResourceType;
+  requestedAmount: number;
+}
+
+export interface CheckQuotaResponse {
+  isAllowed: boolean;
+  resourceType?: UsageResourceType;
+  requestedAmount?: number;
+  remaining?: number;
+  limit?: number | null;
+  message?: string;
+}
+
+export interface UserUsageResponse {
+  userId?: string;
+  orgId?: string;
+  period?: string | null;
+  lastReset?: string | null;
+
+  mapsUsed?: number;
+  mapsLimit?: number | null;
+  layersUsed?: number;
+  layersLimit?: number | null;
+  membersUsed?: number;
+  membersLimit?: number | null;
+  storageUsedBytes?: number;
+  storageLimitBytes?: number | null;
+
+  [k: string]: unknown;
+}
+
+export function getUserUsage(orgId: string) {
+  return getJson<UserUsageResponse>(`/usage/user/${encodeURIComponent(orgId)}`);
+}
+
+export function checkUserQuota(orgId: string, req: CheckQuotaRequest) {
+  return postJson<CheckQuotaRequest, CheckQuotaResponse>(
+    `/usage/user/${encodeURIComponent(orgId)}/check-quota`,
+    req
+  );
+}
+
+export function consumeUserQuota(
+  orgId: string,
+  req: CheckQuotaRequest
+) {
+  return postJson<CheckQuotaRequest, { success: true; message?: string }>(
+    `/usage/user/${encodeURIComponent(orgId)}/consume`,
+    req
+  );
+}
+
+/* (Notifications)*/
+
+export type NotificationType =
+  | "Info"
+  | "Warning"
+  | "Success"
+  | "Error"
+  | string;
+
+export interface NotificationItem {
+  notificationId: number;
+  title?: string;
+  message?: string;
+  type?: NotificationType;
+  isRead?: boolean;
+  createdAt?: string;
+  linkUrl?: string | null;
+  orgId?: string | null;
+}
+
+export interface GetUserNotificationsResponse {
+  notifications: NotificationItem[];
+  page: number;
+  pageSize: number;
+  totalItems?: number;
+  totalPages?: number;
+}
+
+export interface MarkNotificationReadResponse {
+  ok?: boolean;
+  notificationId?: number;
+  message?: string;
+}
+
+export interface MarkAllNotificationsReadResponse {
+  ok?: boolean;
+  affected?: number;
+  message?: string;
+}
+
+function asNumber(v: unknown): number | null {
+  if (typeof v === "number" && Number.isFinite(v)) return v;
+  if (typeof v === "string" && v.trim() !== "" && !Number.isNaN(Number(v))) return Number(v);
+  return null;
+}
+
+function unwrapNotificationsEnvelope(res: unknown): GetUserNotificationsResponse {
+  const base: GetUserNotificationsResponse = {
+    notifications: [],
+    page: 1,
+    pageSize: 20,
+    totalItems: undefined,
+    totalPages: undefined,
+  };
+
+  if (res && typeof res === "object") {
+    const o = res as Record<string, unknown>;
+    const list =
+      (Array.isArray(o.notifications) ? (o.notifications as unknown[]) :
+        Array.isArray(o.items) ? (o.items as unknown[]) :
+          Array.isArray(o.data) ? (o.data as unknown[]) : []) as unknown[];
+
+    const mapped: NotificationItem[] = list.map((x) => {
+      const it = (x ?? {}) as Record<string, unknown>;
+      const id =
+        asNumber(it.notificationId) ??
+        asNumber(it.id) ??
+        0;
+      return {
+        notificationId: id ?? 0,
+        title: typeof it.title === "string" ? it.title : undefined,
+        message: typeof it.message === "string" ? it.message : undefined,
+        type: typeof it.type === "string" ? it.type : undefined,
+        isRead: typeof it.isRead === "boolean" ? it.isRead : undefined,
+        createdAt: typeof it.createdAt === "string" ? it.createdAt : undefined,
+        linkUrl: typeof it.linkUrl === "string" ? it.linkUrl : null,
+        orgId: typeof it.orgId === "string" ? it.orgId : null,
+      };
+    });
+
+    const page = asNumber(o.page) ?? 1;
+    const pageSize = asNumber(o.pageSize) ?? 20;
+    const totalItems = asNumber(o.totalItems) ?? asNumber(o.total);
+    const totalPages = asNumber(o.totalPages);
+
+    return {
+      notifications: mapped,
+      page,
+      pageSize,
+      totalItems: totalItems ?? undefined,
+      totalPages: totalPages ?? undefined,
+    };
+  }
+
+  return base;
+}
+
+export async function getUserNotifications(page = 1, pageSize = 20): Promise<GetUserNotificationsResponse> {
+  const q = new URLSearchParams({ page: String(page), pageSize: String(pageSize) }).toString();
+  const res = await getJson<unknown>(`/notifications?${q}`);
+  return unwrapNotificationsEnvelope(res);
+}
+
+export async function getUnreadNotificationCount(): Promise<number> {
+  const res = await getJson<unknown>(`/notifications/unread-count`);
+  if (res && typeof res === "object") {
+    const o = res as Record<string, unknown>;
+    const n = o.unreadCount;
+    if (typeof n === "number" && Number.isFinite(n)) return n;
+    if (typeof n === "string" && n.trim() !== "" && !Number.isNaN(Number(n))) return Number(n);
+  }
+  return 0;
+}
+
+export function markNotificationAsRead(notificationId: number) {
+  return apiFetch<MarkNotificationReadResponse>(`/notifications/${encodeURIComponent(notificationId)}/read`, {
+    method: "PUT",
+  });
+}
+
+export function markAllNotificationsAsRead() {
+  return apiFetch<MarkAllNotificationsReadResponse>(`/notifications/mark-all-read`, {
+    method: "PUT",
+  });
+}
+
+// PAYMENT API //
 export type PaymentGateway = "vnPay" | "payOS" | "stripe" | "payPal";
 export type PaymentPurpose = "membership" | "addon" | "upgrade";
 
@@ -583,1136 +1562,6 @@
 }
 
 export interface PaymentHistoryResponse {
-  payments: PaymentHistoryItem[];
-  page: number;
-  pageSize: number;
-  totalCount: number;
-  hasMore: boolean;
-}
-
-export function getPaymentHistory(page = 1, pageSize = 20) {
-  return getJson<PaymentHistoryResponse>(`/payment/history?page=${page}&pageSize=${pageSize}`);
-}
->>>>>>> ac70b5fb
-
-
-/** =========================================================
-MAPS / TEMPLATES / LAYERS / FEATURES
-*/
-export type ViewState = { center: [number, number]; zoom: number };
-export type BaseMapProvider = "OSM" | "Satellite" | "Dark";
-
-// ==== MAPS ====
-export interface CreateMapRequest {
-  orgId?: string;
-  name: string;
-  description?: string;
-  isPublic: boolean;
-  defaultBounds?: string; // GeoJSON Polygon or null
-  viewState?: string; // JSON object {"center":[lat,lng],"zoom":zoom}
-  baseMapProvider?: BaseMapProvider;
-}
-
-export interface CreateMapResponse {
-  mapId: string;
-  message?: string;
-  createdAt?: string;
-}
-
-export function createMap(req: CreateMapRequest) {
-  let center: [number, number] = [10.78, 106.69]; 
-  let zoom = 13;
-
-  if (req.viewState) {
-    try {
-      const vs = JSON.parse(req.viewState) as Partial<ViewState>;
-      const c = vs?.center;
-      const z = vs?.zoom;
-      if (
-        Array.isArray(c) &&
-        c.length === 2 &&
-        typeof c[0] === "number" &&
-        typeof c[1] === "number"
-      ) {
-        center = [c[0], c[1]];
-      }
-      if (typeof z === "number") {
-        zoom = z;
-      }
-    } catch {
-
-    }
-  }
-
-  const body = {
-    OrgId: req.orgId,
-    OrganizationId: req.orgId, 
-    Name: req.name,
-    Description: req.description ?? null,
-    IsPublic: req.isPublic,
-    ViewState: JSON.stringify({ Center: center, Zoom: zoom }),
-    BaseMapProvider: req.baseMapProvider ?? "OSM",
-    GeographicBounds: req.defaultBounds ?? null, 
-  };
-
-  return postJson<typeof body, CreateMapResponse>("/maps", body);
-}
-
-export type MapDto = {
-  id: string;
-  name: string;
-  ownerId?: string;
-  description?: string;
-  previewImageUrl?: string | null;
-  createdAt: string;
-};
-
-export function getMapById(mapId: string) {
-  return getJson<MapDto>(`/maps/${mapId}`);
-}
-
-export interface UpdateMapRequest {
-  name?: string;
-  description?: string;
-  previewImageUrl?: string | null;
-  isPublic?: boolean;
-  baseMapProvider?: BaseMapProvider;
-  geographicBounds?: string;
-  viewState?: string;
-}
-export interface UpdateMapResponse { message?: string; }
-export function updateMap(mapId: string, body: UpdateMapRequest) {
-  return putJson<UpdateMapRequest, UpdateMapResponse>(`/maps/${mapId}`, body);
-}
-
-export interface DeleteMapResponse { deleted?: boolean }
-export function deleteMap(mapId: string) {
-  return delJson<DeleteMapResponse>(`/maps/${mapId}`);
-}
-
-export interface GetMyMapsResponse { maps: MapDto[] }
-export async function getMyMaps(): Promise<MapDto[]> {
-  const res = await getJson<GetMyMapsResponse | MapDto[]>("/maps/my");
-  return Array.isArray(res) ? res : (res.maps ?? []);
-}
-
-export interface GetOrganizationMapsResponse { maps: MapDto[] }
-export async function getOrganizationMaps(orgId: string): Promise<MapDto[]> {
-  const res = await getJson<GetOrganizationMapsResponse | MapDto[]>(`/maps/organization/${orgId}`);
-  return Array.isArray(res) ? res : (res.maps ?? []);
-}
-
-// ==== Map detail types ====
-export interface RawLayer {
-  id: string;
-  name: string;
-  layerTypeId: number;
-  layerTypeName: string;
-  layerTypeIcon: string;
-  sourceName: string;
-  filePath: string;
-  layerData: string;
-  layerStyle: string;
-  isPublic: boolean;
-  createdAt: string;
-  updatedAt: string | null;
-  ownerId: string;
-  ownerName: string;
-  mapLayerId: string;
-  isVisible: boolean;
-  zIndex: number;
-  layerOrder: number;
-  customStyle: string;
-  filterConfig: string;
-}
-
-export interface MapDetail {
-  id: string;
-  mapName: string;
-  description?: string;
-  baseMapProvider: BaseMapProvider;
-  initialLatitude: number;
-  initialLongitude: number;
-  initialZoom: number;
-  layers: RawLayer[];
-}
-
-type MapDetailRawWrapped = {
-  map: {
-    id: string;
-    name: string;
-    description?: string | null;
-    baseLayer: BaseMapProvider;
-    viewState: {
-      center?: [number, number];
-      zoom?: number;
-    }
-    initialLatitude: number;
-    initialLongitude: number;
-    initialZoom: number;
-    layers: RawLayer[];
-  };
-};
-
-export async function getMapDetail(mapId: string): Promise<MapDetail> {
-  const res = await getJson<MapDetailRawWrapped | MapDetail>(`/maps/${mapId}`);
-
-  if (res && typeof res === "object" && "map" in res) {
-    const m = (res as MapDetailRawWrapped).map;
-    return {
-      id: m.id,
-      mapName: m.name,
-      description: m.description ?? "",
-      baseMapProvider: m.baseLayer,
-      initialLatitude: m.initialLatitude,
-      initialLongitude: m.initialLongitude,
-      initialZoom: m.viewState.zoom ?? 10,
-      layers: m.layers ?? [],
-    };
-  }
-
-  return res as MapDetail;
-}
-/* ---------- ZONE OPERATIONS ---------- */
-
-/**
- * Copy a feature/zone from one layer to another
- */
-export async function copyZoneToLayer(
-  mapId: string,
-  sourceLayerId: string,
-  targetLayerId: string,
-  featureIndex: number
-): Promise<boolean> {
-  try {
-    const response = await postJson(
-      `/maps/${mapId}/layers/${sourceLayerId}/copy-feature`,
-      {
-        targetLayerId,
-        featureIndex
-      }
-    );
-    return true;
-  } catch (error) {
-    console.error('Failed to copy zone to layer:', error);
-    return false;
-  }
-}
-
-/**
- * Delete a feature/zone from a layer's GeoJSON data
- */
-export async function deleteZoneFromLayer(
-  mapId: string,
-  layerId: string,
-  featureIndex: number
-): Promise<boolean> {
-  try {
-    await delJson(`/maps/${mapId}/layers/${layerId}/features/${featureIndex}`);
-    return true;
-  } catch (error) {
-    console.error('Failed to delete zone from layer:', error);
-    return false;
-  }
-}
-
-/**
- * Update layer data (for manual GeoJSON updates)
- */
-export async function updateLayerData(
-  mapId: string,
-  layerId: string,
-  geoJsonData: GeoJSON.FeatureCollection
-): Promise<boolean> {
-  try {
-    await putJson(`/maps/${mapId}/layers/${layerId}/data`, {
-      layerData: JSON.stringify(geoJsonData)
-    });
-    return true;
-  } catch (error) {
-    console.error('Failed to update layer data:', error);
-    return false;
-  }
-}
-
-/* ---------- TEMPLATES ---------- */
-export interface MapTemplate {
-  templateId: string;
-  templateName: string;
-  description: string;
-  category: string;
-  isPublic: boolean;
-  previewImageUrl?: string | null;
-  layerCount?: number | null;
-  featureCount?: number | null;
-}
-
-export interface MapTemplateLayer {
-  layerId: string;
-  layerName: string;
-  featureCount?: number;
-}
-
-export interface MapTemplateDetails extends MapTemplate {
-  layers: MapTemplateLayer[];
-  annotations?: unknown[];
-  images?: string[];
-}
-
-export interface GetMapTemplatesResponse {
-  templates: MapTemplate[];
-}
-
-export async function getMapTemplates(): Promise<MapTemplate[]> {
-  const res = await getJson<GetMapTemplatesResponse | MapTemplate[]>("/maps/templates");
-  return Array.isArray(res) ? res : (res.templates ?? []);
-}
-
-export function getMapTemplateById(templateId: string) {
-  return getJson<MapTemplate>(`/maps/templates/${templateId}`);
-}
-
-export function getMapTemplateWithDetails(templateId: string) {
-  return getJson<MapTemplateDetails>(`/maps/templates/${templateId}/details`);
-}
-
-export function getMapTemplateLayerData(templateId: string, layerId: string) {
-  return getJson<{ layerData: unknown }>(`/maps/templates/${templateId}/layers/${layerId}/data`);
-}
-
-export interface CreateMapFromTemplateRequest {
-  templateId: string;
-  mapName?: string;
-  description?: string;
-  isPublic?: boolean;
-}
-
-export interface CreateMapFromTemplateResponse {
-  mapId: string;
-}
-
-export function createMapFromTemplate(body: CreateMapFromTemplateRequest) {
-  return postJson<CreateMapFromTemplateRequest, CreateMapFromTemplateResponse>(
-    "/maps/from-template",
-    body
-  );
-}
-
-export interface CreateMapTemplateResponse {
-  templateId: string;
-  message?: string;
-}
-
-export async function createMapTemplateFromGeoJson(args: {
-  geoJsonFile: File;
-  templateName?: string;
-  description?: string;
-  layerName?: string;
-  category?: string;
-  isPublic?: boolean;
-}) {
-  const form = new FormData();
-  form.append("geoJsonFile", args.geoJsonFile);
-  if (args.templateName) form.append("templateName", args.templateName);
-  if (args.description) form.append("description", args.description);
-  if (args.layerName) form.append("layerName", args.layerName);
-  if (args.category) form.append("category", args.category);
-  form.append("isPublic", String(!!args.isPublic));
-  async function formDataToObject(form: FormData) {
-    const obj: Record<string, string | { name: string; size: number; type: string }> = {};
-    for (const [key, value] of form.entries()) {
-      if (value instanceof File) {
-        obj[key] = {
-          name: value.name,
-          size: value.size,
-          type: value.type,
-        };
-      } else {
-        obj[key] = value;
-      }
-    }
-    return obj;
-  }
-
-  return apiFetch<CreateMapTemplateResponse>("/maps/create-template", {
-    method: "POST",
-    body: form,
-    headers: { Accept: "application/json" },
-  });
-}
-
-export type FavoriteTemplate = {
-  templateId: string;
-  favoriteAt?: string;
-};
-
-export async function getMyFavoriteTemplates(): Promise<string[]> {
-  const res = await getJson<{ templates: FavoriteTemplate[] } | FavoriteTemplate[]>(
-    "/user-favorite-templates/my"
-  );
-  if (Array.isArray(res)) return res.map(x => x.templateId);
-  return res.templates?.map(x => x.templateId) ?? [];
-}
-
-export async function toggleFavoriteTemplate(templateId: string, favorite: boolean): Promise<void> {
-  if (favorite) {
-    await postJson<{ templateId: string }, { ok?: boolean }>("/user-favorite-templates", { templateId });
-  } else {
-    await delJson<{ ok?: boolean }>(`/user-favorite-templates/${templateId}`);
-  }
-}
-
-/* ---------- LAYERS ---------- */
-export interface AddLayerToMapRequest {
-  layerId: string;
-  isVisible?: boolean;
-  zIndex?: number;
-  customStyle?: string | null;
-  filterConfig?: string | null;
-}
-export interface AddLayerToMapResponse { mapLayerId: string; }
-export function addLayerToMap(mapId: string, body: AddLayerToMapRequest) {
-  return postJson<AddLayerToMapRequest, AddLayerToMapResponse>(`/maps/${mapId}/layers`, body);
-}
-
-export interface UpdateMapLayerRequest {
-  isVisible?: boolean | null;
-  zIndex?: number | null;
-  customStyle?: string | null;
-  filterConfig?: string | null;
-}
-
-export interface UpdateMapLayerResponse { message?: string; }
-
-export function updateMapLayer(mapId: string, layerId: string, body: UpdateMapLayerRequest) {
-  return patchJson<UpdateMapLayerRequest, UpdateMapLayerResponse>(`/maps/${mapId}/layers/${layerId}`, body);
-}
-
-export interface RemoveLayerFromMapResponse { message?: string; }
-
-export function removeLayerFromMap(mapId: string, layerId: string) {
-  return delJson<RemoveLayerFromMapResponse>(`/maps/${mapId}/layers/${layerId}`);
-}
-
-/* ---------- SHARE ---------- */
-export interface ShareMapRequest { mapId: string; targetUserId: string; permission?: "View" | "Edit"; }
-export interface ShareMapResponse { shared: boolean; }
-export function shareMap(mapId: string, body: ShareMapRequest) {
-  return postJson<ShareMapRequest, ShareMapResponse>(`/maps/${mapId}/share`, body);
-}
-export interface UnshareMapRequest { mapId: string; targetUserId: string; }
-export interface UnshareMapResponse { removed: boolean; }
-export function unshareMap(mapId: string, body: UnshareMapRequest) {
-  return delJson<UnshareMapResponse>(`/maps/${mapId}/share`, {
-    body: JSON.stringify(body),
-    headers: { "Content-Type": "application/json" },
-  } as RequestInit);
-}
-
-/* ---------- FEATURES ---------- */
-export interface MapFeatureResponse {
-  featureId: string;
-  mapId: string;
-  layerId?: string | null;
-  name?: string | null;
-  description?: string | null;
-  featureCategory: "Data" | "Annotation";
-  annotationType?: "Marker" | "Highlighter" | "Text" | "Note" | "Link" | "Video" | null;
-  geometryType: "Point" | "LineString" | "Polygon" | "Circle";
-  coordinates: string;
-  properties?: string | null;
-  style?: string | null;
-  isVisible: boolean;
-  zIndex: number;
-  createdBy: string;
-  createdAt: string;
-  updatedAt?: string | null;
-}
-
-export interface CreateMapFeatureRequest {
-  mapId: string;
-  layerId?: string | null;
-  name?: string | null;
-  description?: string | null;
-  featureCategory: "Data" | "Annotation";
-  annotationType?: "Marker" | "Highlighter" | "Text" | "Note" | "Link" | "Video" | null;
-  geometryType: "Point" | "LineString" | "Polygon" | "Circle";
-  coordinates: string;
-  properties?: string | null;
-  style?: string | null;
-  isVisible?: boolean | null;
-  zIndex?: number | null;
-}
-
-export function createMapFeature(mapId: string, body: CreateMapFeatureRequest) {
-  const requestBody = { ...body, mapId };
-  return postJson<CreateMapFeatureRequest, MapFeatureResponse>(`/maps/${mapId}/features`, requestBody);
-}
-export function getMapFeatures(mapId: string) {
-  return getJson<MapFeatureResponse[]>(`/maps/${mapId}/features`);
-}
-export function getMapFeaturesByCategory(mapId: string, category: string) {
-  return getJson<MapFeatureResponse[]>(`/maps/${mapId}/features/by-category/${category}`);
-}
-export function getMapFeaturesByLayer(mapId: string, layerId: string) {
-  return getJson<MapFeatureResponse[]>(`/maps/${mapId}/features/by-layer/${layerId}`);
-}
-export interface UpdateMapFeatureRequest {
-  name?: string | null;
-  description?: string | null;
-  featureCategory?: "Data" | "Annotation" | null;
-  annotationType?: "Marker" | "Highlighter" | "Text" | "Note" | "Link" | "Video" | null;
-  geometryType?: "Point" | "LineString" | "Polygon" | "Circle" | null;
-  coordinates?: string | null;
-  properties?: string | null;
-  style?: string | null;
-  isVisible?: boolean | null;
-  zIndex?: number | null;
-  layerId?: string | null;
-}
-export function updateMapFeature(mapId: string, featureId: string, body: UpdateMapFeatureRequest) {
-  return putJson<UpdateMapFeatureRequest, MapFeatureResponse>(`/maps/${mapId}/features/${featureId}`, body);
-}
-export function deleteMapFeature(mapId: string, featureId: string) {
-  return delJson<{ deleted: boolean }>(`/maps/${mapId}/features/${featureId}`);
-}
-
-export function getMapFeatureById(mapId: string, featureId: string) {
-  return getJson<MapFeatureResponse>(`/maps/${mapId}/features/${featureId}`);
-}
-
-
-
-export type OrganizationReqDto = {
-
-  orgName: string;
-  abbreviation: string;
-  description?: string;
-  logoUrl?: string;
-  contactEmail?: string;
-  contactPhone?: string;
-  address?: string;
-};
-
-export type OrganizationResDto = { result?: string };
-
-export type OrganizationDetailDto = {
-  orgId: string;
-  orgName: string;
-  abbreviation: string;
-  description?: string | null;
-  logoUrl?: string | null;
-  contactEmail?: string | null;
-  contactPhone?: string | null;
-  address?: string | null;
-  createdAt?: string;
-  isActive?: boolean;
-};
-
-export type GetAllOrganizationsResDto = { organizations: OrganizationDetailDto[] };
-export type GetOrganizationByIdResDto = { organization: OrganizationDetailDto };
-export type UpdateOrganizationResDto = { result?: string };
-export type DeleteOrganizationResDto = { result?: string };
-
-export type MyOrganizationDto = {
-  orgId: string;
-  orgName: string;
-  abbreviation: string;
-  myRole: "Owner" | "Admin" | "Member" | string;
-  joinedAt?: string;
-  logoUrl?: string | null;
-};
-export type GetMyOrganizationsResDto = { organizations: MyOrganizationDto[] };
-
-export type InvitationDto = {
-  invitationId: string;
-  orgId: string;
-  orgName: string;
-  email: string;
-  inviterEmail: string;
-  memberType: "Admin" | "Member" | "Viewer" | string;
-  invitedAt: string;
-  isAccepted: boolean;
-  acceptedAt?: string | null;
-};
-export type GetInvitationsResDto = { invitations: InvitationDto[] };
-
-export type MemberDto = {
-  memberId: string;
-  email: string;
-  fullName: string;
-  role: "Owner" | "Admin" | "Member" | "Viewer" | string;
-  joinedAt: string;
-  isActive: boolean;
-};
-export type GetOrganizationMembersResDto = { members: MemberDto[] };
-
-export type InviteMemberOrganizationReqDto = {
-  orgId: string;
-  memberEmail: string;
-  memberType: "Admin" | "Member" | "Viewer" | string;
-};
-export type InviteMemberOrganizationResDto = { result?: string };
-
-export type AcceptInviteOrganizationReqDto = { invitationId: string };
-export type AcceptInviteOrganizationResDto = { result?: string };
-
-export type RejectInviteOrganizationReqDto = { invitationId: string };
-export type RejectInviteOrganizationResDto = { result?: string };
-
-export type CancelInviteOrganizationReqDto = { invitationId: string };
-export type CancelInviteOrganizationResDto = { result?: string };
-
-export type UpdateMemberRoleReqDto = {
-  orgId: string;
-  memberId: string;
-  newRole: "Owner" | "Admin" | "Member" | "Viewer" | string;
-};
-export type UpdateMemberRoleResDto = { result?: string };
-
-export type RemoveMemberReqDto = { orgId: string; memberId: string };
-export type RemoveMemberResDto = { result?: string };
-
-export type TransferOwnershipReqDto = { orgId: string; newOwnerId: string };
-export type TransferOwnershipResDto = { result?: string };
-
-/* ------------------ CRUD Organization ------------------ */
-export function createOrganization(body: OrganizationReqDto) {
-  return postJson<OrganizationReqDto, OrganizationResDto>("/organizations", body);
-}
-export function getOrganizations() {
-  return getJson<GetAllOrganizationsResDto>("/organizations");
-}
-export function getOrganizationById(orgId: string) {
-  return getJson<GetOrganizationByIdResDto>(`/organizations/${orgId}`);
-}
-export function updateOrganization(orgId: string, body: OrganizationReqDto) {
-  return putJson<OrganizationReqDto, UpdateOrganizationResDto>(`/organizations/${orgId}`, body);
-}
-export function deleteOrganization(orgId: string) {
-  return delJson<DeleteOrganizationResDto>(`/organizations/${orgId}`);
-}
-
-/* ------------------ My orgs & invitations ------------------ */
-export function getMyOrganizations() {
-  return getJson<GetMyOrganizationsResDto>("/organizations");
-}
-export function getMyInvitations() {
-  return getJson<GetInvitationsResDto>("/organizations/my-invitations");
-}
-
-/* ------------------ Members ------------------ */
-export function getOrganizationMembers(orgId: string) {
-  return getJson<GetOrganizationMembersResDto>(`/organizations/${orgId}/members`);
-}
-export function updateMemberRole(body: UpdateMemberRoleReqDto) {
-  return apiFetch<UpdateMemberRoleResDto>("/organizations/members/role", {
-    method: "PUT",
-    body: JSON.stringify(body),
-    headers: { "Content-Type": "application/json" },
-  });
-}
-
-export function removeMember(body: RemoveMemberReqDto) {
-  return delJson<RemoveMemberResDto>("/organizations/members/remove", {
-    body: JSON.stringify(body),
-    headers: { "Content-Type": "application/json" },
-  } as RequestInit);
-}
-
-/* ------------------ Invitations ops ------------------ */
-export function inviteMember(body: InviteMemberOrganizationReqDto) {
-  return postJson<InviteMemberOrganizationReqDto, InviteMemberOrganizationResDto>(
-    "/organizations/invite-member",
-    body
-  );
-}
-export function acceptInvite(body: AcceptInviteOrganizationReqDto) {
-  return postJson<AcceptInviteOrganizationReqDto, AcceptInviteOrganizationResDto>(
-    "/organizations/accept-invite",
-    body
-  );
-}
-export function rejectInvite(body: RejectInviteOrganizationReqDto) {
-  return postJson<RejectInviteOrganizationReqDto, RejectInviteOrganizationResDto>(
-    "/organizations/invites/reject",
-    body
-  );
-}
-export function cancelInvite(body: CancelInviteOrganizationReqDto) {
-  return postJson<CancelInviteOrganizationReqDto, CancelInviteOrganizationResDto>(
-    "/organizations/invites/cancel",
-    body
-  );
-}
-
-/* ------------------ Transfer ownership ------------------ */
-export function transferOwnership(body: TransferOwnershipReqDto) {
-  return postJson<TransferOwnershipReqDto, TransferOwnershipResDto>(
-    "/organizations/transfer-ownership",
-    body
-  );
-}
-
-export type FaqItem = {
-  faqId: number;
-  question: string;
-  answer: string;
-  category: string;
-  createdAt: string;
-};
-
-export async function searchFaqs(q: string): Promise<FaqItem[]> {
-  const res = await getJson<FaqItem[] | { items: FaqItem[] }>(`/faqs/search?q=${encodeURIComponent(q)}`);
-  return Array.isArray(res) ? res : (res.items ?? []);
-}
-
-export async function getFaqSuggestions(limit = 8): Promise<string[]> {
-  try {
-    const res = await getJson<FaqItem[] | { items: FaqItem[] }>(`/faqs?limit=${limit}`);
-    const arr = Array.isArray(res) ? res : (res.items ?? []);
-    return arr.slice(0, limit).map((x) => x.question);
-  } catch {
-    return [];
-  }
-}
-
-export type AIMessage = { role: "user" | "assistant" | "system"; content: string };
-export type AIAnswer = { answer: string };
-
-export async function askAI(messages: AIMessage[]): Promise<string | null> {
-  const aiBase = process.env.NEXT_PUBLIC_AI_ENDPOINT?.replace(/\/+$/, "");
-  const base = process.env.NEXT_PUBLIC_API_BASE_URL?.replace(/\/+$/, "");
-  const url = aiBase ? `${aiBase}/chat` : `${base}/ai/chat`;
-  try {
-    const res = await apiFetch<AIAnswer>(url.replace(/([^:]\/)\/+/g, "$1"), {
-      method: "POST",
-      body: JSON.stringify({ messages }),
-      headers: { "Content-Type": "application/json" },
-    });
-    return res?.answer ?? null;
-  } catch {
-    return null;
-  }
-}
-
-// ====================== USER APIs ======================
-export interface UpdateUserPersonalInfoRequest {
-  fullName: string;
-  phone: string;
-}
-
-export interface UpdateUserPersonalInfoResponse {
-  userId: string;
-  email: string;
-  fullName: string;
-  phone: string;
-  updatedAt: string;
-}
-
-export async function updateMyPersonalInfo(
-  data: UpdateUserPersonalInfoRequest
-): Promise<UpdateUserPersonalInfoResponse> {
-  const res = await fetch(`${process.env.NEXT_PUBLIC_API_BASE_URL}/user/me/personal-info`, {
-    method: "PUT",
-    headers: {
-      "Content-Type": "application/json",
-      Authorization: `Bearer ${localStorage.getItem("token")}`,
-    },
-    body: JSON.stringify(data),
-  });
-
-  if (!res.ok) {
-    const err = await res.text();
-    throw new Error(err || "Failed to update personal info");
-  }
-
-  return res.json();
-}
-
-/* ------------------ Map Layer Operations ------------------ */
-
-export type LayerInfo = {
-  layerId: string;
-  layerName: string;
-  description?: string;
-  layerType: string;
-  featureCount: number;
-  isVisible: boolean;
-  zIndex: number;
-};
-
-export type CopyFeatureToLayerRequest = {
-  targetLayerId?: string; // For existing layer
-  newLayerName?: string; // For new layer
-  featureIndex: number;
-};
-
-export type CopyFeatureToLayerResponse = {
-  success: boolean;
-  message: string;
-  targetLayerId: string;
-  targetLayerName: string;
-  targetLayerFeatureCount: number;
-  newLayerCreated: boolean;
-};
-
-export async function getMapLayers(mapId: string): Promise<LayerInfo[]> {
-  const res = await getJson<LayerInfo[]>(`/maps/${mapId}/layers`);
-  return res || [];
-}
-
-export async function copyFeatureToLayer(
-  mapId: string,
-  sourceLayerId: string,
-  request: CopyFeatureToLayerRequest
-): Promise<CopyFeatureToLayerResponse> {
-  console.log("🌐 API call: copyFeatureToLayer");
-  console.log("📍 URL:", `/maps/${mapId}/layers/${sourceLayerId}/copy-feature`);
-  console.log("📦 Request body:", request);
-
-  const res = await postJson<CopyFeatureToLayerRequest, CopyFeatureToLayerResponse>(
-    `/maps/${mapId}/layers/${sourceLayerId}/copy-feature`,
-    request
-  );
-
-  console.log("✅ API response:", res);
-  return res;
-}
-
-export async function deleteFeatureFromLayer(
-  mapId: string,
-  layerId: string,
-  featureIndex: number
-): Promise<void> {
-  await delJson(`/maps/${mapId}/layers/${layerId}/features/${featureIndex}`);
-}
-
-/*  USAGE / QUOTA (per-user in org)  */
-
-export type UsageResourceType =
-  | "Maps"
-  | "Layers"
-  | "Members"
-  | "StorageBytes"
-  | string;
-
-export interface CheckQuotaRequest {
-  resourceType: UsageResourceType;
-  requestedAmount: number;
-}
-
-export interface CheckQuotaResponse {
-  isAllowed: boolean;
-  resourceType?: UsageResourceType;
-  requestedAmount?: number;
-  remaining?: number;
-  limit?: number | null;
-  message?: string;
-}
-
-export interface UserUsageResponse {
-  userId?: string;
-  orgId?: string;
-  period?: string | null;
-  lastReset?: string | null;
-
-  mapsUsed?: number;
-  mapsLimit?: number | null;
-  layersUsed?: number;
-  layersLimit?: number | null;
-  membersUsed?: number;
-  membersLimit?: number | null;
-  storageUsedBytes?: number;
-  storageLimitBytes?: number | null;
-
-  [k: string]: unknown;
-}
-
-export function getUserUsage(orgId: string) {
-  return getJson<UserUsageResponse>(`/usage/user/${encodeURIComponent(orgId)}`);
-}
-
-export function checkUserQuota(orgId: string, req: CheckQuotaRequest) {
-  return postJson<CheckQuotaRequest, CheckQuotaResponse>(
-    `/usage/user/${encodeURIComponent(orgId)}/check-quota`,
-    req
-  );
-}
-
-export function consumeUserQuota(
-  orgId: string,
-  req: CheckQuotaRequest
-) {
-  return postJson<CheckQuotaRequest, { success: true; message?: string }>(
-    `/usage/user/${encodeURIComponent(orgId)}/consume`,
-    req
-  );
-}
-
-/* (Notifications)*/
-
-export type NotificationType =
-  | "Info"
-  | "Warning"
-  | "Success"
-  | "Error"
-  | string;
-
-export interface NotificationItem {
-  notificationId: number;
-  title?: string;
-  message?: string;
-  type?: NotificationType;
-  isRead?: boolean;
-  createdAt?: string;
-  linkUrl?: string | null;
-  orgId?: string | null;
-}
-
-export interface GetUserNotificationsResponse {
-  notifications: NotificationItem[];
-  page: number;
-  pageSize: number;
-  totalItems?: number;
-  totalPages?: number;
-}
-
-export interface MarkNotificationReadResponse {
-  ok?: boolean;
-  notificationId?: number;
-  message?: string;
-}
-
-export interface MarkAllNotificationsReadResponse {
-  ok?: boolean;
-  affected?: number;
-  message?: string;
-}
-
-function asNumber(v: unknown): number | null {
-  if (typeof v === "number" && Number.isFinite(v)) return v;
-  if (typeof v === "string" && v.trim() !== "" && !Number.isNaN(Number(v))) return Number(v);
-  return null;
-}
-
-function unwrapNotificationsEnvelope(res: unknown): GetUserNotificationsResponse {
-  const base: GetUserNotificationsResponse = {
-    notifications: [],
-    page: 1,
-    pageSize: 20,
-    totalItems: undefined,
-    totalPages: undefined,
-  };
-
-  if (res && typeof res === "object") {
-    const o = res as Record<string, unknown>;
-    const list =
-      (Array.isArray(o.notifications) ? (o.notifications as unknown[]) :
-        Array.isArray(o.items) ? (o.items as unknown[]) :
-          Array.isArray(o.data) ? (o.data as unknown[]) : []) as unknown[];
-
-    const mapped: NotificationItem[] = list.map((x) => {
-      const it = (x ?? {}) as Record<string, unknown>;
-      const id =
-        asNumber(it.notificationId) ??
-        asNumber(it.id) ??
-        0;
-      return {
-        notificationId: id ?? 0,
-        title: typeof it.title === "string" ? it.title : undefined,
-        message: typeof it.message === "string" ? it.message : undefined,
-        type: typeof it.type === "string" ? it.type : undefined,
-        isRead: typeof it.isRead === "boolean" ? it.isRead : undefined,
-        createdAt: typeof it.createdAt === "string" ? it.createdAt : undefined,
-        linkUrl: typeof it.linkUrl === "string" ? it.linkUrl : null,
-        orgId: typeof it.orgId === "string" ? it.orgId : null,
-      };
-    });
-
-    const page = asNumber(o.page) ?? 1;
-    const pageSize = asNumber(o.pageSize) ?? 20;
-    const totalItems = asNumber(o.totalItems) ?? asNumber(o.total);
-    const totalPages = asNumber(o.totalPages);
-
-    return {
-      notifications: mapped,
-      page,
-      pageSize,
-      totalItems: totalItems ?? undefined,
-      totalPages: totalPages ?? undefined,
-    };
-  }
-
-  return base;
-}
-
-export async function getUserNotifications(page = 1, pageSize = 20): Promise<GetUserNotificationsResponse> {
-  const q = new URLSearchParams({ page: String(page), pageSize: String(pageSize) }).toString();
-  const res = await getJson<unknown>(`/notifications?${q}`);
-  return unwrapNotificationsEnvelope(res);
-}
-
-export async function getUnreadNotificationCount(): Promise<number> {
-  const res = await getJson<unknown>(`/notifications/unread-count`);
-  if (res && typeof res === "object") {
-    const o = res as Record<string, unknown>;
-    const n = o.unreadCount;
-    if (typeof n === "number" && Number.isFinite(n)) return n;
-    if (typeof n === "string" && n.trim() !== "" && !Number.isNaN(Number(n))) return Number(n);
-  }
-  return 0;
-}
-
-export function markNotificationAsRead(notificationId: number) {
-  return apiFetch<MarkNotificationReadResponse>(`/notifications/${encodeURIComponent(notificationId)}/read`, {
-    method: "PUT",
-  });
-}
-
-export function markAllNotificationsAsRead() {
-  return apiFetch<MarkAllNotificationsReadResponse>(`/notifications/mark-all-read`, {
-    method: "PUT",
-  });
-}
-
-// PAYMENT API //
-export type PaymentGateway = "vnPay" | "payOS" | "stripe" | "payPal";
-export type PaymentPurpose = "membership" | "addon" | "upgrade";
-
-// Subscribe to a plan
-export interface SubscribeRequest {
-  userId: string;
-  orgId: string;
-  planId: number;
-  paymentMethod: PaymentGateway;
-  autoRenew: boolean;
-}
-
-export interface SubscribeResponse {
-  transactionId: string;
-  paymentUrl: string;
-  status: string;
-  message: string;
-  paymentGateway: PaymentGateway;
-  qrCode?: string;
-  orderCode?: string;
-}
-
-export function subscribeToPlan(body: SubscribeRequest) {
-  return postJson<SubscribeRequest, SubscribeResponse>(
-    "/payment/subscribe",
-    body
-  );
-}
-
-// Upgrade to a different plan
-export interface UpgradeRequest {
-  userId: string;
-  orgId: string;
-  newPlanId: number;
-  paymentMethod: PaymentGateway;
-  autoRenew: boolean;
-}
-
-export interface UpgradeResponse {
-  transactionId: string;
-  paymentUrl: string;
-  status: string;
-  message: string;
-  proRatedAmount?: number;
-  paymentGateway: PaymentGateway;
-  qrCode?: string;
-  orderCode?: string;
-}
-
-export function upgradePlan(body: UpgradeRequest) {
-  return postJson<UpgradeRequest, UpgradeResponse>(
-    "/payment/upgrade",
-    body
-  );
-}
-
-// Confirm payment (webhook/callback)
-export interface PaymentConfirmationRequest {
-  paymentGateway: PaymentGateway;
-  purpose: string;
-  transactionId: string;
-  status: "success" | "failed" | "cancelled";
-  paymentId: string;
-  orderCode?: string;
-}
-
-export interface PaymentConfirmationResponse {
-  transactionId: string;
-  status: string;
-  message: string;
-  membershipUpdated: boolean;
-  notificationSent: boolean;
-}
-
-export function confirmPayment(body: PaymentConfirmationRequest) {
-  return postJson<PaymentConfirmationRequest, PaymentConfirmationResponse>(
-    "/payment/confirm",
-    body
-  );
-}
-
-// Cancel payment
-export interface CancelPaymentRequest {
-  paymentGateway: PaymentGateway;
-  paymentId: string;
-  orderCode: string;
-  transactionId: string;
-}
-
-export interface CancelPaymentResponse {
-  status: string;
-  gatewayName: string;
-}
-
-export function cancelPayment(body: CancelPaymentRequest) {
-  return postJson<CancelPaymentRequest, CancelPaymentResponse>(
-    "/payment/cancel",
-    body
-  );
-}
-
-// Get payment history
-export interface PaymentHistoryItem {
-  transactionId: string;
-  amount: number;
-  status: string;
-  purpose: string;
-  transactionDate: string;
-  createdAt: string;
-  transactionReference?: string;
-  paymentGateway?: {
-    gatewayId: string;
-    name: string;
-  };
-  membership?: {
-    membershipId: string;
-    startDate: string;
-    endDate?: string;
-    status: string;
-    autoRenew: boolean;
-    plan?: {
-      planId: number;
-      planName: string;
-      description: string;
-      priceMonthly: number;
-      durationMonths: number;
-    };
-    organization?: {
-      orgId: string;
-      orgName: string;
-      abbreviation: string;
-    };
-  };
-}
-
-export interface PaymentHistoryResponse {
 payments: PaymentHistoryItem[];
   page: number;
   pageSize: number;
