export type ApiMethod = "GET" | "POST" | "PUT" | "PATCH" | "DELETE";

export interface ApiErrorShape {
  status: number;
  message: string;
}

const ACCESS_TOKEN_KEY = "token";
const REFRESH_TOKEN_KEY = "refreshToken";

export function getToken(): string | null {
  if (typeof window === "undefined") return null;
  return localStorage.getItem(ACCESS_TOKEN_KEY);
}

export function setAuthTokens(args: { accessToken?: string; token?: string; refreshToken?: string }) {
  if (typeof window === "undefined") return;
  const t = args.accessToken ?? args.token;
  if (t) localStorage.setItem(ACCESS_TOKEN_KEY, t);
  else localStorage.removeItem(ACCESS_TOKEN_KEY);

  if ("refreshToken" in args) {
    const r = args.refreshToken;
    if (r) localStorage.setItem(REFRESH_TOKEN_KEY, r);
    else localStorage.removeItem(REFRESH_TOKEN_KEY);
  }

  window.dispatchEvent(new Event("auth-changed"));
}

export function clearAuth() {
  if (typeof window === "undefined") return;
  localStorage.removeItem(ACCESS_TOKEN_KEY);
  localStorage.removeItem(REFRESH_TOKEN_KEY);
  window.dispatchEvent(new Event("auth-changed"));
}

export async function apiFetch<T>(
  path: string,
  options: RequestInit & { method?: ApiMethod } = {}
): Promise<T> {
  const base = process.env.NEXT_PUBLIC_API_BASE_URL;
  if (!base) throw new Error("Missing env: NEXT_PUBLIC_API_BASE_URL");

  const token = getToken();

  const hasBody = typeof options.body !== "undefined";
  const isFormData = typeof FormData !== "undefined" && options.body instanceof FormData;

  const defaultHeaders: Record<string, string> = {
    Accept: "application/json",
    ...(hasBody && !isFormData ? { "Content-Type": "application/json" } : {}),
    ...(token ? { Authorization: `Bearer ${token}` } : {}),
  };

  const res = await fetch(`${base}${path}`, {
    headers: {
      ...defaultHeaders,
      ...(options.headers ?? {}),
    },
    ...options,
  });

  const rawText = await res.text();
  const ct = res.headers.get("content-type") || "";

  const truncate = (s: string, n: number) => (s.length > n ? s.slice(0, n - 1) + "…" : s);

  const defaultByStatus = (status: number) => {
    if (status === 400) return "Yêu cầu không hợp lệ.";
    if (status === 401) return "Bạn chưa đăng nhập hoặc phiên đã hết hạn.";
    if (status === 403) return "Bạn không có quyền thực hiện hành động này.";
    if (status === 404) return "Không tìm thấy tài nguyên.";
    if (status === 409) return "Xung đột dữ liệu. Vui lòng thử lại.";
    if (status === 422) return "Dữ liệu không hợp lệ. Vui lòng kiểm tra lại.";
    if (status === 429) return "Bạn thao tác quá nhanh. Vui lòng thử lại sau.";
    if (status >= 500) return "Lỗi hệ thống. Vui lòng thử lại sau.";
    return `Yêu cầu thất bại (HTTP ${status}).`;
  };

  const normalizeMessage = (): string => {
    function isRecord(v: unknown): v is Record<string, unknown> {
      return typeof v === "object" && v !== null;
    }
    function hasString(o: Record<string, unknown>, k: string): o is Record<string, string | unknown> {
      return k in o && typeof o[k] === "string";
    }
    function isStringArray(v: unknown): v is string[] {
      return Array.isArray(v) && v.every((x) => typeof x === "string");
    }
    function safeJsonParse<T = unknown>(text: string): T | null {
      try {
        return JSON.parse(text) as T;
      } catch {
        return null;
      }
    }

    if (ct.includes("application/json") && rawText) {
      const body = safeJsonParse<unknown>(rawText);
      if (isRecord(body)) {
        const bodyObj = body as Record<string, unknown>;

        const d = typeof bodyObj.detail === "string" ? bodyObj.detail.trim() : "";
        const t = typeof bodyObj.title === "string" ? bodyObj.title.trim() : "";
        if (d || t) return d || t || defaultByStatus(res.status);

        const maybeErrors = bodyObj.errors;
        if (typeof maybeErrors === "object" && maybeErrors !== null) {
          const errorsObj = maybeErrors as Record<string, unknown>;
          const keys = Object.keys(errorsObj);
          if (keys.length) {
            const first = errorsObj[keys[0]];
            if (Array.isArray(first) && typeof first[0] === "string" && first[0].trim()) {
              return first[0].trim();
            }
          }
          return defaultByStatus(400);
        }

        const msg =
          (typeof bodyObj.message === "string" && bodyObj.message.trim()) ? bodyObj.message.trim() :
            (typeof bodyObj.error === "string" && bodyObj.error.trim()) ? bodyObj.error.trim() :
              (typeof bodyObj.detail === "string" && bodyObj.detail.trim()) ? bodyObj.detail.trim() :
                "";
        if (msg) return msg;
      }
    }

    if (!ct.includes("application/json") && rawText) {
      const safe = rawText.replace(/<[^>]+>/g, "").trim();
      if (safe) return truncate(safe, 180);
    }

    return defaultByStatus(res.status);
  };

  if (!res.ok) {
    const message = normalizeMessage();
    const error: ApiErrorShape = { status: res.status, message };
    throw error;
  }

  if (!rawText) return undefined as unknown as T;
  return JSON.parse(rawText) as T;
}

export function getJson<T>(path: string, init?: RequestInit) {
  return apiFetch<T>(path, { ...(init ?? {}), method: "GET" });
}

export function postJson<TReq, TRes>(path: string, body: TReq, init?: RequestInit) {
  return apiFetch<TRes>(path, { ...(init ?? {}), method: "POST", body: JSON.stringify(body) });
}

export function putJson<TReq, TRes>(path: string, body: TReq, init?: RequestInit) {
  return apiFetch<TRes>(path, { ...(init ?? {}), method: "PUT", body: JSON.stringify(body) });
}

export function delJson<TRes>(path: string, init?: RequestInit) {
  return apiFetch<TRes>(path, { ...(init ?? {}), method: "DELETE" });
}

export type LoginRequest = { email: string; password: string };
export type LoginResponse = { accessToken?: string; token?: string; refreshToken?: string };

export type RegisterRequest = {
  email: string;
  password: string;
  firstName: string;
  lastName: string;
  phone?: string;
};

export type RegisterResponse = { userId: string };

export function login(req: LoginRequest) {
  return postJson<LoginRequest, LoginResponse>("/auth/login", req);
}

export function register(req: RegisterRequest) {
  return postJson<RegisterRequest, RegisterResponse>("/auth/register", req);
}

export type Plan = {
  planId: number;
  planName: string;
  description: string;
  priceMonthly: number;
};

export function getPlans() {
  return getJson<Plan[]>("/membership-plan/active");
}

export type Template = {
  id: string;
  title: string;
  tag: string;
  description?: string;
};

export function getTemplates() {
  return getJson<Template[]>("/templates");
}

export type MeRaw = {
  user: {
    userId: string
    email: string
    fullName: string
    phone?: string | null
    role: string
    accountStatus?: string | null
    createdAt?: string | null
    lastLogin?: string | null
  }
}

export type Me = {
  userId: string
  email: string
  fullName: string
  phone?: string | null
  role: string
  accountStatus?: string | null
  createdAt?: string | null
  lastLogin?: string | null
}

export async function getMe(): Promise<Me> {
  const r = await getJson<MeRaw | Me>("/user/me");
  if (r && typeof r === "object" && "user" in r) {
    return (r as MeRaw).user;
  }
  return r as Me;
}


export type CurrentMembershipDto = {
  membershipId: string
  userId: string
  orgId: string
  orgName: string
  planId: number
  planName: string
  startDate?: string | null
  endDate?: string | null
  status: string
  autoRenew?: boolean
  lastResetDate?: string | null
  createdAt?: string | null
  updatedAt?: string | null
}

export type GetCurrentMembershipResponse = { membership: CurrentMembershipDto }

export async function getMyMembership(orgId: string): Promise<CurrentMembershipDto | null> {
  const res = await getJson<GetCurrentMembershipResponse | CurrentMembershipDto>(
    `/user/me/membership/${orgId}`
  );
  if (res && typeof res === "object" && "membership" in res) {
    return (res as GetCurrentMembershipResponse).membership;
  }
  return res as CurrentMembershipDto;
}


export interface CurrentMembership {
  membershipId: string
  userId: string
  orgId: string
  orgName: string
  planId: number
  planName: string
  startDate: string
  endDate: string
  status: string
  autoRenew: boolean
}

export async function getMyOrgMembership(orgId: string) {
  return getJson<{ membership: CurrentMembership }>(`/user/me/membership/${orgId}`)
}


/** ===== EXPORTS ===== */
export type ExportRequest = {
  mapId: string;
  format: "pdf" | "png" | "geojson";
};

export type ExportResponse = {
  url: string;
  exportId: string;
};

export function createExport(req: ExportRequest) {
  return postJson<ExportRequest, ExportResponse>("/exports", req);
}

export type RawAccessTool = {
  accessToolId?: number | string;
  accessToolName?: string;
  accessToolDescription?: string;
  iconUrl?: string;
  requiredMembership?: boolean;
};

export type RawUserAccessTool = {
  userAccessToolId?: number | string;
  id?: number | string;
  accessToolId?: number | string;
  accessTool?: RawAccessTool | null;
  expiredAt?: string;
  isActive?: boolean;
};

export type UserAccessTool = {
  id: string;
  accessToolId: string;
  name: string;
  description?: string;
  expiredAt: string;
  isActive: boolean;
  iconUrl?: string;
};

function mapUserAccessTool(raw: RawUserAccessTool): UserAccessTool {
  return {
    id: String(raw.userAccessToolId ?? raw.id ?? ""),
    accessToolId: String(raw.accessToolId ?? raw.accessTool?.accessToolId ?? ""),
    name: raw.accessTool?.accessToolName ?? "Unknown tool",
    description: raw.accessTool?.accessToolDescription,
    expiredAt: raw.expiredAt ?? "",
    isActive: typeof raw.isActive === "boolean" ? raw.isActive : true,
    iconUrl: raw.accessTool?.iconUrl,
  };
}

export async function getUserAccessTools(): Promise<UserAccessTool[]> {
  const data = await getJson<RawUserAccessTool[]>("/user-access-tool/get-all");
  return (data ?? []).map(mapUserAccessTool);
}

export async function getActiveUserAccessTools(): Promise<UserAccessTool[]> {
  const data = await getJson<RawUserAccessTool[]>("/user-access-tool/get-active");
  return (data ?? []).map(mapUserAccessTool);
}

export type CancelPaymentWithContextReq = {
  paymentGateway: PaymentGateway;
  purpose?: {
    userId?: string;
    planId?: number;
    email?: string;
    [k: string]: unknown;
  };
  paymentId?: string;
  payerId?: string;
  token?: string;
  intent?: string;
  secret?: string;
  orderCode?: string;
  signature?: string;
  transactionId?: string;
};


export type CancelPaymentRes = {
  ok: boolean;
  message?: string;
};

export async function cancelPaymentWithContext(
  payload: CancelPaymentWithContextReq
) {
  console.log("cancelPaymentWithContext", payload);
  return postJson<CancelPaymentWithContextReq, CancelPaymentRes>(
    `/Transaction/cancel-payment-with-context?`,
    payload
  );
}


/** ===== MEMBERSHIP ===== */
export type MembershipResponse = {
  membershipId: string;
  status: "active" | "expired" | "pending" | string;
};

function isApiError(x: unknown): x is ApiErrorShape {
  return Boolean(
    x &&
    typeof x === "object" &&
    "status" in x &&
    "message" in x &&
    typeof (x as { status: unknown }).status === "number" &&
    typeof (x as { message: unknown }).message === "string"
  );
}

function mentionsMissingBody(msg: string): boolean {
  const m = msg.toLowerCase();
  return m.includes("implicit body inferred") || m.includes("no body was provided");
}

function mentionsInvalidMembership(msg: string): boolean {
  return msg.toLowerCase().includes("invalid membership request");
}


export async function createOrRenewMembership(payload: { planId: number }) {
  const body = { plan_id: payload.planId };

  try {
    return await postJson<typeof body, MembershipResponse>(
      "/membership/create-or-renew",
      body
    );
  } catch (err) {
    if (!isApiError(err)) throw err;

    if (mentionsMissingBody(err.message)) {
      const url = `/membership/create-or-renew?planId=${encodeURIComponent(payload.planId)}`;
      return await apiFetch<MembershipResponse>(url, { method: "POST" });
    }

    throw err;
  }
}

/** ===== Forgot / Reset Password ===== */
export type ResetPasswordVerifyReq = { email: string };
export type ResetPasswordVerifyRes = { message?: string };

export function resetPasswordVerify(req: ResetPasswordVerifyReq) {
  return postJson<ResetPasswordVerifyReq, ResetPasswordVerifyRes>(
    "/auth/reset-password-verify",
    req
  );
}

export type ResetPasswordReq = {
  otp: string;
  newPassword: string;
  confirmPassword: string;
};
export type ResetPasswordRes = { message?: string };

export function resetPassword(req: ResetPasswordReq) {
  return postJson<ResetPasswordReq, ResetPasswordRes>("/auth/reset-password", req);
}


// ==== Transactions (PayPal) ====
// export interface ProcessPaymentReq {
//   paymentGateway: "PayPal" | "payOS";
//   purpose: "membership" | "order";
//   total?: number;           
//   currency?: string;        
//   returnUrl?: string;
//   successUrl: string;
//   cancelUrl: string;
//   context?: {
//     PlanId?: number; 
//     OrgId?: string;
//     AutoRenew?: boolean;
//     MembershipId?: string;
//     AddonKey?: string;
//     Quantity?: number;
//     UserId?: string;
//   };
// }

// ==== Transactions (PayOS) ====

export type PaymentGateway = "vnPay" | "payOS" | "stripe";
export type PaymentPurpose = "membership" | "order";
export interface ProcessPaymentReq {
  paymentGateway: PaymentGateway;
  purpose: PaymentPurpose;
  total?: number;
  PlanId?: number;
  UserId?: string;
  OrgId?: string;
  AutoRenew?: boolean;
  MembershipId?: string;
  AddonKey?: string;
  Quantity?: number;
}

// Response trả về khi tạo giao dịch
export interface ProcessPaymentRes {
  approvalUrl: string;
  transactionId?: string;
  provider?: string;

  paymentGateway?: PaymentGateway;
  sessionId: string;
  qrCode?: string;
  orderCode: string;
}

export function processPayment(body: ProcessPaymentReq) {
  return postJson<ProcessPaymentReq, ProcessPaymentRes>(
    "/transaction/process-payment",
    body
  );
}

export interface ConfirmPaymentReq {
  transactionId: string;
  token: string;
  payerId: string;
  paymentId: string;
}

export interface ConfirmPaymentRes {
  success: boolean;
  message?: string;
}

export function confirmPayment(body: ConfirmPaymentReq) {
  return postJson<ConfirmPaymentReq, ConfirmPaymentRes>(
    "/transaction/confirm-payment",
    body
  );
}

// export interface ConfirmPaymentWithContextReq {
//   transactionId: string;
//   token: string;
//   payerId: string;
//   paymentId: string;
//   paymentGateway: PaymentGateway;
//   purpose: PaymentPurpose;
//   membershipContext: {
//     userId: string;
//     planId: number;
//     email?: string;
//   };
// }

export interface ConfirmPaymentWithContextReq {
  paymentGateway: PaymentGateway,
  paymentId: string,
  orderCode: string,
  purpose: string,
  transactionId: string,
  userId: string,
  orgId: string,
  planId: number,
  autoRenew: true
}

export interface ConfirmPaymentWithContextRes {
  membershipId: string,
  transactionId: string,
  accessToolsGranted: true
}

export function confirmPaymentWithContext(body: ConfirmPaymentWithContextReq) {
  console.log("confirmPaymentWithContext", body);
  return postJson<ConfirmPaymentWithContextReq, ConfirmPaymentWithContextRes>(
    "/transaction/confirm-payment-with-context",
    body
  );
}

export function getTransactionById(transactionId: string) {
  return getJson(`/transaction/${transactionId}`);
}

export interface Transaction {
  transactionId: string;
  amount: number;
  status: string;
  purpose: string;
  paymentGatewayId?: string;
  transactionReference?: string;
  transactionDate?: string;
  createdAt?: string;
}


/** =========================================================
MAPS / TEMPLATES / LAYERS / FEATURES
*/
export type ViewState = { center: [number, number]; zoom: number };
export type BaseMapProvider = "OSM" | "Satellite" | "Dark";

// ==== MAPS ====
export interface CreateMapRequest {
  orgId?: string;
  name: string;
  description?: string;
  isPublic: boolean;
  initialLatitude: number;
  initialLongitude: number;
  initialZoom: number;
  baseMapProvider: BaseMapProvider;
}

export interface CreateMapResponse {
  mapId: string;
  message?: string;
  createdAt?: string;
}

export function createMap(req: CreateMapRequest) {
  const body = {
    OrgId: req.orgId,
    OrganizationId: req.orgId,
    orgId: req.orgId,
    Name: req.name,
    Description: req.description,
    IsPublic: req.isPublic,
    InitialLatitude: req.initialLatitude,
    InitialLongitude: req.initialLongitude,
    InitialZoom: req.initialZoom,
    BaseMapProvider: req.baseMapProvider,
  };
  console.log("createMap: ", body);
  return postJson<typeof body, CreateMapResponse>("/maps", body);
}

export type MapDto = {
  id: string;
  name: string;
  ownerId?: string;
  description?: string;
  createdAt: string;
};

export function getMapById(mapId: string) {
  return getJson<MapDto>(`/maps/${mapId}`);
}

export interface UpdateMapRequest {
  name?: string;
  description?: string;
  isPublic?: boolean;
  baseMapProvider?: BaseMapProvider;
  geographicBounds?: string;
  viewState?: string;
}
export interface UpdateMapResponse { message?: string; }
export function updateMap(mapId: string, body: UpdateMapRequest) {
  return putJson<UpdateMapRequest, UpdateMapResponse>(`/maps/${mapId}`, body);
}

export interface DeleteMapResponse { deleted?: boolean }
export function deleteMap(mapId: string) {
  return delJson<DeleteMapResponse>(`/maps/${mapId}`);
}

export interface GetMyMapsResponse { maps: MapDto[] }
export async function getMyMaps(): Promise<MapDto[]> {
  const res = await getJson<GetMyMapsResponse | MapDto[]>("/maps/my");
  return Array.isArray(res) ? res : (res.maps ?? []);
}

export interface GetOrganizationMapsResponse { maps: MapDto[] }
export async function getOrganizationMaps(orgId: string): Promise<MapDto[]> {
  const res = await getJson<GetOrganizationMapsResponse | MapDto[]>(`/maps/organization/${orgId}`);
  return Array.isArray(res) ? res : (res.maps ?? []);
}

// ==== Map detail types ====
export interface RawLayer {
  id: string;
  name: string;
  layerTypeId: number;
  layerTypeName: string;
  layerTypeIcon: string;
  sourceName: string;
  filePath: string;
  layerData: string;
  layerStyle: string;
  isPublic: boolean;
  createdAt: string;
  updatedAt: string | null;
  ownerId: string;
  ownerName: string;
  mapLayerId: string;
  isVisible: boolean;
  zIndex: number;
  layerOrder: number;
  customStyle: string;
  filterConfig: string;
}

export interface MapDetail {
  id: string;
  mapName: string;
  description?: string;
  baseMapProvider: BaseMapProvider;
  initialLatitude: number;
  initialLongitude: number;
  initialZoom: number;
  layers: RawLayer[];
}

type MapDetailRawWrapped = {
  map: {
    id: string;
    name: string;
    description?: string | null;
    baseMapProvider: BaseMapProvider;
    initialLatitude: number;
    initialLongitude: number;
    initialZoom: number;
    layers: RawLayer[];
  };
};

export async function getMapDetail(mapId: string): Promise<MapDetail> {
  const res = await getJson<MapDetailRawWrapped | MapDetail>(`/maps/${mapId}`);

  if (res && typeof res === "object" && "map" in res) {
    const m = (res as MapDetailRawWrapped).map;
    return {
      id: m.id,
      mapName: m.name,
      description: m.description ?? "",
      baseMapProvider: m.baseMapProvider,
      initialLatitude: m.initialLatitude,
      initialLongitude: m.initialLongitude,
      initialZoom: m.initialZoom,
      layers: m.layers,
    };
  }

  return res as MapDetail;
}

/* ---------- TEMPLATES ---------- */
export interface MapTemplate {
  templateId: string;
  templateName: string;
  description: string;
  category: string;
  isPublic: boolean;
  previewImageUrl?: string | null;
  layerCount?: number | null;
  featureCount?: number | null;
}

export interface MapTemplateLayer {
  layerId: string;
  layerName: string;
  featureCount?: number;
}

export interface MapTemplateDetails extends MapTemplate {
  layers: MapTemplateLayer[];
  annotations?: unknown[];
  images?: string[];
}

export interface GetMapTemplatesResponse {
  templates: MapTemplate[];
}

export async function getMapTemplates(): Promise<MapTemplate[]> {
  const res = await getJson<GetMapTemplatesResponse | MapTemplate[]>("/maps/templates");
  return Array.isArray(res) ? res : (res.templates ?? []);
}

export function getMapTemplateById(templateId: string) {
  return getJson<MapTemplate>(`/maps/templates/${templateId}`);
}

export function getMapTemplateWithDetails(templateId: string) {
  return getJson<MapTemplateDetails>(`/maps/templates/${templateId}/details`);
}

export function getMapTemplateLayerData(templateId: string, layerId: string) {
  return getJson<{ layerData: unknown }>(`/maps/templates/${templateId}/layers/${layerId}/data`);
}

export interface CreateMapFromTemplateRequest {
  templateId: string;
  mapName?: string;
  description?: string;
  isPublic?: boolean;
}

export interface CreateMapFromTemplateResponse {
  mapId: string;
}

export function createMapFromTemplate(body: CreateMapFromTemplateRequest) {
  return postJson<CreateMapFromTemplateRequest, CreateMapFromTemplateResponse>(
    "/maps/from-template",
    body
  );
}

export interface CreateMapTemplateResponse {
  templateId: string;
  message?: string;
}

export async function createMapTemplateFromGeoJson(args: {
  geoJsonFile: File;
  templateName?: string;
  description?: string;
  layerName?: string;
  category?: string;
  isPublic?: boolean;
}) {
  const form = new FormData();
  form.append("geoJsonFile", args.geoJsonFile);
  if (args.templateName) form.append("templateName", args.templateName);
  if (args.description) form.append("description", args.description);
  if (args.layerName) form.append("layerName", args.layerName);
  if (args.category) form.append("category", args.category);
  form.append("isPublic", String(!!args.isPublic));
  async function formDataToObject(form: FormData) {
    const obj: Record<string, string | { name: string; size: number; type: string }> = {};
    for (const [key, value] of form.entries()) {
      if (value instanceof File) {
        obj[key] = {
          name: value.name,
          size: value.size,
          type: value.type,
        };
      } else {
        obj[key] = value;
      }
    }
    return obj;
  }
  
  return apiFetch<CreateMapTemplateResponse>("/maps/create-template", {
    method: "POST",
    body: form,
    headers: { Accept: "application/json" },
  });
}

export type FavoriteTemplate = {
  templateId: string;
  favoriteAt?: string;
};

export async function getMyFavoriteTemplates(): Promise<string[]> {
  const res = await getJson<{ templates: FavoriteTemplate[] } | FavoriteTemplate[]>(
    "/user-favorite-templates/my"
  );
  if (Array.isArray(res)) return res.map(x => x.templateId);
  return res.templates?.map(x => x.templateId) ?? [];
}

export async function toggleFavoriteTemplate(templateId: string, favorite: boolean): Promise<void> {
  if (favorite) {
    await postJson<{ templateId: string }, { ok?: boolean }>("/user-favorite-templates", { templateId });
  } else {
    await delJson<{ ok?: boolean }>(`/user-favorite-templates/${templateId}`);
  }
}

/* ---------- LAYERS ---------- */
export interface AddLayerToMapRequest {
<<<<<<< HEAD
  isVisible: true,
  zIndex: number,
  customStyle: string,
  filterConfig: string
=======
  layerId: string;
  isVisible?: boolean;
  zIndex?: number;
  customStyle?: string | null;
  filterConfig?: string | null;
>>>>>>> 01b09c52
}
export interface AddLayerToMapResponse { mapLayerId: string; }
export function addLayerToMap(mapId: string, body: AddLayerToMapRequest) {
  return postJson<AddLayerToMapRequest, AddLayerToMapResponse>(`/maps/${mapId}/layers`, body);
}

<<<<<<< HEAD
export interface UpdateMapLayerRequest { 
  isVisible: true,
  zIndex: number,
  customStyle: string,
  filterConfig: string
}

export interface UpdateMapLayerResponse { mapLayerId: string; }
=======
export interface UpdateMapLayerRequest {
  isVisible?: boolean | null;
  zIndex?: number | null;
  customStyle?: string | null;
  filterConfig?: string | null;
}

export interface UpdateMapLayerResponse { message?: string; }
>>>>>>> 01b09c52

export function updateMapLayer(mapId: string, layerId: string, body: UpdateMapLayerRequest) {
  return putJson<UpdateMapLayerRequest, UpdateMapLayerResponse>(`/maps/${mapId}/layers/${layerId}`, body);
}

<<<<<<< HEAD
export interface RemoveLayerFromMapResponse { message: string; }
=======
export interface RemoveLayerFromMapResponse { message?: string; }
>>>>>>> 01b09c52

export function removeLayerFromMap(mapId: string, layerId: string) {
  return delJson<RemoveLayerFromMapResponse>(`/maps/${mapId}/layers/${layerId}`);
}

/* ---------- SHARE ---------- */
export interface ShareMapRequest { mapId: string; targetUserId: string; permission?: "View" | "Edit"; }
export interface ShareMapResponse { shared: boolean; }
export function shareMap(mapId: string, body: ShareMapRequest) {
  return postJson<ShareMapRequest, ShareMapResponse>(`/maps/${mapId}/share`, body);
}
export interface UnshareMapRequest { mapId: string; targetUserId: string; }
export interface UnshareMapResponse { removed: boolean; }
export function unshareMap(mapId: string, body: UnshareMapRequest) {
  return delJson<UnshareMapResponse>(`/maps/${mapId}/share`, {
    body: JSON.stringify(body),
    headers: { "Content-Type": "application/json" },
  } as RequestInit);
}

/* ---------- FEATURES ---------- */
export interface MapFeatureResponse {
  featureId: string;
  mapId: string;
  layerId?: string | null;
  name?: string | null;
  description?: string | null;
  featureCategory: "Data" | "Annotation";
  annotationType?: "Marker" | "Highlighter" | "Text" | "Note" | "Link" | "Video" | null;
  geometryType: "Point" | "LineString" | "Polygon" | "Circle";
  coordinates: string;
  properties?: string | null;
  style?: string | null;
  isVisible: boolean;
  zIndex: number;
  createdBy: string;
  createdAt: string;
  updatedAt?: string | null;
}

export interface CreateMapFeatureRequest {
<<<<<<< HEAD
  mapId: string;
  layerId: string;
  name?: string;
  description?: string;
  featureCategory: "data" | "annotation" | string;
  annotationType: "marker" | "polygon" | "polyline" | "circle" | string;
  geometryType: "point" | "polygon" | "linestring" | string;
  properties?: Record<string, unknown>;
  coordinates: string;
  style?: string;
  isVisible: boolean;
=======
  layerId?: string | null;
  name?: string | null;
  description?: string | null;
  featureCategory: "Data" | "Annotation";
  annotationType?: "Marker" | "Highlighter" | "Text" | "Note" | "Link" | "Video" | null;
  geometryType: "Point" | "LineString" | "Polygon" | "Circle";
  coordinates: string;
  properties?: string | null;
  style?: string | null;
  isVisible?: boolean | null;
  zIndex?: number | null;
>>>>>>> 01b09c52
}

export function createMapFeature(mapId: string, body: CreateMapFeatureRequest) {
  return postJson<CreateMapFeatureRequest, MapFeatureResponse>(`/maps/${mapId}/features`, body);
}
export function getMapFeatures(mapId: string) {
  return getJson<MapFeatureResponse[]>(`/maps/${mapId}/features`);
}
export function getMapFeaturesByCategory(mapId: string, category: string) {
  return getJson<MapFeatureResponse[]>(`/maps/${mapId}/features/by-category/${category}`);
}
export function getMapFeaturesByLayer(mapId: string, layerId: string) {
  return getJson<MapFeatureResponse[]>(`/maps/${mapId}/features/by-layer/${layerId}`);
}
export interface UpdateMapFeatureRequest {
  name?: string | null;
  description?: string | null;
  featureCategory?: "Data" | "Annotation" | null;
  annotationType?: "Marker" | "Highlighter" | "Text" | "Note" | "Link" | "Video" | null;
  geometryType?: "Point" | "LineString" | "Polygon" | "Circle" | null;
  coordinates?: string | null;
  properties?: string | null;
  style?: string | null;
  isVisible?: boolean | null;
  zIndex?: number | null;
  layerId?: string | null;
}
export function updateMapFeature(mapId: string, featureId: string, body: UpdateMapFeatureRequest) {
  return putJson<UpdateMapFeatureRequest, MapFeatureResponse>(`/maps/${mapId}/features/${featureId}`, body);
}
export function deleteMapFeature(mapId: string, featureId: string) {
  return delJson<{ deleted: boolean }>(`/maps/${mapId}/features/${featureId}`);
}

export function getMapFeatureById(mapId: string, featureId: string) {
  return getJson<MapFeatureResponse>(`/maps/${mapId}/features/${featureId}`);
}

export type OrganizationReqDto = {

  orgName: string;
  abbreviation: string;
  description?: string;
  logoUrl?: string;
  contactEmail?: string;
  contactPhone?: string;
  address?: string;
};

export type OrganizationResDto = { result?: string };

export type OrganizationDetailDto = {
  orgId: string;
  orgName: string;
  abbreviation: string;
  description?: string | null;
  logoUrl?: string | null;
  contactEmail?: string | null;
  contactPhone?: string | null;
  address?: string | null;
  createdAt?: string;
  isActive?: boolean;
};

export type GetAllOrganizationsResDto = { organizations: OrganizationDetailDto[] };
export type GetOrganizationByIdResDto = { organization: OrganizationDetailDto };
export type UpdateOrganizationResDto = { result?: string };
export type DeleteOrganizationResDto = { result?: string };

export type MyOrganizationDto = {
  orgId: string;
  orgName: string;
  abbreviation: string;
  myRole: "Owner" | "Admin" | "Member" | string;
  joinedAt?: string;
  logoUrl?: string | null;
};
export type GetMyOrganizationsResDto = { organizations: MyOrganizationDto[] };

export type InvitationDto = {
  invitationId: string;
  orgId: string;
  orgName: string;
  email: string;
  inviterEmail: string;
  memberType: "Admin" | "Member" | "Viewer" | string;
  invitedAt: string;
  isAccepted: boolean;
  acceptedAt?: string | null;
};
export type GetInvitationsResDto = { invitations: InvitationDto[] };

export type MemberDto = {
  memberId: string;
  email: string;
  fullName: string;
  role: "Owner" | "Admin" | "Member" | "Viewer" | string;
  joinedAt: string;
  isActive: boolean;
};
export type GetOrganizationMembersResDto = { members: MemberDto[] };

export type InviteMemberOrganizationReqDto = {
  orgId: string;
  memberEmail: string;
  memberType: "Admin" | "Member" | "Viewer" | string;
};
export type InviteMemberOrganizationResDto = { result?: string };

export type AcceptInviteOrganizationReqDto = { invitationId: string };
export type AcceptInviteOrganizationResDto = { result?: string };

export type RejectInviteOrganizationReqDto = { invitationId: string };
export type RejectInviteOrganizationResDto = { result?: string };

export type CancelInviteOrganizationReqDto = { invitationId: string };
export type CancelInviteOrganizationResDto = { result?: string };

export type UpdateMemberRoleReqDto = {
  orgId: string;
  memberId: string;
  newRole: "Owner" | "Admin" | "Member" | "Viewer" | string;
};
export type UpdateMemberRoleResDto = { result?: string };

export type RemoveMemberReqDto = { orgId: string; memberId: string };
export type RemoveMemberResDto = { result?: string };

export type TransferOwnershipReqDto = { orgId: string; newOwnerId: string };
export type TransferOwnershipResDto = { result?: string };

/* ------------------ CRUD Organization ------------------ */
export function createOrganization(body: OrganizationReqDto) {
  return postJson<OrganizationReqDto, OrganizationResDto>("/organizations", body);
}
export function getOrganizations() {
  return getJson<GetAllOrganizationsResDto>("/organizations");
}
export function getOrganizationById(orgId: string) {
  return getJson<GetOrganizationByIdResDto>(`/organizations/${orgId}`);
}
export function updateOrganization(orgId: string, body: OrganizationReqDto) {
  return putJson<OrganizationReqDto, UpdateOrganizationResDto>(`/organizations/${orgId}`, body);
}
export function deleteOrganization(orgId: string) {
  return delJson<DeleteOrganizationResDto>(`/organizations/${orgId}`);
}

/* ------------------ My orgs & invitations ------------------ */
export function getMyOrganizations() {
  return getJson<GetMyOrganizationsResDto>("/organizations");
}
export function getMyInvitations() {
  return getJson<GetInvitationsResDto>("/organizations/my-invitations");
}

/* ------------------ Members ------------------ */
export function getOrganizationMembers(orgId: string) {
  return getJson<GetOrganizationMembersResDto>(`/organizations/${orgId}/members`);
}
export function updateMemberRole(body: UpdateMemberRoleReqDto) {
  return apiFetch<UpdateMemberRoleResDto>("/organizations/members/role", {
    method: "PUT",
    body: JSON.stringify(body),
    headers: { "Content-Type": "application/json" },
  });
}

export function removeMember(body: RemoveMemberReqDto) {
  return delJson<RemoveMemberResDto>("/organizations/members/remove", {
    body: JSON.stringify(body),
    headers: { "Content-Type": "application/json" },
  } as RequestInit);
}

/* ------------------ Invitations ops ------------------ */
export function inviteMember(body: InviteMemberOrganizationReqDto) {
  return postJson<InviteMemberOrganizationReqDto, InviteMemberOrganizationResDto>(
    "/organizations/invite-member",
    body
  );
}
export function acceptInvite(body: AcceptInviteOrganizationReqDto) {
  return postJson<AcceptInviteOrganizationReqDto, AcceptInviteOrganizationResDto>(
    "/organizations/accept-invite",
    body
  );
}
export function rejectInvite(body: RejectInviteOrganizationReqDto) {
  return postJson<RejectInviteOrganizationReqDto, RejectInviteOrganizationResDto>(
    "/organizations/invites/reject",
    body
  );
}
export function cancelInvite(body: CancelInviteOrganizationReqDto) {
  return postJson<CancelInviteOrganizationReqDto, CancelInviteOrganizationResDto>(
    "/organizations/invites/cancel",
    body
  );
}

/* ------------------ Transfer ownership ------------------ */
export function transferOwnership(body: TransferOwnershipReqDto) {
  return postJson<TransferOwnershipReqDto, TransferOwnershipResDto>(
    "/organizations/transfer-ownership",
    body
  );
}

export type FaqItem = {
  faqId: number;
  question: string;
  answer: string;
  category: string;
  createdAt: string;
};

export async function searchFaqs(q: string): Promise<FaqItem[]> {
  const res = await getJson<FaqItem[] | { items: FaqItem[] }>(`/faqs/search?q=${encodeURIComponent(q)}`);
  return Array.isArray(res) ? res : (res.items ?? []);
}

export async function getFaqSuggestions(limit = 8): Promise<string[]> {
  try {
    const res = await getJson<FaqItem[] | { items: FaqItem[] }>(`/faqs?limit=${limit}`);
    const arr = Array.isArray(res) ? res : (res.items ?? []);
    return arr.slice(0, limit).map((x) => x.question);
  } catch {
    return [];
  }
}

export type AIMessage = { role: "user" | "assistant" | "system"; content: string };
export type AIAnswer = { answer: string };

export async function askAI(messages: AIMessage[]): Promise<string | null> {
  const aiBase = process.env.NEXT_PUBLIC_AI_ENDPOINT?.replace(/\/+$/, "");
  const base = process.env.NEXT_PUBLIC_API_BASE_URL?.replace(/\/+$/, "");
  const url = aiBase ? `${aiBase}/chat` : `${base}/ai/chat`;
  try {
    const res = await apiFetch<AIAnswer>(url.replace(/([^:]\/)\/+/g, "$1"), {
      method: "POST",
      body: JSON.stringify({ messages }),
      headers: { "Content-Type": "application/json" },
    });
    return res?.answer ?? null;
  } catch {
    return null;
  }
}<|MERGE_RESOLUTION|>--- conflicted
+++ resolved
@@ -864,34 +864,17 @@
 
 /* ---------- LAYERS ---------- */
 export interface AddLayerToMapRequest {
-<<<<<<< HEAD
-  isVisible: true,
-  zIndex: number,
-  customStyle: string,
-  filterConfig: string
-=======
   layerId: string;
   isVisible?: boolean;
   zIndex?: number;
   customStyle?: string | null;
   filterConfig?: string | null;
->>>>>>> 01b09c52
 }
 export interface AddLayerToMapResponse { mapLayerId: string; }
 export function addLayerToMap(mapId: string, body: AddLayerToMapRequest) {
   return postJson<AddLayerToMapRequest, AddLayerToMapResponse>(`/maps/${mapId}/layers`, body);
 }
 
-<<<<<<< HEAD
-export interface UpdateMapLayerRequest { 
-  isVisible: true,
-  zIndex: number,
-  customStyle: string,
-  filterConfig: string
-}
-
-export interface UpdateMapLayerResponse { mapLayerId: string; }
-=======
 export interface UpdateMapLayerRequest {
   isVisible?: boolean | null;
   zIndex?: number | null;
@@ -900,17 +883,12 @@
 }
 
 export interface UpdateMapLayerResponse { message?: string; }
->>>>>>> 01b09c52
 
 export function updateMapLayer(mapId: string, layerId: string, body: UpdateMapLayerRequest) {
   return putJson<UpdateMapLayerRequest, UpdateMapLayerResponse>(`/maps/${mapId}/layers/${layerId}`, body);
 }
 
-<<<<<<< HEAD
-export interface RemoveLayerFromMapResponse { message: string; }
-=======
 export interface RemoveLayerFromMapResponse { message?: string; }
->>>>>>> 01b09c52
 
 export function removeLayerFromMap(mapId: string, layerId: string) {
   return delJson<RemoveLayerFromMapResponse>(`/maps/${mapId}/layers/${layerId}`);
@@ -952,19 +930,6 @@
 }
 
 export interface CreateMapFeatureRequest {
-<<<<<<< HEAD
-  mapId: string;
-  layerId: string;
-  name?: string;
-  description?: string;
-  featureCategory: "data" | "annotation" | string;
-  annotationType: "marker" | "polygon" | "polyline" | "circle" | string;
-  geometryType: "point" | "polygon" | "linestring" | string;
-  properties?: Record<string, unknown>;
-  coordinates: string;
-  style?: string;
-  isVisible: boolean;
-=======
   layerId?: string | null;
   name?: string | null;
   description?: string | null;
@@ -976,7 +941,6 @@
   style?: string | null;
   isVisible?: boolean | null;
   zIndex?: number | null;
->>>>>>> 01b09c52
 }
 
 export function createMapFeature(mapId: string, body: CreateMapFeatureRequest) {
