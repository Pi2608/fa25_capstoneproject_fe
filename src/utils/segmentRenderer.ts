--- conflicted
+++ resolved
@@ -341,6 +341,7 @@
       const iconSize = location.iconSize || 32;
       const iconColor = location.iconColor || '#FF0000';
       const rotation = parseInt((location as any).rotation) || 0;
+      const defaultIcon = '📍';
 
       // Debug logging
       console.log('[SegmentRenderer] Rendering location:', {
@@ -354,14 +355,7 @@
 
       let marker: any;
 
-<<<<<<< HEAD
       // Use imageOverlay.rotated for custom images, regular marker for emojis
-=======
-      // Determine icon content: IconUrl (image), IconType (emoji), or default
-      let iconHtml = '';
-      const defaultIcon = '📍';
-      
->>>>>>> 2665b25e
       if (location.iconUrl) {
         // Ensure leaflet-imageoverlay-rotated is loaded
         ensureRotatedOverlayLoaded(L);
@@ -422,7 +416,13 @@
           });
         }
       } else {
-<<<<<<< HEAD
+        // Use emoji or default - Map iconType key to emoji
+        let iconContent = defaultIcon;
+        if (location.iconType && location.iconType.trim()) {
+          const trimmedIconType = location.iconType.trim();
+          // If it's a key in iconEmojiMap, use the emoji; otherwise use it directly (might already be emoji)
+          iconContent = iconEmojiMap[trimmedIconType] || trimmedIconType || defaultIcon;
+        }
         // Use emoji or default with CSS rotation for non-image markers
         const iconContent = location.iconType || '📍';
         const iconHtml = `<div style="
@@ -449,22 +449,6 @@
           }),
           zIndexOffset: location.zIndex || 100,
         });
-=======
-        // Use emoji or default - Map iconType key to emoji
-        let iconContent = defaultIcon;
-        if (location.iconType && location.iconType.trim()) {
-          const trimmedIconType = location.iconType.trim();
-          // If it's a key in iconEmojiMap, use the emoji; otherwise use it directly (might already be emoji)
-          iconContent = iconEmojiMap[trimmedIconType] || trimmedIconType || defaultIcon;
-        }
-        iconHtml = `<div style="
-          font-size: ${iconSize}px;
-          text-align: center;
-          filter: drop-shadow(0 2px 4px rgba(0,0,0,0.5));
-          color: ${iconColor};
-          line-height: 1;
-        ">${iconContent}</div>`;
->>>>>>> 2665b25e
       }
 
       // Add tooltip if enabled - support HTML content
