--- conflicted
+++ resolved
@@ -87,9 +87,6 @@
         <Type size={18} strokeWidth={1.8} />
       </ToolButton>
 
-<<<<<<< HEAD
-      {/* <ToolButton
-=======
       <ToolButton
         title="Vẽ Marker (đường đen)"
         onClick={() => enableDraw(mapRef, "FreehandMarker")}
@@ -106,8 +103,7 @@
         <Highlighter size={18} strokeWidth={1.8} />
       </ToolButton>
 
-      <ToolButton
->>>>>>> 407e44bd
+      {/* <ToolButton
         title="Cắt polygon"
         onClick={() => enableCutPolygon(mapRef)}
         disabled={isDisabled}
