--- conflicted
+++ resolved
@@ -102,12 +102,8 @@
           setIsLoading(false);
         } catch (err: any) {
           console.error("Failed to verify session:", err);
-<<<<<<< HEAD
           setError(getFriendlyError(err));
 
-=======
-          setError(err?.message || t("session", "errorInvalidCode"));
->>>>>>> d66914cc
           setStep("pin");
           setIsLoading(false);
         }
@@ -140,12 +136,8 @@
       setIsLoading(false);
     } catch (err: any) {
       console.error("Failed to verify session:", err);
-<<<<<<< HEAD
       setError(getFriendlyError(err));
 
-=======
-      setError(err?.message || t("session", "errorInvalidCode"));
->>>>>>> d66914cc
       setIsLoading(false);
     }
   };
@@ -247,33 +239,9 @@
       }
 
       console.error("Failed to join session:", err);
-<<<<<<< HEAD
       const msg = getFriendlyError(err);
       setError(msg);
       toast.error(msg);
-=======
-
-      const errorMessage = err?.message || err?.detail || "";
-
-      // Handle specific error types based on message content
-      if (errorMessage.includes("tối đa") || errorMessage.includes("đầy") || errorMessage.toLowerCase().includes("full")) {
-        const msg = t("session", "errorSessionFull");
-        setError(msg);
-        toast.error(msg);
-      } else if (errorMessage.includes("không tìm thấy") || errorMessage.toLowerCase().includes("not found")) {
-        const msg = t("session", "errorSessionNotFound");
-        setError(msg);
-        toast.error(msg);
-      } else if (errorMessage.includes("kết thúc") || errorMessage.toLowerCase().includes("ended")) {
-        const msg = t("session", "errorSessionEndedJoin");
-        setError(msg);
-        toast.error(msg);
-      } else {
-        const msg = errorMessage || t("session", "errorGeneric");
-        setError(msg);
-        toast.error(msg);
-      }
->>>>>>> d66914cc
       setIsLoading(false);
     }
 
