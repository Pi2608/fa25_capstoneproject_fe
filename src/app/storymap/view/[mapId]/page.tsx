--- conflicted
+++ resolved
@@ -1,59 +1,7 @@
 "use client";
 
-<<<<<<< HEAD
-import { useEffect, useState, useRef, useCallback } from "react";
-import { useParams, useRouter, useSearchParams } from "next/navigation";
-import { getSegments, type Segment } from "@/lib/api-storymap";
-import { getMapDetail } from "@/lib/api-maps";
-import {
-  createSession,
-  getSession,
-  startSession,
-  pauseSession,
-  resumeSession,
-  endSession,
-  getSessionLeaderboard,
-  getQuestionsOfQuestionBank,
-  getMyQuestionBanks,
-  activateNextQuestion,
-  skipCurrentQuestion,
-  extendQuestionTime,
-  type SessionDto,
-  type LeaderboardEntryDto,
-  type QuestionDto,
-  type QuestionBankDto,
-  type CreateSessionRequest,
-} from "@/lib/api-ques";
-import { useSessionHub } from "@/hooks/useSessionHub";
-import type {
-  QuestionActivatedEvent,
-  ParticipantJoinedEvent,
-  ParticipantLeftEvent,
-  ResponseReceivedEvent,
-  LeaderboardUpdatedEvent,
-  SessionStatusChangedEvent,
-} from "@/lib/signalr-session";
-import StoryMapViewer from "@/components/storymap/StoryMapViewer";
-import { toast } from "react-toastify";
-
-type QuestionBankMeta = {
-  id?: string;
-  bankName?: string;
-  description?: string;
-  category?: string;
-  tags?: string[];
-  totalQuestions?: number | null;
-  workspaceName?: string;
-  mapName?: string;
-  createdAt?: string;
-  updatedAt?: string;
-};
-
-type ViewMode = "create-session" | "control-session" | "view-only";
-=======
 import { useEffect, useRef, useState } from "react";
 import { useParams, useSearchParams } from "next/navigation";
->>>>>>> 0c294342
 
 import { getSegments, type Segment } from "@/lib/api-storymap";
 import { getMapDetail } from "@/lib/api-maps";
@@ -67,409 +15,8 @@
 
 export default function StoryMapViewPage() {
   const params = useParams<{ mapId: string }>();
-  const router = useRouter();
   const searchParams = useSearchParams();
   const mapId = params?.mapId ?? "";
-<<<<<<< HEAD
-
-  const [segments, setSegments] = useState<Segment[]>([]);
-  const [mapDetail, setMapDetail] = useState<any>(null);
-  const [loading, setLoading] = useState(true);
-  const [error, setError] = useState<string | null>(null);
-  const [currentIndex, setCurrentIndex] = useState(0);
-
-  // Session state
-  const [session, setSession] = useState<SessionDto | null>(null);
-  const [sessionId, setSessionId] = useState<string | null>(
-    searchParams?.get("sessionId") ?? null
-  );
-  const [viewMode, setViewMode] = useState<ViewMode>("view-only");
-  const [changingStatus, setChangingStatus] = useState(false);
-  const [isCreating, setIsCreating] = useState(false);
-
-  // Question Bank state
-  const [questionBanks, setQuestionBanks] = useState<QuestionBankDto[]>([]);
-  const [selectedBankId, setSelectedBankId] = useState<string>("");
-  const [questions, setQuestions] = useState<QuestionDto[]>([]);
-  const [loadingQuestions, setLoadingQuestions] = useState(false);
-  const [questionBankMeta, setQuestionBankMeta] = useState<QuestionBankMeta | null>(null);
-
-  // Leaderboard
-  const [leaderboard, setLeaderboard] = useState<LeaderboardEntryDto[]>([]);
-  const [loadingLeaderboard, setLoadingLeaderboard] = useState(false);
-  const [participantCount, setParticipantCount] = useState(0);
-
-  // Session controls
-  const [questionControlLoading, setQuestionControlLoading] = useState(false);
-  const [currentQuestion, setCurrentQuestion] = useState<any>(null);
-  const [responsesReceived, setResponsesReceived] = useState(0);
-
-  const broadcastRef = useRef<BroadcastChannel | null>(null);
-
-  // ================== Check if user is map owner ==================
-  useEffect(() => {
-    if (!mapDetail) return;
-
-    // Check if current user is the owner
-    // This would need to be implemented based on your auth system
-    const isOwner = true; // TODO: Get from auth context
-    if (isOwner && mapDetail.status === "Published") {
-      setViewMode("create-session");
-    }
-  }, [mapDetail]);
-
-  // ================== Broadcast channel ==================
-  useEffect(() => {
-    if (typeof window === "undefined" || !mapId) return;
-
-    broadcastRef.current = new BroadcastChannel(`storymap-${mapId}`);
-    console.log("[StoryMap View] Broadcasting on:", `storymap-${mapId}`);
-
-    return () => broadcastRef.current?.close();
-  }, [mapId]);
-
-  // ================== Load map + segments ==================
-  useEffect(() => {
-    if (!mapId) return;
-
-    (async () => {
-      try {
-        setLoading(true);
-        setError(null);
-
-        const [detail, segs] = await Promise.all([
-          getMapDetail(mapId),
-          getSegments(mapId),
-        ]);
-
-        if (detail.status !== "Published" && !detail.isPublic) {
-          setError("Bản đồ này chưa được publish");
-          return;
-        }
-
-        setMapDetail(detail);
-        setSegments(segs);
-      } catch (e: any) {
-        console.error("Load storymap failed:", e);
-        setError(e?.message || "Không tải được bản đồ");
-      } finally {
-        setLoading(false);
-      }
-    })();
-  }, [mapId]);
-
-  // ================== Load session if sessionId exists ==================
-  useEffect(() => {
-    const sid = searchParams?.get("sessionId");
-    if (sid && sid !== sessionId) {
-      setSessionId(sid);
-      loadSession(sid);
-    }
-  }, [searchParams, sessionId]);
-
-  const loadSession = async (sid: string) => {
-    try {
-      const sess = await getSession(sid);
-      setSession(sess);
-      setViewMode("control-session");
-      
-      if (sess.questionBankId) {
-        loadQuestionBank(sess.questionBankId);
-      }
-    } catch (e: any) {
-      console.error("Load session failed:", e);
-      toast.error("Không tải được session");
-    }
-  };
-
-  // ================== Load question banks ==================
-  useEffect(() => {
-    if (viewMode !== "create-session" && viewMode !== "control-session") return;
-
-    (async () => {
-      try {
-        const banks = await getMyQuestionBanks();
-        // Filter banks that match this map
-        const matchingBanks = banks.filter((b) => b.mapId === mapId);
-        setQuestionBanks(matchingBanks);
-
-        // If we have a session with questionBankId, load it
-        if (session?.questionBankId && viewMode === "control-session") {
-          const selectedBank = matchingBanks.find((b) => b.id === session.questionBankId);
-          if (selectedBank) {
-            await loadQuestionBank(session.questionBankId);
-          }
-        }
-      } catch (e: any) {
-        console.error("Load question banks failed:", e);
-        toast.error("Không tải được bộ câu hỏi");
-      }
-    })();
-  }, [viewMode, mapId, session?.questionBankId]);
-
-  // ================== Load question bank details ==================
-  const loadQuestionBank = async (bankId: string) => {
-    try {
-      setLoadingQuestions(true);
-      const selectedBank = questionBanks.find((b) => b.id === bankId);
-      
-      if (selectedBank) {
-        setQuestionBankMeta({
-          id: selectedBank.id,
-          bankName: selectedBank.bankName,
-          description: selectedBank.description ?? undefined,
-          category: selectedBank.category ?? undefined,
-          tags: Array.isArray(selectedBank.tags)
-            ? selectedBank.tags
-            : typeof selectedBank.tags === "string"
-              ? selectedBank.tags.split(",").map((t) => t.trim())
-              : [],
-          totalQuestions: selectedBank.totalQuestions,
-          workspaceName: selectedBank.workspaceName ?? undefined,
-          mapName: selectedBank.mapName ?? undefined,
-        });
-
-        const qs = await getQuestionsOfQuestionBank(bankId);
-        const ordered = Array.isArray(qs)
-          ? [...qs].sort((a, b) => (a.displayOrder ?? 0) - (b.displayOrder ?? 0))
-          : [];
-        setQuestions(ordered);
-      }
-    } catch (e: any) {
-      console.error("Load question bank failed:", e);
-      setQuestions([]);
-    } finally {
-      setLoadingQuestions(false);
-    }
-  };
-
-  // ================== Create Session ==================
-  const handleCreateSession = async () => {
-    if (!selectedBankId || !mapId) {
-      toast.error("Vui lòng chọn bộ câu hỏi");
-      return;
-    }
-
-    setIsCreating(true);
-    try {
-      const newSession = await createSession({
-        mapId,
-        questionBankId: selectedBankId,
-        sessionName: `Session - ${mapDetail?.name || "Untitled"}`,
-        sessionType: "live",
-        allowLateJoin: true,
-        showLeaderboard: true,
-        showCorrectAnswers: true,
-        shuffleQuestions: false,
-        shuffleOptions: false,
-        enableHints: true,
-        pointsForSpeed: true,
-      } as CreateSessionRequest);
-
-      toast.success("Tạo session thành công!");
-      setSession(newSession);
-      setSessionId(newSession.id);
-      setViewMode("control-session");
-
-      // Update URL
-      router.push(`/storymap/view/${mapId}?sessionId=${newSession.id}`, {
-        scroll: false,
-      });
-
-      // Load question bank
-      if (selectedBankId) {
-        loadQuestionBank(selectedBankId);
-      }
-    } catch (e: any) {
-      console.error("Create session failed:", e);
-      toast.error(e?.message || "Không tạo được session");
-    } finally {
-      setIsCreating(false);
-    }
-  };
-
-  // ================== Segment broadcast ==================
-  const handleSegmentChange = (segment: Segment, index: number) => {
-    setCurrentIndex(index);
-    broadcastRef.current?.postMessage({
-      type: "segment-change",
-      segmentIndex: index,
-      segment,
-      timestamp: Date.now(),
-    });
-    console.log("[StoryMap View] Broadcasted segment:", index);
-  };
-
-  const goToSegment = (index: number) => {
-    if (index < 0 || index >= segments.length) return;
-    const seg = segments[index];
-    if (!seg) return;
-    handleSegmentChange(seg, index);
-  };
-
-  // ================== SignalR Handlers ==================
-  const handleSessionStatusChanged = useCallback(
-    (event: SessionStatusChangedEvent) => {
-      if (session && session.id === event.sessionId) {
-        setSession((prev) =>
-          prev ? { ...prev, status: event.status as any } : prev
-        );
-      }
-    },
-    [session]
-  );
-
-  const handleParticipantJoined = useCallback(
-    (event: ParticipantJoinedEvent) => {
-      setParticipantCount((prev) => prev + 1);
-    },
-    []
-  );
-
-  const handleParticipantLeft = useCallback(
-    (event: ParticipantLeftEvent) => {
-      setParticipantCount((prev) => Math.max(0, prev - 1));
-    },
-    []
-  );
-
-  const handleQuestionActivated = useCallback((event: QuestionActivatedEvent) => {
-    setCurrentQuestion({
-      id: event.questionId,
-      questionText: event.questionText,
-      questionType: event.questionType,
-      points: event.points,
-      timeLimit: event.timeLimit,
-      activatedAt: event.activatedAt,
-    });
-    setResponsesReceived(0);
-  }, []);
-
-  const handleResponseReceived = useCallback((event: ResponseReceivedEvent) => {
-    setResponsesReceived(event.totalResponses ?? 0);
-  }, []);
-
-  const handleLeaderboardUpdated = useCallback(
-    (event: LeaderboardUpdatedEvent) => {
-      setLeaderboard(event.leaderboard);
-    },
-    []
-  );
-
-  // ================== SignalR Connection ==================
-  const { isConnected, connection } = useSessionHub({
-    sessionId: sessionId ?? "",
-    enabled: !!sessionId && viewMode === "control-session",
-    handlers: {
-      onSessionStatusChanged: handleSessionStatusChanged,
-      onParticipantJoined: handleParticipantJoined,
-      onParticipantLeft: handleParticipantLeft,
-      onQuestionActivated: handleQuestionActivated,
-      onResponseReceived: handleResponseReceived,
-      onLeaderboardUpdated: handleLeaderboardUpdated,
-    },
-  });
-
-  // ================== Session Controls ==================
-  const handleChangeStatus = async (
-    action: "start" | "pause" | "resume" | "end"
-  ) => {
-    if (!session || changingStatus || !sessionId) return;
-
-    try {
-      setChangingStatus(true);
-      if (action === "start") await startSession(sessionId);
-      if (action === "pause") await pauseSession(sessionId);
-      if (action === "resume") await resumeSession(sessionId);
-      if (action === "end") await endSession(sessionId);
-
-      setSession((prev) =>
-        prev
-          ? {
-              ...prev,
-              status:
-                action === "start"
-                  ? "Running"
-                  : action === "pause"
-                    ? "Paused"
-                    : action === "resume"
-                      ? "Running"
-                      : "Ended",
-            }
-          : prev
-      );
-    } catch (e: any) {
-      console.error("Change session status failed:", e);
-      toast.error(e?.message || "Không thay đổi được trạng thái session");
-    } finally {
-      setChangingStatus(false);
-    }
-  };
-
-  const handleLoadLeaderboard = async () => {
-    if (!session || loadingLeaderboard || !sessionId) return;
-    try {
-      setLoadingLeaderboard(true);
-      const data = await getSessionLeaderboard(sessionId, 10);
-      setLeaderboard(Array.isArray(data) ? data : []);
-    } catch (e: any) {
-      console.error("Load leaderboard failed:", e);
-      setLeaderboard([]);
-      toast.error(e?.message || "Không tải được bảng xếp hạng");
-    } finally {
-      setLoadingLeaderboard(false);
-    }
-  };
-
-  const handleNextQuestion = async () => {
-    if (!session || questionControlLoading || !sessionId) return;
-    try {
-      setQuestionControlLoading(true);
-      await activateNextQuestion(sessionId);
-    } catch (e: any) {
-      console.error("Next question failed:", e);
-      toast.error(e?.message || "Không chuyển được sang câu tiếp theo");
-    } finally {
-      setQuestionControlLoading(false);
-    }
-  };
-
-  const handleSkipQuestion = async () => {
-    if (!session || questionControlLoading || !sessionId) return;
-    try {
-      setQuestionControlLoading(true);
-      await skipCurrentQuestion(sessionId);
-    } catch (e: any) {
-      console.error("Skip question failed:", e);
-      toast.error(e?.message || "Không bỏ qua được câu hỏi");
-    } finally {
-      setQuestionControlLoading(false);
-    }
-  };
-
-  const handleExtendQuestion = async () => {
-    if (!currentQuestion || questionControlLoading) return;
-
-    try {
-      setQuestionControlLoading(true);
-      await extendQuestionTime(currentQuestion.id, 30);
-      toast.success("Đã thêm 30 giây");
-    } catch (e: any) {
-      console.error("Extend question failed:", e);
-      toast.error(e?.message || "Không gia hạn được thời gian");
-    } finally {
-      setQuestionControlLoading(false);
-    }
-  };
-
-  // ================== Render States ==================
-  if (loading) {
-    return (
-      <div className="h-screen flex items-center justify-center bg-zinc-900">
-        <div className="text-center">
-          <div className="animate-spin rounded-full h-16 w-16 border-b-2 border-blue-500 mx-auto mb-4" />
-          <div className="text-white text-xl">Đang tải bản đồ...</div>
-=======
   const sessionId = searchParams.get("sessionId") ?? "";
 
   const [displayName, setDisplayName] = useState("Học sinh");
@@ -626,7 +173,6 @@
         <div className="text-center">
           <div className="animate-spin rounded-full h-10 w-10 border-b-2 border-emerald-400 mx-auto mb-4" />
           <p className="text-sm text-zinc-300">Đang tải tiết học…</p>
->>>>>>> 0c294342
         </div>
       </div>
     );
@@ -634,24 +180,12 @@
 
   if (error) {
     return (
-<<<<<<< HEAD
-      <div className="h-screen flex items-center justify-center bg-zinc-900">
-        <div className="text-center max-w-md px-4">
-          <div className="text-red-400 text-2xl mb-4">⚠️ {error}</div>
-          <button
-            onClick={() => router.back()}
-            className="px-6 py-3 bg-zinc-700 hover:bg-zinc-600 text-white rounded-lg transition-colors"
-          >
-            ← Quay lại
-          </button>
-=======
       <div className="h-screen flex items-center justify-center bg-zinc-950">
         <div className="max-w-md text-center space-y-3 px-4">
           <p className="text-lg font-semibold text-rose-400">
             Không thể tham gia tiết học
           </p>
           <p className="text-sm text-zinc-300">{error}</p>
->>>>>>> 0c294342
         </div>
       </div>
     );
@@ -659,402 +193,6 @@
 
   const center: [number, number] = mapDetail?.center
     ? [mapDetail.center.latitude, mapDetail.center.longitude]
-<<<<<<< HEAD
-    : [10.8231, 106.6297];
-
-  // ================== Main Layout ==================
-  return (
-    <div className="h-screen flex flex-col bg-zinc-900">
-      {/* MAIN: left panel + map */}
-      <div className="flex flex-1 min-h-0">
-        {/* LEFT SIDEBAR: Controls */}
-        <div className="w-[360px] border-r border-zinc-800 bg-zinc-950/95 flex flex-col">
-          {/* HEADER */}
-          <div className="px-5 pt-5 pb-4 border-b border-zinc-800 bg-gradient-to-b from-zinc-900 to-zinc-950">
-            <p className="text-[11px] uppercase tracking-[0.18em] text-zinc-500 font-medium">
-              Story Map
-            </p>
-            <h1 className="mt-1 text-lg font-semibold text-white truncate">
-              {mapDetail?.name || "Bản đồ chưa đặt tên"}
-            </h1>
-
-            <div className="mt-3 flex items-center justify-between gap-2">
-              <div className="flex items-center gap-2 text-[11px] text-zinc-400">
-                <span className="inline-flex h-2 w-2 rounded-full bg-emerald-400 animate-pulse" />
-                <span>Broadcasting: storymap-{mapId.slice(0, 8)}…</span>
-              </div>
-
-              {session && (
-                <span
-                  className={
-                    "inline-flex items-center rounded-full px-2 py-0.5 text-[10px] font-semibold border " +
-                    (session.status === "Running"
-                      ? "border-emerald-500/60 bg-emerald-500/10 text-emerald-300"
-                      : session.status === "Paused"
-                        ? "border-amber-400/60 bg-amber-500/10 text-amber-200"
-                        : session.status === "Ended"
-                          ? "border-rose-500/70 bg-rose-600/10 text-rose-300"
-                          : "border-sky-400/60 bg-sky-500/10 text-sky-200")
-                  }
-                >
-                  ● {session.status}
-                </span>
-              )}
-            </div>
-          </div>
-
-          {/* BODY: Create Session or Control Session */}
-          <div className="flex-1 overflow-y-auto px-4 pb-4 pt-3 space-y-4">
-            {/* CREATE SESSION MODE */}
-            {viewMode === "create-session" && !session && (
-              <section className="rounded-2xl border border-zinc-800 bg-zinc-900/80 shadow-sm shadow-black/40 px-4 py-3 space-y-3">
-                <div>
-                  <p className="text-[11px] uppercase tracking-[0.16em] text-zinc-500 font-medium">
-                    Tạo Session Mới
-                  </p>
-                  <p className="text-xs text-zinc-400 mt-1">
-                    Chọn bộ câu hỏi để bắt đầu session tương tác
-                  </p>
-                </div>
-
-                <div>
-                  <label className="block text-[11px] text-zinc-400 mb-2">
-                    Chọn bộ câu hỏi:
-                  </label>
-                  <select
-                    value={selectedBankId}
-                    onChange={(e) => setSelectedBankId(e.target.value)}
-                    className="w-full rounded-lg border border-zinc-800 bg-zinc-950 px-3 py-2 text-sm text-white focus:outline-none focus:ring-2 focus:ring-emerald-500"
-                  >
-                    <option value="">-- Chọn bộ câu hỏi --</option>
-                    {questionBanks.map((bank) => (
-                      <option key={bank.id} value={bank.id}>
-                        {bank.bankName} ({bank.totalQuestions || 0} câu)
-                      </option>
-                    ))}
-                  </select>
-                </div>
-
-                {questionBanks.length === 0 && (
-                  <div className="rounded-xl border border-amber-500/40 bg-amber-500/10 px-3 py-2 text-[11px] text-amber-100">
-                    Chưa có bộ câu hỏi nào cho bản đồ này. Vui lòng tạo bộ câu hỏi trước.
-                  </div>
-                )}
-
-                <button
-                  type="button"
-                  onClick={handleCreateSession}
-                  disabled={!selectedBankId || isCreating}
-                  className="w-full rounded-lg bg-emerald-600 hover:bg-emerald-700 disabled:bg-zinc-800 disabled:opacity-50 text-white font-semibold px-4 py-2.5 text-sm transition-colors"
-                >
-                  {isCreating ? "Đang tạo..." : "Tạo Session"}
-                </button>
-              </section>
-            )}
-
-            {/* CONTROL SESSION MODE */}
-            {viewMode === "control-session" && session && (
-              <>
-                {/* SESSION CARD */}
-                <section className="rounded-2xl border border-zinc-800 bg-zinc-900/80 shadow-sm shadow-black/40 px-4 py-3 space-y-3">
-                  <div className="flex items-center justify-between gap-2">
-                    <div>
-                      <p className="text-[11px] uppercase tracking-[0.16em] text-zinc-500 font-medium">
-                        Phiên tương tác
-                      </p>
-                      <p className="text-xs text-zinc-400">
-                        Quản lý mã tham gia & trạng thái
-                      </p>
-                    </div>
-
-                    <span className="inline-flex items-center rounded-full bg-zinc-800 px-2 py-0.5 text-[10px] text-zinc-300 border border-zinc-700">
-                      ID: {session.id.slice(0, 6)}…
-                    </span>
-                  </div>
-
-                  {/* MÃ CODE */}
-                  <div className="rounded-xl bg-zinc-950 border border-zinc-800 px-3 py-2.5 flex items-center justify-between gap-3">
-                    <div>
-                      <p className="text-[11px] text-zinc-400">Code cho học sinh</p>
-                      <p className="font-mono text-xl font-semibold tracking-[0.18em] text-emerald-400">
-                        {session.sessionCode}
-                      </p>
-                    </div>
-                    <button
-                      type="button"
-                      onClick={() =>
-                        navigator.clipboard.writeText(session.sessionCode)
-                      }
-                      className="shrink-0 inline-flex items-center gap-1 rounded-lg bg-zinc-800 px-2.5 py-1.5 text-[11px] text-zinc-100 hover:bg-zinc-700 border border-zinc-700"
-                    >
-                      <span>Copy</span>
-                    </button>
-                  </div>
-
-                  {/* TRẠNG THÁI + NÚT ĐIỀU KHIỂN */}
-                  <div className="flex items-center justify-between text-[11px] text-zinc-400">
-                    <span>
-                      Trạng thái:{" "}
-                      <span className="font-semibold text-zinc-100">
-                        {session.status}
-                      </span>
-                    </span>
-                    {participantCount > 0 && (
-                      <span>
-                        Tham gia:{" "}
-                        <span className="font-semibold text-emerald-300">
-                          {participantCount}
-                        </span>
-                      </span>
-                    )}
-                  </div>
-
-                  <div className="grid grid-cols-4 gap-1.5">
-                    <button
-                      type="button"
-                      onClick={() => handleChangeStatus("start")}
-                      disabled={
-                        changingStatus || session.status === "Running"
-                      }
-                      className="inline-flex justify-center rounded-lg px-2 py-1.5 text-[11px] font-medium border border-emerald-500/60 bg-emerald-500/15 text-emerald-200 hover:bg-emerald-500/25 disabled:opacity-40 disabled:cursor-not-allowed"
-                    >
-                      Start
-                    </button>
-                    <button
-                      type="button"
-                      onClick={() => handleChangeStatus("pause")}
-                      disabled={
-                        changingStatus || session.status !== "Running"
-                      }
-                      className="inline-flex justify-center rounded-lg px-2 py-1.5 text-[11px] font-medium border border-amber-400/70 bg-amber-500/10 text-amber-100 hover:bg-amber-500/20 disabled:opacity-40 disabled:cursor-not-allowed"
-                    >
-                      Pause
-                    </button>
-                    <button
-                      type="button"
-                      onClick={() => handleChangeStatus("resume")}
-                      disabled={
-                        changingStatus || session.status !== "Paused"
-                      }
-                      className="inline-flex justify-center rounded-lg px-2 py-1.5 text-[11px] font-medium border border-sky-400/70 bg-sky-500/10 text-sky-100 hover:bg-sky-500/20 disabled:opacity-40 disabled:cursor-not-allowed"
-                    >
-                      Resume
-                    </button>
-                    <button
-                      type="button"
-                      onClick={() => handleChangeStatus("end")}
-                      disabled={changingStatus || session.status === "Ended"}
-                      className="inline-flex justify-center rounded-lg px-2 py-1.5 text-[11px] font-medium border border-rose-500/70 bg-rose-600/10 text-rose-100 hover:bg-rose-600/20 disabled:opacity-40 disabled:cursor-not-allowed"
-                    >
-                      End
-                    </button>
-                  </div>
-
-                  {/* QUESTION CONTROLS */}
-                  <div className="mt-2 border-t border-zinc-800 pt-2">
-                    <p className="text-[11px] text-zinc-500 mb-1">
-                      Điều khiển câu hỏi (giáo viên)
-                    </p>
-                    <div className="grid grid-cols-3 gap-1.5">
-                      <button
-                        type="button"
-                        onClick={handleNextQuestion}
-                        disabled={
-                          !session ||
-                          questionControlLoading ||
-                          session.status !== "Running"
-                        }
-                        className="inline-flex justify-center rounded-lg px-2 py-1.5 text-[11px] font-medium border border-sky-400/70 bg-sky-500/10 text-sky-100 hover:bg-sky-500/20 disabled:opacity-40 disabled:cursor-not-allowed"
-                      >
-                        Câu tiếp
-                      </button>
-                      <button
-                        type="button"
-                        onClick={handleSkipQuestion}
-                        disabled={
-                          !session ||
-                          questionControlLoading ||
-                          session.status !== "Running"
-                        }
-                        className="inline-flex justify-center rounded-lg px-2 py-1.5 text-[11px] font-medium border border-amber-400/70 bg-amber-500/10 text-amber-100 hover:bg-amber-500/20 disabled:opacity-40 disabled:cursor-not-allowed"
-                      >
-                        Bỏ qua
-                      </button>
-                      <button
-                        type="button"
-                        onClick={handleExtendQuestion}
-                        disabled={
-                          !session ||
-                          questionControlLoading ||
-                          !currentQuestion ||
-                          session.status !== "Running"
-                        }
-                        className="inline-flex justify-center rounded-lg px-2 py-1.5 text-[11px] font-medium border border-emerald-500/70 bg-emerald-500/10 text-emerald-100 hover:bg-emerald-500/20 disabled:opacity-40 disabled:cursor-not-allowed"
-                      >
-                        +30s
-                      </button>
-                    </div>
-                  </div>
-
-                  {/* CURRENT QUESTION */}
-                  {currentQuestion && (
-                    <div className="mt-2 border-t border-zinc-800 pt-2">
-                      <p className="text-[11px] text-zinc-500 mb-1">
-                        Câu hỏi hiện tại
-                      </p>
-                      <div className="rounded-lg border border-zinc-800 bg-zinc-950/80 px-3 py-2">
-                        <p className="text-xs text-zinc-100 mb-1">
-                          {currentQuestion.questionText}
-                        </p>
-                        <div className="flex items-center gap-2 text-[10px] text-zinc-400">
-                          <span>{currentQuestion.points} điểm</span>
-                          {currentQuestion.timeLimit && (
-                            <>
-                              <span>•</span>
-                              <span>{currentQuestion.timeLimit}s</span>
-                            </>
-                          )}
-                          <span>•</span>
-                          <span>{responsesReceived} phản hồi</span>
-                        </div>
-                      </div>
-                    </div>
-                  )}
-
-                  {/* LEADERBOARD */}
-                  <div className="flex items-center justify-between pt-1">
-                    <p className="text-[11px] text-zinc-500">
-                      HS truy cập link lớp học rồi nhập code ở trên.
-                    </p>
-                    <button
-                      type="button"
-                      onClick={handleLoadLeaderboard}
-                      className="text-[11px] text-sky-300 hover:text-sky-200 underline-offset-2 hover:underline"
-                    >
-                      Xem bảng xếp hạng
-                    </button>
-                  </div>
-
-                  {leaderboard.length > 0 && (
-                    <div className="mt-2 max-h-32 overflow-y-auto rounded-lg border border-zinc-800 bg-zinc-950/80 px-3 py-2 space-y-1">
-                      {loadingLeaderboard && (
-                        <p className="text-[11px] text-zinc-500">
-                          Đang tải bảng xếp hạng...
-                        </p>
-                      )}
-
-                      {!loadingLeaderboard &&
-                        leaderboard.map((p, idx) => (
-                          <div
-                            key={p.participantId ?? idx}
-                            className="flex items-center justify-between text-[11px] text-zinc-200"
-                          >
-                            <span>
-                              #{p.rank ?? idx + 1} {p.displayName}
-                            </span>
-                            <span className="font-semibold">{p.score}</span>
-                          </div>
-                        ))}
-                    </div>
-                  )}
-                </section>
-
-                {/* QUESTION BANK INFO */}
-                {questionBankMeta && (
-                  <section className="rounded-2xl border border-zinc-800 bg-zinc-900/80 shadow-sm shadow-black/40 px-4 py-3 space-y-2">
-                    <div className="flex items-center justify-between">
-                      <div>
-                        <p className="text-[11px] uppercase tracking-[0.16em] text-zinc-500 font-medium">
-                          Bộ câu hỏi
-                        </p>
-                      </div>
-                      {typeof questionBankMeta.totalQuestions === "number" && (
-                        <div className="text-right text-[11px] text-zinc-300">
-                          <div className="font-semibold">
-                            {questionBankMeta.totalQuestions}
-                          </div>
-                          <div className="text-zinc-500">câu hỏi</div>
-                        </div>
-                      )}
-                    </div>
-
-                    <div>
-                      <p className="text-sm font-semibold text-white">
-                        {questionBankMeta.bankName || "Bộ câu hỏi"}
-                      </p>
-                    </div>
-                  </section>
-                )}
-              </>
-            )}
-          </div>
-        </div>
-
-        {/* RIGHT: Map Viewer */}
-        <div className="flex-1 min-h-0">
-          <StoryMapViewer
-            mapId={mapId}
-            segments={segments}
-            baseMapProvider={mapDetail?.baseMapProvider}
-            initialCenter={center}
-            initialZoom={mapDetail?.defaultZoom || 10}
-            onSegmentChange={handleSegmentChange}
-          />
-        </div>
-      </div>
-
-      {/* BOTTOM: Timeline panel */}
-      <div className="h-24 border-t border-zinc-800 bg-zinc-900/95 px-6 flex items-center gap-4">
-        <div className="flex items-center gap-2">
-          <button
-            onClick={() => goToSegment(currentIndex - 1)}
-            disabled={segments.length === 0 || currentIndex === 0}
-            className="px-3 py-2 rounded-lg bg-zinc-800 text-zinc-100 text-xs disabled:opacity-40 disabled:cursor-not-allowed hover:bg-zinc-700"
-          >
-            ◀ Trước
-          </button>
-          <button
-            onClick={() => goToSegment(currentIndex + 1)}
-            disabled={
-              segments.length === 0 || currentIndex >= segments.length - 1
-            }
-            className="px-3 py-2 rounded-lg bg-zinc-800 text-zinc-100 text-xs disabled:opacity-40 disabled:cursor-not-allowed hover:bg-zinc-700"
-          >
-            Sau ▶
-          </button>
-        </div>
-
-        <div className="text-xs text-zinc-300 min-w-[110px]">
-          Segment{" "}
-          <span className="font-semibold text-white">
-            {segments.length === 0 ? 0 : currentIndex + 1}
-          </span>{" "}
-          / <span className="font-semibold text-white">{segments.length}</span>
-        </div>
-
-        <div className="flex-1 overflow-x-auto">
-          <div className="flex items-center gap-2">
-            {segments.map((seg, index) => (
-              <button
-                key={seg.segmentId}
-                onClick={() => goToSegment(index)}
-                className={`px-3 py-1.5 rounded-full text-xs whitespace-nowrap border transition ${
-                  index === currentIndex
-                    ? "bg-blue-500 text-white border-blue-400"
-                    : "bg-zinc-800 text-zinc-200 border-zinc-700 hover:bg-zinc-700"
-                }`}
-              >
-                {index + 1}. {seg.name || "Untitled"}
-              </button>
-            ))}
-
-            {segments.length === 0 && (
-              <div className="text-xs text-zinc-500">
-                No segments – please add segments in the editor.
-              </div>
-            )}
-          </div>
-=======
     : [10.8231, 106.6297]; // fallback Sài Gòn
 
   const currentSegment = segments[currentIndex];
@@ -1146,9 +284,9 @@
                       )
                       .map((opt) => (
                         <label
-                          key={opt.id ?? opt.optionText}
+                          key={opt.questionOptionId ?? opt.optionText}
                           className={`flex items-start gap-2 rounded-lg border px-3 py-2 cursor-pointer text-[13px] transition ${selectedOptionId ===
-                            (opt.id as string | undefined)
+                            (opt.questionOptionId as string | undefined)
                             ? "border-emerald-500 bg-emerald-500/10 text-emerald-50"
                             : "border-zinc-700 bg-zinc-900 text-zinc-100 hover:border-zinc-500"
                             }`}
@@ -1156,13 +294,13 @@
                           <input
                             type="radio"
                             name="answer"
-                            value={opt.id}
+                            value={opt.questionOptionId}
                             checked={
                               selectedOptionId ===
-                              (opt.id as string | undefined)
+                              (opt.questionOptionId as string | undefined)
                             }
                             onChange={() =>
-                              setSelectedOptionId(opt.id as string)
+                              setSelectedOptionId(opt.questionOptionId as string)
                             }
                             className="mt-[3px] h-3 w-3 accent-emerald-500"
                           />
@@ -1187,7 +325,6 @@
               <p className="text-[11px] text-zinc-400 mt-1">{infoMessage}</p>
             )}
           </section>
->>>>>>> 0c294342
         </div>
       </div>
 
