--- conflicted
+++ resolved
@@ -651,9 +651,6 @@
                       ? "border-emerald-500/40 bg-[radial-gradient(circle_at_0_0,#22c55e33,transparent_55%),radial-gradient(circle_at_100%_0,#22c55e22,transparent_55%)] bg-emerald-950/40 text-emerald-300"
                       : "border-emerald-500/60 bg-emerald-50/40 text-emerald-700"
                     }`}>
-<<<<<<< HEAD
-                    Đã publish
-=======
                     {t("recents", "statusPublished")}
                   </div>
                 ) : m.status === "archived" ? (
@@ -662,25 +659,13 @@
                       : "border-slate-500/60 bg-slate-50/40 text-slate-700"
                     }`}>
                     {t("recents", "statusArchived")}
->>>>>>> f02bb6cc
-                  </div>
-                ) : m.status === "archived" ? (
-                  <div className={`mb-4 h-28 w-full rounded-2xl border flex items-center justify-center text-sm font-medium ${isDark
-                      ? "border-slate-500/40 bg-[radial-gradient(circle_at_0_0,#64748b33,transparent_55%),radial-gradient(circle_at_100%_0,#64748b22,transparent_55%)] bg-slate-950/40 text-slate-300"
-                      : "border-slate-500/60 bg-slate-50/40 text-slate-700"
-                    }`}>
-                    Archived
                   </div>
                 ) : (
                   <div className={`mb-4 h-28 w-full rounded-2xl border flex items-center justify-center text-sm font-medium ${isDark
                       ? "border-blue-500/40 bg-[radial-gradient(circle_at_0_0,#3b82f633,transparent_55%),radial-gradient(circle_at_100%_0,#3b82f622,transparent_55%)] bg-blue-950/40 text-blue-300"
                       : "border-blue-500/60 bg-blue-50/40 text-blue-700"
                     }`}>
-<<<<<<< HEAD
-                    Draft
-=======
                     {t("recents", "statusDraft")}
->>>>>>> f02bb6cc
                   </div>
                 )}
 
@@ -692,11 +677,7 @@
                     {m.publishedAt
                       ? t("recents", "publishedDate", { date: new Date(m.publishedAt).toLocaleDateString() })
                       : m.createdAt
-<<<<<<< HEAD
-                        ? `Created: ${new Date(m.createdAt).toLocaleDateString()}`
-=======
                         ? t("recents", "createdDate", { date: new Date(m.createdAt).toLocaleDateString() })
->>>>>>> f02bb6cc
                         : "—"}
                   </div>
                 </div>
