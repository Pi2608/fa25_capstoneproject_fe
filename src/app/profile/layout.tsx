--- conflicted
+++ resolved
@@ -74,16 +74,8 @@
     : isDark ? "text-zinc-300 group-hover:text-white" : "text-gray-600 group-hover:text-gray-800";
 
   return (
-<<<<<<< HEAD
     <Link href={href} aria-current={active ? "page" : undefined} className="group">
       <div className={`${baseClasses} ${bgCls}`}>
-=======
-    <Link href={href} aria-current={active ? "page" : undefined}>
-      <Button
-        variant="ghost"
-        className={`w-full justify-between px-2.5 lg:px-3 py-2 h-8 lg:h-9 transition-colors ${activeCls}`}
-      >
->>>>>>> a70a80e9
         <span className="flex items-center gap-1.5 lg:gap-2 truncate">
           <Icon className={`h-3.5 w-3.5 lg:h-4 lg:w-4 ${iconColorCls}`} />
           <span className={`truncate text-xs lg:text-sm font-medium ${textColorCls}`}>{label}</span>
@@ -370,9 +362,8 @@
 
             <ScrollArea className="flex-1 min-h-0">
               <div className="px-1 space-y-1">
-                {isSuspended ? (
+                {commonNav.map((n) => (
                   <NavItem
-<<<<<<< HEAD
                     key={n.href}
                     href={n.href}
                     label={n.label}
@@ -390,41 +381,8 @@
                         </Badge>
                       ) : undefined
                     }
-=======
-                    href="/profile/help"
-                    label={t("profilelayout.help")}
-                    icon={HelpCircle}
-                    active={pathname === "/profile/help"}
->>>>>>> a70a80e9
                   />
-                ) : (
-                  commonNav.map((n) => (
-                    <NavItem
-                      key={n.href}
-                      href={n.href}
-                      label={n.label}
-                      icon={n.icon}
-                      active={pathname === n.href || pathname.startsWith(`${n.href}/`)}
-                      right={
-                        n.href === "/profile/notifications" && unread > 0 ? (
-                          <Badge
-                            variant="secondary"
-                            className="text-[11px] px-1.5 py-0 h-5 min-w-[20px] justify-center"
-                          >
-                            {unread > 99 ? "99+" : unread}
-                          </Badge>
-                        ) : n.href === "/profile/invite" && invitationCount > 0 ? (
-                          <Badge
-                            variant="secondary"
-                            className="text-[11px] px-1.5 py-0 h-5 min-w-[20px] justify-center"
-                          >
-                            {invitationCount > 99 ? "99+" : invitationCount}
-                          </Badge>
-                        ) : undefined
-                      }
-                    />
-                  ))
-                )}
+                ))}
               </div>
 
               {!isSuspended && (
@@ -436,7 +394,6 @@
                     {t("profilelayout.orgs_title")}
                   </div>
 
-<<<<<<< HEAD
                 <NavItem
                   href="/register/organization"
                   label={t("profilelayout.create_org")}
@@ -444,14 +401,6 @@
                   active={pathname === "/register/organization"}
                   isDark={isDark}
                 />
-=======
-                  <NavItem
-                    href="/register/organization"
-                    label={t("profilelayout.create_org")}
-                    icon={PlusCircle}
-                    active={pathname === "/register/organization"}
-                  />
->>>>>>> a70a80e9
 
                   {orgs === null && (
                     <div className="space-y-2 py-2">
@@ -472,36 +421,15 @@
                     </div>
                   )}
 
-                  {(orgs ?? []).slice(0, 5).map((o) => {
-                    const planLabel = orgPlanLabels[o.orgId];
-                    const isActive = pathname.startsWith(`/profile/organizations/${o.orgId}`);
-                    return (
-                      <NavItem
-                        key={o.orgId}
-                        href={`/profile/organizations/${o.orgId}`}
-                        label={o.orgName}
-                        icon={Building2}
-                        active={isActive}
-                        right={
-                          <Badge variant="secondary" className="text-[11px] font-semibold">
-                            <span
-                              className={`text-sm font-semibold ${isDark ? "text-emerald-300" : isActive ? "text-emerald-500" : "text-emerald-600"
-                                }`}
-                            >
-                              {planLabel}
-                            </span>
-                          </Badge>
-                        }
-                      />
-                    );
-                  })}
-
-                  {(orgs ?? []).length > 5 && (
+                {(orgs ?? []).slice(0, 5).map((o) => {
+                  const planLabel = orgPlanLabels[o.orgId];
+                  const isActive = pathname.startsWith(`/profile/organizations/${o.orgId}`)
+                  return (
                     <NavItem
-                      href="/organizations"
-                      label={t("profilelayout.view_all_orgs")}
+                      key={o.orgId}
+                      href={`/profile/organizations/${o.orgId}`}
+                      label={o.orgName}
                       icon={Building2}
-<<<<<<< HEAD
                       active={isActive}
                       isDark={isDark}
                       right={
@@ -509,14 +437,12 @@
                           <span className={`text-sm font-semibold ${isDark ? "text-emerald-300" : isActive ? "text-emerald-500" : "text-emerald-600"}`}>{planLabel}</span>
                         </Badge>
                       }
-=======
-                      active={pathname === "/organizations"}
->>>>>>> a70a80e9
                     />
-                  )}
-
+                  );
+                })}
+
+                {(orgs ?? []).length > 5 && (
                   <NavItem
-<<<<<<< HEAD
                     href="/organizations"
                     label={t("profilelayout.view_all_orgs")}
                     icon={Building2}
@@ -526,13 +452,6 @@
                 )}
 
                 <NavItem href="/profile/help" label={t("profilelayout.help")} icon={HelpCircle} active={pathname === "/profile/help"} isDark={isDark} />
-=======
-                    href="/profile/help"
-                    label={t("profilelayout.help")}
-                    icon={HelpCircle}
-                    active={pathname === "/profile/help"}
-                  />
->>>>>>> a70a80e9
 
                   <div className="h-3" />
                 </div>
@@ -587,9 +506,8 @@
 
                     <ScrollArea className="flex-1 min-h-0 p-3">
                       <div className="px-1 space-y-1">
-                        {isSuspended ? (
+                        {commonNav.map((n) => (
                           <NavItem
-<<<<<<< HEAD
                             key={n.href}
                             href={n.href}
                             label={n.label}
@@ -607,41 +525,8 @@
                                 </Badge>
                               ) : undefined
                             }
-=======
-                            href="/profile/help"
-                            label={t("profilelayout.help")}
-                            icon={HelpCircle}
-                            active={pathname === "/profile/help"}
->>>>>>> a70a80e9
                           />
-                        ) : (
-                          commonNav.map((n) => (
-                            <NavItem
-                              key={n.href}
-                              href={n.href}
-                              label={n.label}
-                              icon={n.icon}
-                              active={pathname === n.href || pathname.startsWith(`${n.href}/`)}
-                              right={
-                                n.href === "/profile/notifications" && unread > 0 ? (
-                                  <Badge
-                                    variant="secondary"
-                                    className="text-[11px] px-1.5 py-0 h-5 min-w-[20px] justify-center"
-                                  >
-                                    {unread > 99 ? "99+" : unread}
-                                  </Badge>
-                                ) : n.href === "/profile/invite" && invitationCount > 0 ? (
-                                  <Badge
-                                    variant="secondary"
-                                    className="text-[11px] px-1.5 py-0 h-5 min-w-[20px] justify-center"
-                                  >
-                                    {invitationCount > 99 ? "99+" : invitationCount}
-                                  </Badge>
-                                ) : undefined
-                              }
-                            />
-                          ))
-                        )}
+                        ))}
                       </div>
 
                       {!isSuspended && (
@@ -653,7 +538,6 @@
                             {t("profilelayout.orgs_title")}
                           </div>
 
-<<<<<<< HEAD
                         <NavItem
                           href="/register/organization"
                           label={t("profilelayout.create_org")}
@@ -680,44 +564,6 @@
                         <NavItem href="/profile/help" label={t("profilelayout.help")} icon={HelpCircle} active={pathname === "/profile/help"} isDark={isDark} />
                         <div className="h-3" />
                       </div>
-=======
-                          <NavItem
-                            href="/register/organization"
-                            label={t("profilelayout.create_org")}
-                            icon={PlusCircle}
-                            active={pathname === "/register/organization"}
-                          />
-
-                          {(orgs ?? []).slice(0, 5).map((o) => {
-                            const planLabel = orgPlanLabels[o.orgId];
-                            return (
-                              <NavItem
-                                key={o.orgId}
-                                href={`/profile/organizations/${o.orgId}`}
-                                label={o.orgName}
-                                icon={Building2}
-                                active={pathname.startsWith(`/profile/organizations/${o.orgId}`)}
-                                right={
-                                  planLabel ? (
-                                    <Badge variant="secondary" className="text-[11px] font-semibold">
-                                      {planLabel}
-                                    </Badge>
-                                  ) : undefined
-                                }
-                              />
-                            );
-                          })}
-
-                          <NavItem
-                            href="/profile/help"
-                            label={t("profilelayout.help")}
-                            icon={HelpCircle}
-                            active={pathname === "/profile/help"}
-                          />
-                          <div className="h-3" />
-                        </div>
-                      )}
->>>>>>> a70a80e9
                     </ScrollArea>
                   </div>
                 </SheetContent>
