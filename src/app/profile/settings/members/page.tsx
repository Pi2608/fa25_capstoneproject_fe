--- conflicted
+++ resolved
@@ -706,50 +706,6 @@
         </div>
       )}
 
-<<<<<<< HEAD
-      {loading && (
-        <div className="min-h-[40vh] flex items-center justify-center text-sm text-zinc-600 dark:text-zinc-400">
-          {t("settings_members.loading_members")}
-        </div>
-      )}
-
-      {!loading && members.length === 0 && (
-        <EmptyState
-          illustration="team"
-          title="No Team Members Yet"
-          description="Build your team by inviting members to collaborate. Members can have different roles with varying levels of access to organization resources."
-          action={
-            isOwner
-              ? {
-                  label: "Invite Members",
-                  onClick: () => setInviteOpen(true),
-                }
-              : undefined
-          }
-        />
-      )}
-
-      {!loading && members.length > 0 && (
-        <div className={`overflow-x-auto rounded-lg ring-1 shadow-sm ${isDark ? "ring-white/10" : "ring-gray-200"}`}>
-          <table className={`min-w-full ${isDark ? "bg-zinc-950" : "bg-white"}`}>
-            <thead>
-              <tr className={themeClasses.tableHeader}>
-                <th className="px-3 py-2 text-sm font-medium text-left">
-                  {t("settings_members.col_member")}
-                </th>
-                <th className="px-3 py-2 text-sm font-medium text-left">
-                  {t("settings_members.col_last_view")}
-                </th>
-                <th className="px-3 py-2 text-sm font-medium text-left">
-                  {t("settings_members.col_permissions")}
-                </th>
-                <th className="px-3 py-2 text-sm font-medium text-left">
-                  {t("settings_members.col_role")}
-                </th>
-                <th className="w-[280px] px-3 py-2 text-sm font-medium text-left">
-                  {t("settings_members.col_actions")}
-                </th>
-=======
       <div className={`overflow-x-auto rounded-lg ring-1 shadow-sm ${isDark ? "ring-white/10" : "ring-gray-200"}`}>
         <table className={`min-w-full ${isDark ? "bg-zinc-950" : "bg-white"}`}>
           <thead>
@@ -792,10 +748,8 @@
                 >
                   {t("settings_members.no_members")}
                 </td>
->>>>>>> 175ee240
               </tr>
-            </thead>
-            <tbody>
+            )}
             {!loading &&
               members.map((m) => {
                 const busy = !!rowBusy[m.memberId];
