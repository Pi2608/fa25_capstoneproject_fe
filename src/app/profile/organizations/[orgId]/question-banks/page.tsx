"use client";

import { ChangeEvent, useEffect, useState } from "react";
import { createPortal } from "react-dom";
import { useParams, useRouter } from "next/navigation";
import { useToast } from "@/contexts/ToastContext";
import { useI18n } from "@/i18n/I18nProvider";
import { useTheme } from "next-themes";
import { getThemeClasses } from "@/utils/theme-utils";
import {
  createQuestionBank,
  deleteQuestionBank,
  updateQuestionBank,
  type QuestionBankDto,
} from "@/lib/api-ques";
import type { Workspace } from "@/types/workspace";
import {
  QuestionBankFormState,
  TabKey,
  MapOption,
  BankExtra,
  RowMenuState,
  safeMessage,
  normalizeTags,
  labelFromCount,
  resolveBankId,
} from "@/hooks/question-bank-common";
import { useQuestionBanksData } from "@/hooks/useQuestionBanksData";
import { useBankForm } from "@/hooks/useBankForm";
import { useRowMenu } from "@/hooks/useRowMenu";


function BankFormDialog({
  isOpen,
  isEditMode,
  saving,
  form,
  workspaces,
  selectedWorkspaceId,
  onChange,
  onWorkspaceChange,
  onSave,
  onClose,
}: {
  isOpen: boolean;
  isEditMode: boolean;
  saving: boolean;
  form: QuestionBankFormState;
  workspaces: Workspace[];
  selectedWorkspaceId: string;
  onChange: (e: ChangeEvent<HTMLInputElement | HTMLTextAreaElement>) => void;
  onWorkspaceChange: (id: string) => void;
  onSave: () => void;
  onClose: () => void;
}) {
  const { resolvedTheme, theme } = useTheme();
  const currentTheme = (resolvedTheme ?? theme ?? "light") as "light" | "dark";
  const isDark = currentTheme === "dark";
  const themeClasses = getThemeClasses(isDark);

  if (!isOpen) return null;

  return (
    <div className="fixed inset-0 z-40 flex items-center justify-center bg-black/40">
      <div className={`w-full max-w-lg rounded-2xl p-5 shadow-xl ${themeClasses.panel}`}>
        <div className="mb-4 flex items-center justify-between">
          <h2 className={`text-lg font-semibold ${isDark ? "text-white" : "text-gray-900"}`}>
            {isEditMode ? "Chỉnh sửa bộ câu hỏi" : "Tạo bộ câu hỏi mới"}
          </h2>
          <button
            onClick={onClose}
            className={`text-sm ${isDark ? "text-zinc-500 hover:text-white" : "text-gray-500 hover:text-gray-900"}`}
          >
            ✕
          </button>
        </div>

        <div className="space-y-4">
          <Field label="Tên bộ câu hỏi" isDark={isDark} themeClasses={themeClasses}>
            <input
              name="bankName"
              value={form.bankName}
              onChange={onChange}
              className={`w-full rounded-lg border px-3 py-2 text-sm outline-none focus:ring-2 focus:ring-emerald-500 ${themeClasses.input}`}
              placeholder="VD: Bộ câu hỏi chương 1..."
            />
          </Field>

          <Field label="Mô tả" isDark={isDark} themeClasses={themeClasses}>
            <textarea
              name="description"
              value={form.description}
              onChange={onChange}
              className={`w-full rounded-lg border px-3 py-2 text-sm outline-none focus:ring-2 focus:ring-emerald-500 min-h-[80px] ${themeClasses.input}`}
              placeholder="Mô tả ngắn..."
            />
          </Field>

          <Field label="Danh mục" isDark={isDark} themeClasses={themeClasses}>
            <input
              name="category"
              value={form.category}
              onChange={onChange}
              className={`w-full rounded-lg border px-3 py-2 text-sm outline-none focus:ring-2 focus:ring-emerald-500 ${themeClasses.input}`}
              placeholder="VD: Lịch sử, Địa lý..."
            />
          </Field>

          <Field label="Tags (phân cách bằng dấu phẩy)" isDark={isDark} themeClasses={themeClasses}>
            <input
              name="tags"
              value={form.tags}
              onChange={onChange}
              className={`w-full rounded-lg border px-3 py-2 text-sm outline-none focus:ring-2 focus:ring-emerald-500 ${themeClasses.input}`}
              placeholder="VD: ôn tập, giữa kỳ"
            />
          </Field>

          <Field label="Workspace" isDark={isDark} themeClasses={themeClasses}>
            <select
              value={selectedWorkspaceId}
              onChange={(e) => onWorkspaceChange(e.target.value)}
              className={`w-full rounded-lg border px-3 py-2 text-sm outline-none focus:ring-2 focus:ring-emerald-500 ${themeClasses.select}`}
            >
              <option value="">Chọn workspace</option>
              {workspaces.map((ws) => (
                <option key={ws.workspaceId} value={ws.workspaceId}>
                  {ws.workspaceName}
                </option>
              ))}
            </select>
          </Field>

          <div className="flex items-center gap-4">
            <Checkbox
              name="isTemplate"
              checked={form.isTemplate}
              onChange={onChange}
              label="Dùng như template"
              isDark={isDark}
              themeClasses={themeClasses}
            />
            <Checkbox
              name="isPublic"
              checked={form.isPublic}
              onChange={onChange}
              label="Công khai trong tổ chức"
              isDark={isDark}
              themeClasses={themeClasses}
            />
          </div>
        </div>

        <div className="mt-5 flex justify-end gap-3">
          <button
            onClick={onClose}
            className={`rounded-lg border px-3 py-1.5 text-sm ${themeClasses.button}`}
          >
            Hủy
          </button>
          <button
            onClick={onSave}
            disabled={saving}
            className="rounded-lg bg-emerald-500 px-4 py-2 text-sm font-semibold text-white hover:bg-emerald-600 disabled:opacity-60"
          >
            {saving
              ? "Đang lưu..."
              : isEditMode
                ? "Lưu thay đổi"
                : "Tạo bộ câu hỏi"}
          </button>
        </div>
      </div>
    </div>
  );
}

function RowMenu({
  state,
  deletingBankId,
  onEdit,
  onDelete,
  onClose,
}: {
  state: RowMenuState | null;
  deletingBankId: string | null;
  onEdit: (bank: QuestionBankDto) => void;
  onDelete: (id: string) => void;
  onClose: () => void;
}) {
  const { resolvedTheme, theme } = useTheme();
  const currentTheme = (resolvedTheme ?? theme ?? "light") as "light" | "dark";
  const isDark = currentTheme === "dark";
  const themeClasses = getThemeClasses(isDark);

  if (!state || typeof document === "undefined") return null;

  return createPortal(
    <div className="fixed inset-0 z-40" onClick={onClose}>
      <div
        className={`absolute z-50 rounded-2xl border p-2 text-xs shadow-2xl ${themeClasses.panel}`}
        style={{ top: state.top, left: state.left, width: 208 }}
        onClick={(e) => e.stopPropagation()}
        role="menu"
      >
        <MenuButton
          onClick={() => {
            onEdit(state.bank);
            onClose();
          }}
          isDark={isDark}
        >
          Sửa thông tin
        </MenuButton>
<<<<<<< HEAD
=======
        {/* <MenuButton
          onClick={() => {
            onAttach(state.bank);
            onClose();
          }}
        >
          Thêm vào storymap
        </MenuButton> */}
>>>>>>> 046b7269
        <MenuButton
          danger
          disabled={deletingBankId === state.id}
          onClick={() => {
            onDelete(state.id);
            onClose();
          }}
          isDark={isDark}
        >
          {deletingBankId === state.id ? "Đang xóa..." : "Xóa"}
        </MenuButton>
      </div>
    </div>,
    document.body
  );
}

const Field = ({ label, children, isDark, themeClasses }: { label: string; children: React.ReactNode; isDark: boolean; themeClasses: ReturnType<typeof getThemeClasses> }) => (
  <div>
    <label className={`mb-1 block text-xs font-medium ${themeClasses.textMuted}`}>
      {label}
    </label>
    {children}
  </div>
);

const Checkbox = ({
  name,
  checked,
  onChange,
  label,
  isDark,
  themeClasses,
}: {
  name: string;
  checked: boolean;
  onChange: (e: ChangeEvent<HTMLInputElement>) => void;
  label: string;
  isDark: boolean;
  themeClasses: ReturnType<typeof getThemeClasses>;
}) => (
  <label className={`inline-flex items-center gap-2 text-xs ${themeClasses.textMuted}`}>
    <input type="checkbox" name={name} checked={checked} onChange={onChange} />
    <span>{label}</span>
  </label>
);

const MenuButton = ({
  children,
  danger,
  disabled,
  onClick,
  isDark,
}: {
  children: React.ReactNode;
  danger?: boolean;
  disabled?: boolean;
  onClick: () => void;
  isDark: boolean;
}) => (
  <button
    onClick={onClick}
    disabled={disabled}
    className={`flex w-full items-center rounded-lg px-3 py-2 text-left font-medium disabled:opacity-60 ${
      danger
        ? (isDark 
            ? "text-red-400 hover:bg-red-500/10" 
            : "text-red-600 hover:bg-red-50")
        : (isDark
            ? "text-zinc-200 hover:bg-white/10"
            : "text-gray-700 hover:bg-gray-100")
    }`}
  >
    {children}
  </button>
);

export default function QuestionBanksPage() {
  const router = useRouter();
  const { showToast } = useToast();
  const { t } = useI18n();
  const { resolvedTheme, theme } = useTheme();
  const currentTheme = (resolvedTheme ?? theme ?? "light") as "light" | "dark";
  const isDark = currentTheme === "dark";
  const themeClasses = getThemeClasses(isDark);
  const params = useParams<{ orgId: string }>();
  const orgId = params?.orgId ?? "";

  const [activeTab, setActiveTab] = useState<TabKey>("my");
  const [deletingBankId, setDeletingBankId] = useState<string | null>(null);

  const data = useQuestionBanksData(orgId);
  const bankForm = useBankForm(data.workspaces);
  const rowMenu = useRowMenu();

  const displayBanks = activeTab === "my" ? data.myBanks : data.publicBanks;

  const handleSave = async () => {
    if (!bankForm.form.bankName.trim())
      return showToast("error", "Vui lòng nhập tên bộ câu hỏi");
    if (!bankForm.selectedWorkspaceId)
      return showToast("error", "Vui lòng chọn workspace");

    bankForm.setSaving(true);
    try {
      const payload = {
        bankName: bankForm.form.bankName.trim(),
        description: bankForm.form.description.trim() || null,
        category: bankForm.form.category.trim() || null,
        tags: bankForm.form.tags
          .split(",")
          .map((s) => s.trim())
          .filter(Boolean),
        workspaceId: bankForm.selectedWorkspaceId,
        isTemplate: bankForm.form.isTemplate,
        isPublic: bankForm.form.isPublic,
      };

      if (bankForm.editingBank) {
        await updateQuestionBank(resolveBankId(bankForm.editingBank), payload);
        showToast("success", "Cập nhật thành công");
      } else {
        await createQuestionBank(payload);
        showToast("success", "Tạo thành công");
      }
      bankForm.close();
      data.loadAll();
    } catch (e) {
      showToast("error", safeMessage(e, "Không thể lưu bộ câu hỏi"));
    } finally {
      bankForm.setSaving(false);
    }
  };

  const handleDelete = async (bankId: string) => {
    setDeletingBankId(bankId);
    try {
      await deleteQuestionBank(bankId);
      showToast("success", "Đã xóa bộ câu hỏi");
      data.removeBankFromList(bankId);
    } catch (e) {
      showToast("error", safeMessage(e, "Không thể xóa bộ câu hỏi"));
    } finally {
      setDeletingBankId(null);
    }
  };

  const goToEditQuestions = (id: string) => {
    router.push(`/profile/organizations/${orgId}/question-banks/${id}/question`);
  };

  if (data.loading) {
    return (
      <div className={`min-h-[60vh] px-4 animate-pulse ${themeClasses.textMuted}`}>
        Đang tải...
      </div>
    );
  }

  if (data.err || !data.org) {
    return (
      <div className={`max-w-3xl px-4 ${isDark ? "text-red-400" : "text-red-600"}`}>
        {data.err ?? "Không tìm thấy tổ chức"}
      </div>
    );
  }

  return (
    <div className="min-w-0 px-4 pb-10">
      <div className={`mx-auto max-w-6xl ${isDark ? "text-zinc-50" : "text-zinc-900"}`}>
        {/* Header */}
        <div className="mb-6 flex flex-col gap-4 sm:flex-row sm:items-center sm:justify-between">
          <div className="flex items-center gap-3">
            <button
              onClick={() => router.push(`/profile/organizations/${orgId}`)}
              className={`px-3 py-1.5 rounded-lg border text-sm ${themeClasses.button}`}
            >
              ← Quay lại
            </button>
            <div>
              <h1 className={`text-2xl font-semibold sm:text-3xl ${isDark ? "text-zinc-100" : "text-emerald-700"}`}>
                Bộ câu hỏi
              </h1>
              <p className={`text-sm ${themeClasses.textMuted}`}>
                {data.org.orgName}
              </p>
            </div>
          </div>
          <button
            onClick={bankForm.openCreate}
            className="rounded-lg bg-emerald-500 px-4 py-2 text-sm font-semibold text-white hover:bg-emerald-600"
          >
            Tạo bộ câu hỏi
          </button>
        </div>

        {/* Tabs */}
        <div className="mb-4">
          <div className={`inline-flex rounded-full p-1 text-xs ${isDark ? "bg-zinc-900" : "bg-zinc-100"}`}>
            {(["my", "public"] as const).map((tab) => (
              <button
                key={tab}
                onClick={() => setActiveTab(tab)}
                className={`rounded-full px-4 py-1.5 font-medium transition-colors ${
                  activeTab === tab
                    ? (isDark 
                        ? "bg-zinc-800 text-emerald-300 shadow-sm" 
                        : "bg-white text-emerald-600 shadow-sm")
                    : (isDark
                        ? "text-zinc-400 hover:bg-zinc-800 hover:text-emerald-300"
                        : "text-zinc-600 hover:bg-white hover:text-emerald-600")
                  }`}
              >
                {tab === "my"
                  ? `Của tôi (${data.myBanks.length})`
                  : `Công khai (${data.publicBanks.length})`}
              </button>
            ))}
          </div>
        </div>

        {/* Table */}
        <section className={`rounded-2xl border shadow-sm ${themeClasses.panel}`}>
          <div className={`flex items-center justify-between border-b px-4 py-3 text-sm font-semibold ${themeClasses.tableBorder}`}>
            <h2 className={`font-semibold ${isDark ? "text-emerald-300" : "text-emerald-600"}`}>
              {activeTab === "my"
                ? "Bộ câu hỏi của tôi"
                : "Bộ câu hỏi công khai"}
            </h2>
            <span className={`text-xs ${themeClasses.textMuted}`}>
              {displayBanks.length} bộ
            </span>
          </div>


          {displayBanks.length === 0 ? (
            <div className={`px-4 py-6 text-sm ${themeClasses.textMuted}`}>
              {activeTab === "my"
                ? "Chưa có bộ câu hỏi nào."
                : "Chưa có bộ câu hỏi công khai nào."}
            </div>
          ) : (
            <div className="overflow-x-auto">
              <table className="min-w-full text-sm">
                <thead>
                  <tr className={`${isDark ? "bg-zinc-900/70" : "bg-zinc-50/70"} ${themeClasses.tableHeader}`}>
                    {[
                      "Tên bộ",
                      "Mô tả",
                      "Số câu hỏi",
                      "Tags",
                      "Workspace",
                      "Hành động",
                    ].map((h) => (
                      <th
                        key={h}
                        className={`px-4 py-2 font-semibold ${h === "Hành động" ? "text-right" : "text-left"
                          }`}
                      >
                        {h}
                      </th>
                    ))}
                  </tr>
                </thead>
                <tbody>
                  {displayBanks.map((bank) => {
                    const id = resolveBankId(bank);
                    const extra = data.bankDetails[id];
                    const count = extra?.totalQuestions ?? 0;
                    const tags = extra?.tags?.length
                      ? extra.tags
                      : normalizeTags(bank.tags);

                    return (
                      <tr
                        key={id}
                        className={`border-t ${themeClasses.tableBorder}`}
                      >
                        <td className={`px-4 py-2 font-semibold ${isDark ? "text-emerald-300" : "text-emerald-600"}`}>
                          {bank.bankName}
                        </td>
                        <td className={`px-4 py-2 ${themeClasses.tableCell}`}>
                          {bank.description || "—"}
                        </td>
                        <td className="px-4 py-2">
                          <span
                            className={
                              count === 0
                                ? themeClasses.textMuted
                                : `font-semibold ${isDark ? "text-emerald-300" : "text-emerald-600"}`
                            }
                          >
                            {labelFromCount(count)}
                          </span>
                        </td>
                        <td className={`px-4 py-2 ${isDark ? "text-zinc-400" : "text-zinc-600"}`}>
                          {tags.length ? tags.join(", ") : "—"}
                        </td>
                        <td className={`px-4 py-2 text-xs ${themeClasses.textMuted}`}>
                          {bank.bankName}
                        </td>
                        <td className="px-4 py-2">
                          <div className="flex flex-wrap justify-end gap-2">
                            {activeTab === "my" ? (
                              <>
                                <button
                                  onClick={() => goToEditQuestions(id)}
                                  className="inline-flex items-center rounded-full bg-emerald-500 px-3 py-1 text-xs font-semibold text-white hover:bg-emerald-600"
                                >
                                  Tạo / sửa
                                </button>
                                <button
                                  onClick={(e) => rowMenu.toggle(bank, e.currentTarget)}
                                  aria-haspopup="menu"
                                  className="inline-flex items-center justify-center rounded-full border border-sky-500 px-4 py-1.5 text-xs font-semibold bg-sky-500 text-white shadow-[0_8px_20px_rgba(56,189,248,0.45)] hover:bg-sky-400 hover:border-sky-400 focus:outline-none focus:ring-2 focus:ring-sky-300"
                                >
                                  Tùy chọn ▾
                                </button>

                              </>
                            ) : (
                              <button
                                onClick={() => goToEditQuestions(id)}
                                className={`inline-flex items-center rounded-full px-3 py-1 text-xs font-semibold ${
                                  isDark 
                                    ? "bg-zinc-800 text-zinc-50 hover:bg-zinc-700" 
                                    : "bg-gray-800 text-white hover:bg-gray-700"
                                }`}
                              >
                                Xem / sử dụng
                              </button>
                            )}
                          </div>
                        </td>
                      </tr>
                    );
                  })}
                </tbody>
              </table>
            </div>
          )}
        </section>

        {/* Dialogs & Menu */}
        <RowMenu
          state={rowMenu.state}
          deletingBankId={deletingBankId}
          onEdit={bankForm.openEdit}
          onDelete={handleDelete}
          onClose={rowMenu.close}
        />

        <BankFormDialog
          isOpen={bankForm.isOpen}
          isEditMode={bankForm.isEditMode}
          saving={bankForm.saving}
          form={bankForm.form}
          workspaces={data.workspaces}
          selectedWorkspaceId={bankForm.selectedWorkspaceId}
          onChange={bankForm.handleChange}
          onWorkspaceChange={bankForm.setSelectedWorkspaceId}
          onSave={handleSave}
          onClose={bankForm.close}
        />
      </div>
    </div>
  );
}<|MERGE_RESOLUTION|>--- conflicted
+++ resolved
@@ -212,17 +212,6 @@
         >
           Sửa thông tin
         </MenuButton>
-<<<<<<< HEAD
-=======
-        {/* <MenuButton
-          onClick={() => {
-            onAttach(state.bank);
-            onClose();
-          }}
-        >
-          Thêm vào storymap
-        </MenuButton> */}
->>>>>>> 046b7269
         <MenuButton
           danger
           disabled={deletingBankId === state.id}
@@ -286,15 +275,14 @@
   <button
     onClick={onClick}
     disabled={disabled}
-    className={`flex w-full items-center rounded-lg px-3 py-2 text-left font-medium disabled:opacity-60 ${
-      danger
-        ? (isDark 
-            ? "text-red-400 hover:bg-red-500/10" 
-            : "text-red-600 hover:bg-red-50")
+    className={`flex w-full items-center rounded-lg px-3 py-2 text-left font-medium disabled:opacity-60 ${danger
+        ? (isDark
+          ? "text-red-400 hover:bg-red-500/10"
+          : "text-red-600 hover:bg-red-50")
         : (isDark
-            ? "text-zinc-200 hover:bg-white/10"
-            : "text-gray-700 hover:bg-gray-100")
-    }`}
+          ? "text-zinc-200 hover:bg-white/10"
+          : "text-gray-700 hover:bg-gray-100")
+      }`}
   >
     {children}
   </button>
@@ -426,14 +414,13 @@
               <button
                 key={tab}
                 onClick={() => setActiveTab(tab)}
-                className={`rounded-full px-4 py-1.5 font-medium transition-colors ${
-                  activeTab === tab
-                    ? (isDark 
-                        ? "bg-zinc-800 text-emerald-300 shadow-sm" 
-                        : "bg-white text-emerald-600 shadow-sm")
+                className={`rounded-full px-4 py-1.5 font-medium transition-colors ${activeTab === tab
+                    ? (isDark
+                      ? "bg-zinc-800 text-emerald-300 shadow-sm"
+                      : "bg-white text-emerald-600 shadow-sm")
                     : (isDark
-                        ? "text-zinc-400 hover:bg-zinc-800 hover:text-emerald-300"
-                        : "text-zinc-600 hover:bg-white hover:text-emerald-600")
+                      ? "text-zinc-400 hover:bg-zinc-800 hover:text-emerald-300"
+                      : "text-zinc-600 hover:bg-white hover:text-emerald-600")
                   }`}
               >
                 {tab === "my"
@@ -546,11 +533,10 @@
                             ) : (
                               <button
                                 onClick={() => goToEditQuestions(id)}
-                                className={`inline-flex items-center rounded-full px-3 py-1 text-xs font-semibold ${
-                                  isDark 
-                                    ? "bg-zinc-800 text-zinc-50 hover:bg-zinc-700" 
+                                className={`inline-flex items-center rounded-full px-3 py-1 text-xs font-semibold ${isDark
+                                    ? "bg-zinc-800 text-zinc-50 hover:bg-zinc-700"
                                     : "bg-gray-800 text-white hover:bg-gray-700"
-                                }`}
+                                  }`}
                               >
                                 Xem / sử dụng
                               </button>
