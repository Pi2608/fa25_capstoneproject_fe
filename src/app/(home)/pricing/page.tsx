--- conflicted
+++ resolved
@@ -9,8 +9,6 @@
   getJson,
   getPlans,
   type Plan,
-<<<<<<< HEAD
-=======
   subscribeToPlan,
   type SubscribeRequest,
   type SubscribeResponse,
@@ -20,7 +18,6 @@
   type InvitationDto,
   getMyMembership,
   type CurrentMembershipDto,
->>>>>>> ac70b5fb
 } from "@/lib/api";
 
 function safeMessage(err: unknown) {
@@ -56,11 +53,11 @@
   };
 
   const handleSelectPlan = async (plan: Plan) => {
-<<<<<<< HEAD
     if (!isLoggedIn) {
       router.push("/login");
       return;
-=======
+    }
+    router.push(`/profile/select-plan?planId=${plan.planId}`);
     try {
       if (!isLoggedIn) {
         router.push("/login");
@@ -96,9 +93,7 @@
       window.location.href = res.paymentUrl;
     } catch (err) {
       alert(safeMessage(err));
->>>>>>> ac70b5fb
     }
-    router.push(`/profile/select-plan?planId=${plan.planId}`);
   };
 
   useEffect(() => {
