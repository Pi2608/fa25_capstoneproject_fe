"use client";

import Link from "next/link";
import { useEffect, useLayoutEffect, useMemo, useRef, useState } from "react";
import gsap from "gsap";
import { useReducedMotion } from "@/hooks/useReducedMotion";
import { useI18n } from "@/i18n/I18nProvider";
import {
  getHomeStats,
  type HomeStatsResponse,
} from "@/lib/api-home";
import {
  getCommunityPosts,
  type CommunityPostSummaryResponse,
} from "@/lib/api-community";
import { useGsapHomeScroll } from "@/components/common/useGsapHomeScroll";

type Topic =
  | "All"
  | "Product"
  | "Tutorial"
  | "Stories"
  | "Education"
  | "Business";

type Post = {
  id: string;
  title: string;
  excerpt: string;
  topic: Exclude<Topic, "All">;
  date: string;
  readMin: number;
  href: string;
};

type EventItem = {
  id: string;
  date: string;
  title: string;
  type: "Webinar" | "Release" | "Showcase";
  href: string;
};

const COMMUNITY_STATS_FALLBACK: HomeStatsResponse = {
  organizationCount: 14820,
  templateCount: 128,
  totalMaps: 325,
  monthlyExports: 42,
};

function Pill({ children }: { children: React.ReactNode }) {
  return (
    <span className="inline-flex items-center gap-2 rounded-full border border-emerald-300/50 bg-emerald-50 text-emerald-700 px-3 py-1 text-xs font-semibold dark:border-emerald-400/30 dark:bg-emerald-400/10 dark:text-emerald-300">
      {children}
    </span>
  );
}

function CountUp({ value, className }: { value: number; className?: string }) {
  const ref = useRef<HTMLDivElement>(null);
  const reduce = useReducedMotion();

  useEffect(() => {
    const el = ref.current;
    if (!el) return;
    if (reduce) {
      el.textContent = value.toLocaleString();
      return;
    }
    const obj = { v: 0 };
    const tween = gsap.to(obj, {
      v: value,
      duration: 1.2,
      ease: "power1.out",
      onUpdate: () => {
        el.textContent = Math.round(obj.v).toLocaleString();
      },
    });
    return () => {
      tween.kill();
    };
  }, [value, reduce]);

  return <div ref={ref} className={className} />;
}

export default function CommunityPage() {
  const { t } = useI18n();
  const reduce = useReducedMotion();
  const [topic, setTopic] = useState<Topic>("All");
  const [email, setEmail] = useState<string>("");
  const cardsRef = useRef<HTMLDivElement>(null);
  const [stats, setStats] = useState<HomeStatsResponse | null>(null);
  const [posts, setPosts] = useState<CommunityPostSummaryResponse[] | null>(
    null
  );

  // DÙNG CHUNG HOOK SCROLL
  useGsapHomeScroll({
    reduce,
    heroSelectors: {
      title: ".cm-hero-title",
      subtitle: ".cm-hero-sub",
      cta: ".cm-hero-cta",
    },
    fadeSelector: ".cm-fade",
    stagger: {
      container: ".cm-stagger",
      card: ".card",
    },
  });

  const TOPIC_LABEL: Record<Topic, string> = useMemo(
    () => ({
      All: t("community", "topic_all"),
      Product: t("community", "topic_product"),
      Tutorial: t("community", "topic_tutorial"),
      Stories: t("community", "topic_stories"),
      Education: t("community", "topic_education"),
      Business: t("community", "topic_business"),
    }),
    [t]
  );

  const POSTS: Post[] = useMemo(() => {
    if (!posts || posts.length === 0) return [];

    return posts.map((p) => ({
      id: p.id,
      title: p.title,
      excerpt: p.excerpt,
      topic: (p.topic as Exclude<Topic, "All">) || "Education",
      date: new Date(p.publishedAt ?? "").toLocaleDateString("vi-VN", {
        day: "2-digit",
        month: "short",
        year: "numeric",
      }),
      readMin: 6,
      href: `/community/${p.slug}`,
    }));
  }, [posts]);

  const EVENTS: EventItem[] = useMemo(
    () => [
      {
        id: "e1",
        date: "Apr 10",
        title: t("community", "event1_title"),
        type: "Webinar",
        href: "/resources/webinars/story-maps-reporting",
      },
      {
        id: "e2",
        date: "Apr 25",
        title: t("community", "event2_title"),
        type: "Release",
        href: "/resources/blog/release-data-layers-v2",
      },
      {
        id: "e3",
        date: "May 08",
        title: t("community", "event3_title"),
        type: "Showcase",
        href: "/resources/map-gallery",
      },
    ],
    [t]
  );

  const topics: Topic[] = [
    "All",
    "Product",
    "Tutorial",
    "Stories",
    "Education",
    "Business",
  ];

  const filtered = useMemo(
    () => (topic === "All" ? POSTS : POSTS.filter((p) => p.topic === topic)),
    [POSTS, topic]
  );

  useEffect(() => {
    let cancelled = false;

    getHomeStats()
      .then((data) => {
        if (!cancelled) {
          setStats(data);
        }
      })
      .catch(() => {
        // giữ fallback nếu lỗi
      });

    return () => {
      cancelled = true;
    };
  }, []);

  useEffect(() => {
    let cancelled = false;

    getCommunityPosts(topic === "All" ? undefined : topic)
      .then((data) => {
        if (!cancelled) {
          setPosts(data);
        }
      })
      .catch(() => {
        // nếu lỗi thì giữ rỗng, UI vẫn hoạt động
      });

    return () => {
      cancelled = true;
    };
  }, [topic]);

  // Animation khi đổi topic (giữ nguyên, không liên quan ScrollTrigger)
  useEffect(() => {
    const el = cardsRef.current;
    if (!el) return;
    const q = gsap.utils.selector(el);
    const items = q(".card");
    const tl = gsap.timeline();
    tl.to(items, {
      autoAlpha: 0,
      y: 8,
      duration: 0.15,
      ease: "power1.in",
    })
      .set({}, {}, "+=0.02")
      .fromTo(
        q(".card"),
        { autoAlpha: 0, y: 16 },
        {
          autoAlpha: 1,
          y: 0,
          duration: 0.25,
          ease: "power2.out",
          stagger: 0.05,
        }
      );
    return () => {
      tl.kill();
    };
  }, [topic]);

  const onSubscribe = () => {
    const ok = /^[^\s@]+@[^\s@]+\.[^\s@]+$/.test(email);
    if (!ok) {
      alert(t("community", "newsletter_invalid"));
      return;
    }
    alert(t("community", "newsletter_thanks"));
    setEmail("");
  };

  const typeLabel = (tp: EventItem["type"]) =>
    tp === "Webinar"
      ? t("community", "type_webinar")
      : tp === "Release"
      ? t("community", "type_release")
      : t("community", "type_showcase");

  return (
    <main className="relative z-10 max-w-7xl mx-auto px-6 py-10 text-zinc-100">
      <section className="min-h-[30vh] md:min-h-[36vh] flex flex-col justify-end gap-4">
        <h1 className="cm-hero-title text-4xl md:text-6xl font-extrabold tracking-tight">
          {t("community", "hero_title")}
        </h1>
        <p className="cm-hero-sub max-w-2xl text-lg text-zinc-300">
          {t("community", "hero_subtitle")}
        </p>
        <div className="cm-hero-cta flex items-center gap-3">
          <Link
            href="/resources/blog"
            className="inline-block px-5 py-2.5 rounded-lg bg-emerald-500 text-zinc-950 font-semibold hover:bg-emerald-400 transition"
          >
            {t("community", "cta_read")}
          </Link>
          <Link
            href="/resources/map-gallery"
            className="inline-block px-5 py-2.5 rounded-lg ring-1 ring-white/15 hover:bg-white/5 transition"
          >
            {t("community", "cta_gallery")}
          </Link>
        </div>
      </section>

      <section className="cm-fade mt-8">
        <div className="rounded-2xl bg-white/5 ring-1 ring-white/10 backdrop-blur p-4 md:p-5">
          <div className="flex flex-wrap items-center gap-2">
            {topics.map((tpc) => {
              const active = topic === tpc;
              return (
                <button
                  key={tpc}
                  onClick={() => setTopic(tpc)}
                  className={[
                    "px-3 py-1.5 rounded-full text-sm font-semibold transition",
                    active
                      ? "bg-emerald-500 text-zinc-950"
                      : "bg-white/5 hover:bg-white/10 text-zinc-200 ring-1 ring-white/10",
                  ].join(" ")}
                >
                  {TOPIC_LABEL[tpc]}
                </button>
              );
            })}
          </div>
        </div>
      </section>

      <section className="cm-fade mt-8 grid grid-cols-1 lg:grid-cols-3 gap-6">
        {POSTS[0] && (
          <Link
            href={POSTS[0].href}
            className="group col-span-2 rounded-2xl p-6 md:p-8 ring-1 ring-white/10 bg-gradient-to-br from-zinc-900/60 to-zinc-800/40 backdrop-blur hover:ring-emerald-400/30 transition"
          >
            <div className="text-sm text-emerald-400 font-semibold mb-2">
              {t("community", "featured")}
            </div>
            <h2 className="text-2xl md:text-3xl font-bold group-hover:text-emerald-300 transition">
              {POSTS[0].title}
            </h2>
            <p className="mt-2 text-zinc-300 max-w-2xl">
              {POSTS[0].excerpt}
            </p>
            <div className="mt-4 text-xs text-zinc-400">
              {POSTS[0].date} • {POSTS[0].readMin}{" "}
              {t("community", "minutes")} {t("community", "read")}
            </div>
          </Link>
        )}
<<<<<<< HEAD

        <div className="rounded-2xl p-6 ring-1 ring-white/10 bg-white/5 backdrop-blur">
          <h3 className="font-semibold text-lg">
            {t("community", "nl_title")}
          </h3>
          <p className="mt-1 text-sm text-zinc-300">
            {t("community", "nl_desc")}
          </p>
          <div className="mt-4 flex gap-2">
            <input
              className="flex-1 rounded-lg bg-black/30 ring-1 ring-white/15 px-3 py-2 outline-none focus:ring-emerald-400/40"
              placeholder={t("community", "nl_placeholder")}
              value={email}
              onChange={(e) => setEmail(e.target.value)}
              type="email"
              aria-label="Email"
            />
            <button
              onClick={onSubscribe}
              className="px-4 py-2 rounded-lg bg-emerald-500 text-zinc-950 font-semibold hover:bg-emerald-400 transition"
            >
              {t("community", "nl_button")}
            </button>
          </div>
        </div>
      </section>

      <section className="mt-10">
        <div
          ref={cardsRef}
          className="cm-stagger grid grid-cols-1 sm:grid-cols-2 lg:grid-cols-3 gap-6"
        >
          {filtered.map((p) => (
            <Link
              key={p.id}
              href={p.href}
              className="card rounded-2xl p-6 ring-1 ring-white/10 bg-white/5 backdrop-blur hover:-translate-y-0.5 hover:ring-emerald-400/30 transition"
            >
              <div className="text-xs font-bold text-emerald-400">
                {TOPIC_LABEL[p.topic]}
              </div>
              <h3 className="mt-1 text-lg font-semibold">{p.title}</h3>
              <p className="mt-2 text-sm text-zinc-300">{p.excerpt}</p>
              <div className="mt-4 text-xs text-zinc-400">
                {p.date} • {p.readMin} {t("community", "minutes")}{" "}
                {t("community", "read")}
              </div>
            </Link>
          ))}
        </div>
      </section>

      <section className="cm-fade mt-12">
        <div className="grid grid-cols-2 md:grid-cols-4 gap-4">
          <div className="rounded-2xl px-6 py-5 bg-white/5 ring-1 ring-white/10 text-center">
            <CountUp
              value={
                stats?.organizationCount ??
                COMMUNITY_STATS_FALLBACK.organizationCount
              }
              className="text-3xl font-extrabold tracking-tight"
            />
            <p className="mt-1 text-sm text-zinc-300">
              {t("community", "stat_members")}
            </p>
          </div>
          <div className="rounded-2xl px-6 py-5 bg-white/5 ring-1 ring-white/10 text-center">
            <CountUp
              value={stats?.totalMaps ?? COMMUNITY_STATS_FALLBACK.totalMaps}
              className="text-3xl font-extrabold tracking-tight"
            />
            <p className="mt-1 text-sm text-zinc-300">
              {t("community", "stat_posts")}
            </p>
          </div>
          <div className="rounded-2xl px-6 py-5 bg-white/5 ring-1 ring-white/10 text-center">
            <CountUp
              value={
                stats?.templateCount ?? COMMUNITY_STATS_FALLBACK.templateCount
              }
              className="text-3xl font-extrabold tracking-tight"
            />
            <p className="mt-1 text-sm text-zinc-300">
              {t("community", "stat_templates")}
            </p>
          </div>
          <div className="rounded-2xl px-6 py-5 bg-white/5 ring-1 ring-white/10 text-center">
            <CountUp
              value={
                stats?.monthlyExports ??
                COMMUNITY_STATS_FALLBACK.monthlyExports
              }
              className="text-3xl font-extrabold tracking-tight"
            />
            <p className="mt-1 text-sm text-zinc-300">
              {t("community", "stat_collections")}
            </p>
          </div>
        </div>
      </section>

      <section className="cm-fade mt-12">
        <h2 className="text-2xl font-bold">
          {t("community", "whats_happening")}
        </h2>
        <div className="mt-4 rounded-2xl ring-1 ring-white/10 bg-white/5 backdrop-blur p-4 md:p-5">
          <ol className="relative border-l border-white/10 pl-6">
            {EVENTS.map((ev) => (
              <li key={ev.id} className="mb-6 last:mb-0">
                <span className="absolute -left-[7px] top-1.5 h-3.5 w-3.5 rounded-full bg-emerald-500" />
                <div className="text-xs text-zinc-400">
                  {ev.date} • {typeLabel(ev.type)}
                </div>
                <Link
                  href={ev.href}
                  className="font-semibold hover:text-emerald-300 transition"
                >
                  {ev.title}
                </Link>
              </li>
            ))}
          </ol>
        </div>
      </section>
=======
      </section>

>>>>>>> 22a478ee

      <section className="cm-fade my-12">
        <div className="rounded-3xl p-8 md:p-12 text-center ring-1 ring-white/10 bg-gradient-to-br from-emerald-500 to-emerald-600 text-zinc-950">
          <h3 className="text-2xl md:text-3xl font-extrabold tracking-tight">
            {t("community", "share_title")}
          </h3>
          <p className="mt-2 opacity-90">
            {t("community", "share_desc")}
          </p>
          <div className="mt-5 flex items-center justify-center gap-3">
            <Link
              href="/resources/map-gallery"
              className="px-6 py-3 rounded-lg bg-black/10 hover:bg-black/15 font-semibold"
            >
              {t("community", "share_btn_gallery")}
            </Link>
            <Link
              href="/resources/map-gallery/submit"
              className="px-6 py-3 rounded-lg bg-white font-semibold hover:bg-zinc-100"
            >
              {t("community", "share_btn_submit")}
            </Link>
          </div>
        </div>
      </section>
    </main>
  );
}<|MERGE_RESOLUTION|>--- conflicted
+++ resolved
@@ -334,135 +334,8 @@
             </div>
           </Link>
         )}
-<<<<<<< HEAD
-
-        <div className="rounded-2xl p-6 ring-1 ring-white/10 bg-white/5 backdrop-blur">
-          <h3 className="font-semibold text-lg">
-            {t("community", "nl_title")}
-          </h3>
-          <p className="mt-1 text-sm text-zinc-300">
-            {t("community", "nl_desc")}
-          </p>
-          <div className="mt-4 flex gap-2">
-            <input
-              className="flex-1 rounded-lg bg-black/30 ring-1 ring-white/15 px-3 py-2 outline-none focus:ring-emerald-400/40"
-              placeholder={t("community", "nl_placeholder")}
-              value={email}
-              onChange={(e) => setEmail(e.target.value)}
-              type="email"
-              aria-label="Email"
-            />
-            <button
-              onClick={onSubscribe}
-              className="px-4 py-2 rounded-lg bg-emerald-500 text-zinc-950 font-semibold hover:bg-emerald-400 transition"
-            >
-              {t("community", "nl_button")}
-            </button>
-          </div>
-        </div>
       </section>
 
-      <section className="mt-10">
-        <div
-          ref={cardsRef}
-          className="cm-stagger grid grid-cols-1 sm:grid-cols-2 lg:grid-cols-3 gap-6"
-        >
-          {filtered.map((p) => (
-            <Link
-              key={p.id}
-              href={p.href}
-              className="card rounded-2xl p-6 ring-1 ring-white/10 bg-white/5 backdrop-blur hover:-translate-y-0.5 hover:ring-emerald-400/30 transition"
-            >
-              <div className="text-xs font-bold text-emerald-400">
-                {TOPIC_LABEL[p.topic]}
-              </div>
-              <h3 className="mt-1 text-lg font-semibold">{p.title}</h3>
-              <p className="mt-2 text-sm text-zinc-300">{p.excerpt}</p>
-              <div className="mt-4 text-xs text-zinc-400">
-                {p.date} • {p.readMin} {t("community", "minutes")}{" "}
-                {t("community", "read")}
-              </div>
-            </Link>
-          ))}
-        </div>
-      </section>
-
-      <section className="cm-fade mt-12">
-        <div className="grid grid-cols-2 md:grid-cols-4 gap-4">
-          <div className="rounded-2xl px-6 py-5 bg-white/5 ring-1 ring-white/10 text-center">
-            <CountUp
-              value={
-                stats?.organizationCount ??
-                COMMUNITY_STATS_FALLBACK.organizationCount
-              }
-              className="text-3xl font-extrabold tracking-tight"
-            />
-            <p className="mt-1 text-sm text-zinc-300">
-              {t("community", "stat_members")}
-            </p>
-          </div>
-          <div className="rounded-2xl px-6 py-5 bg-white/5 ring-1 ring-white/10 text-center">
-            <CountUp
-              value={stats?.totalMaps ?? COMMUNITY_STATS_FALLBACK.totalMaps}
-              className="text-3xl font-extrabold tracking-tight"
-            />
-            <p className="mt-1 text-sm text-zinc-300">
-              {t("community", "stat_posts")}
-            </p>
-          </div>
-          <div className="rounded-2xl px-6 py-5 bg-white/5 ring-1 ring-white/10 text-center">
-            <CountUp
-              value={
-                stats?.templateCount ?? COMMUNITY_STATS_FALLBACK.templateCount
-              }
-              className="text-3xl font-extrabold tracking-tight"
-            />
-            <p className="mt-1 text-sm text-zinc-300">
-              {t("community", "stat_templates")}
-            </p>
-          </div>
-          <div className="rounded-2xl px-6 py-5 bg-white/5 ring-1 ring-white/10 text-center">
-            <CountUp
-              value={
-                stats?.monthlyExports ??
-                COMMUNITY_STATS_FALLBACK.monthlyExports
-              }
-              className="text-3xl font-extrabold tracking-tight"
-            />
-            <p className="mt-1 text-sm text-zinc-300">
-              {t("community", "stat_collections")}
-            </p>
-          </div>
-        </div>
-      </section>
-
-      <section className="cm-fade mt-12">
-        <h2 className="text-2xl font-bold">
-          {t("community", "whats_happening")}
-        </h2>
-        <div className="mt-4 rounded-2xl ring-1 ring-white/10 bg-white/5 backdrop-blur p-4 md:p-5">
-          <ol className="relative border-l border-white/10 pl-6">
-            {EVENTS.map((ev) => (
-              <li key={ev.id} className="mb-6 last:mb-0">
-                <span className="absolute -left-[7px] top-1.5 h-3.5 w-3.5 rounded-full bg-emerald-500" />
-                <div className="text-xs text-zinc-400">
-                  {ev.date} • {typeLabel(ev.type)}
-                </div>
-                <Link
-                  href={ev.href}
-                  className="font-semibold hover:text-emerald-300 transition"
-                >
-                  {ev.title}
-                </Link>
-              </li>
-            ))}
-          </ol>
-        </div>
-      </section>
-=======
-      </section>
-
->>>>>>> 22a478ee
 
       <section className="cm-fade my-12">
         <div className="rounded-3xl p-8 md:p-12 text-center ring-1 ring-white/10 bg-gradient-to-br from-emerald-500 to-emerald-600 text-zinc-950">
