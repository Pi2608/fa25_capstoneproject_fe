"use client";

import { useState, useEffect, useCallback } from "react";
import { useRouter } from "next/navigation";
import { isFirstTimeUser } from "@/utils/authUtils";
import { useToast } from "@/contexts/ToastContext";
import InputField from "@/components/ui/InputField";
import PasswordInput from "@/components/auth/PasswordInput";
import SubmitButton from "@/components/ui/SubmitButton";
import AuthLinks from "@/components/auth/AuthLinks";
import { AuthFormErrors } from "@/types/auth";
<<<<<<< HEAD
import { login } from "@/lib/api-auth";
import { getMe } from "@/lib/api-auth";
=======
import { login, getMe } from "@/lib/api-auth";
>>>>>>> 238d425e

export default function LoginClientSimple() {
  const router = useRouter();
  const { showToast } = useToast();

  const [email, setEmail] = useState<string>("");
  const [password, setPassword] = useState<string>("");

  const [loading, setLoading] = useState<boolean>(false);
  const [errors, setErrors] = useState<AuthFormErrors>({});

  const validate = useCallback(() => {
    const newErrors: AuthFormErrors = {};
    if (!email) newErrors.email = "Email is required";
    else if (!/^[^\s@]+@[^\s@]+\.[^\s@]+$/.test(email)) newErrors.email = "Invalid email format";
    if (!password) newErrors.password = "Password is required";
    setErrors(newErrors);
    return Object.keys(newErrors).length === 0;
  }, [email, password]);

  const onSubmit = async (e: React.FormEvent) => {
    e.preventDefault();
    if (!validate()) return;

    setLoading(true);
    try {
      await login({ email, password });
<<<<<<< HEAD

      const me = await getMe();
      const role = String(me?.role || "").toLowerCase();

      if (role === "admin") {
        showToast("success", "Login successful! Redirecting to dashboard…");
        router.push("/dashboard");
        return;
      }

      const first = isFirstTimeUser();
      if (first) {
        showToast("success", "Login successful! Let's set up your account…");
        router.push("/login/account-type");
      } else {
        showToast("success", "Login successful! Redirecting…");
        router.push("/");
=======
      
      // Get user info to check if this is first time login
      try {
        const userInfo = await getMe();
        const isFirstTime = !userInfo.lastLogin || userInfo.lastLogin === null;
        
        if (isFirstTime) {
          showToast("success", "Login successful! Let's set up your account...");
          setTimeout(() => router.push("/login/account-type"), 1000);
        } else {
          showToast("success", "Login successful! Redirecting...");
          setTimeout(() => router.push("/"), 1000);
        }
      } catch {
        // If can't get user info, default to regular login flow
        showToast("success", "Login successful! Redirecting...");
        setTimeout(() => router.push("/"), 1000);
>>>>>>> 238d425e
      }
    } catch {
      showToast("error", "Invalid email or password");
    } finally {
      setLoading(false);
    }
  };

  return (
    <div className="w-full max-w-md mx-auto">
      <h1 className="text-3xl md:text-4xl font-bold mb-2">Welcome back</h1>
      <p className="text-gray-600 dark:text-gray-300 mb-8">Sign in to your account</p>

      <form onSubmit={onSubmit} className="space-y-6" noValidate>
        <InputField
          type="email"
          value={email}
          onChange={(value) => {
            setEmail(value);
            if (errors.email) setErrors((p) => ({ ...p, email: undefined }));
          }}
          placeholder="you@example.com"
          label="Email"
          required
        />
        {errors.email && <p className="text-sm text-red-600 dark:text-red-400">{errors.email}</p>}

        <PasswordInput
          value={password}
          onChange={(value) => {
            setPassword(value);
            if (errors.password) setErrors((p) => ({ ...p, password: undefined }));
          }}
          placeholder="••••••••"
          label="Password"
          required
        />
        {errors.password && <p className="text-sm text-red-600 dark:text-red-400">{errors.password}</p>}

        <SubmitButton loading={loading} disabled={!email || !password}>
          Sign in
        </SubmitButton>
      </form>

      <AuthLinks
        links={[
          { href: "/forgot-password", text: "Forgot your password?" },
          { href: "/register", text: "Create an account" },
        ]}
        className="space-y-2"
      />
    </div>
  );
}<|MERGE_RESOLUTION|>--- conflicted
+++ resolved
@@ -9,12 +9,7 @@
 import SubmitButton from "@/components/ui/SubmitButton";
 import AuthLinks from "@/components/auth/AuthLinks";
 import { AuthFormErrors } from "@/types/auth";
-<<<<<<< HEAD
-import { login } from "@/lib/api-auth";
-import { getMe } from "@/lib/api-auth";
-=======
 import { login, getMe } from "@/lib/api-auth";
->>>>>>> 238d425e
 
 export default function LoginClientSimple() {
   const router = useRouter();
@@ -42,25 +37,6 @@
     setLoading(true);
     try {
       await login({ email, password });
-<<<<<<< HEAD
-
-      const me = await getMe();
-      const role = String(me?.role || "").toLowerCase();
-
-      if (role === "admin") {
-        showToast("success", "Login successful! Redirecting to dashboard…");
-        router.push("/dashboard");
-        return;
-      }
-
-      const first = isFirstTimeUser();
-      if (first) {
-        showToast("success", "Login successful! Let's set up your account…");
-        router.push("/login/account-type");
-      } else {
-        showToast("success", "Login successful! Redirecting…");
-        router.push("/");
-=======
       
       // Get user info to check if this is first time login
       try {
@@ -78,7 +54,6 @@
         // If can't get user info, default to regular login flow
         showToast("success", "Login successful! Redirecting...");
         setTimeout(() => router.push("/"), 1000);
->>>>>>> 238d425e
       }
     } catch {
       showToast("error", "Invalid email or password");
