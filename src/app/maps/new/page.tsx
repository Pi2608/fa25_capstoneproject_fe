"use client";

import { useCallback, useEffect, useRef, useState, Suspense, useMemo, type PropsWithChildren } from "react";
import { useRouter, useSearchParams } from "next/navigation";
import "leaflet/dist/leaflet.css";
import {
  createMap,
  type CreateMapRequest,
  createMapTemplateFromGeoJson,
  getActiveUserAccessTools,
  type UserAccessTool,
} from "@/lib/api";
import type { FeatureCollection as GeoFeatureCollection, Geometry, GeoJsonProperties, Position } from "geojson";
<<<<<<< HEAD
import { addLayerToList, removeLayerFromList, toggleLayerVisibility, renameLayer, LayerInfo, ExtendedLayer } from "@/lib/mapUtils";
=======
import { addLayerToList, removeLayerFromList, toggleLayerVisibility, renameLayer, LayerInfo, ExtendedLayer } from "@/utils/mapUtils";
>>>>>>> 01b09c52

type LNS = typeof import("leaflet");
type LMap = import("leaflet").Map;
type LLayer = import("leaflet").Layer;
type LFeatureGroup = import("leaflet").FeatureGroup;
type LTileLayer = import("leaflet").TileLayer;
type LatLngTuple = import("leaflet").LatLngTuple;
type LeafletEvent = import("leaflet").LeafletEvent;
type LatLng = import("leaflet").LatLng;
type LatLngBounds = import("leaflet").LatLngBounds;

type MapWithPM = LMap & {
  pm: {
    addControls: (opts: {
      position?: string;
      drawMarker?: boolean;
      drawPolyline?: boolean;
      drawRectangle?: boolean;
      drawPolygon?: boolean;
      drawCircle?: boolean;
      drawCircleMarker?: boolean;
      drawText?: boolean;
      editMode?: boolean;
      dragMode?: boolean;
      cutPolygon?: boolean;
      removalMode?: boolean;
      rotateMode?: boolean;
    }) => void;
    enableDraw: (
      shape: "Marker" | "Line" | "Polygon" | "Rectangle" | "Circle" | "CircleMarker" | "Text"
    ) => void;
    toggleGlobalEditMode: () => void;
    toggleGlobalRemovalMode: () => void;
    toggleGlobalDragMode: () => void;
    enableGlobalCutMode: () => void;
    toggleGlobalRotateMode: () => void;
  };
};

interface GeoJSONLayer extends LLayer {
  feature?: {
    type?: string;
    properties?: Record<string, unknown>;
    geometry?: {
      type?: string;
      coordinates?: Position | Position[] | Position[][] | Position[][][];
    };
  };
}

type PMCreateEvent = LeafletEvent & { layer: LLayer };
type BaseKey = "osm" | "sat" | "dark";

const TEMPLATE_CATEGORIES = ["General", "Hazard", "Population", "LandUse", "Transportation", "Environment", "Business"] as const;
type TemplateCategory = (typeof TEMPLATE_CATEGORIES)[number];

function normalizeToolName(name?: string | null): "Marker" | "Line" | "Polygon" | "Circle" | "Text" | "Route" | null {
  if (!name) return null;
  const n = name.trim().toLowerCase();
  if (n === "pin" || n === "marker") return "Marker";
  if (n === "line") return "Line";
  if (n === "route") return "Route";
  if (n === "polygon") return "Polygon";
  if (n === "circle") return "Circle";
  if (n === "text") return "Text";
  return null;
}

function NewMapPageInner() {
  const sp = useSearchParams();
  const router = useRouter();

  const [orgId, setOrgId] = useState<string | undefined>(undefined);

  const mapEl = useRef<HTMLDivElement | null>(null);
  const LRef = useRef<LNS | null>(null);
  const mapRef = useRef<LMap | null>(null);
  const baseRef = useRef<LTileLayer | null>(null);
  const sketchRef = useRef<LFeatureGroup | null>(null);

  const uploadInputRef = useRef<HTMLInputElement | null>(null);
  const [notice, setNotice] = useState<{ text: string; type: "info" | "success" | "error" } | null>(null);
  const [createdId, setCreatedId] = useState<string | null>(null);

  const [ready, setReady] = useState(false);
  const [locating, setLocating] = useState(false);
  const [saving, setSaving] = useState(false);
  const [mapName, setMapName] = useState("Untitled Map");
  const [description, setDescription] = useState("");
  const [isPublic, setIsPublic] = useState(false);
  const [baseLayer, setBaseLayer] = useState<BaseKey>("osm");
  const [showLayerPanel, setShowLayerPanel] = useState(true);
  const [layers, setLayers] = useState<LayerInfo[]>([]);

  const [allowed, setAllowed] = useState<Set<string>>(new Set());

  const [asTemplate, setAsTemplate] = useState(false);
  const [templateName, setTemplateName] = useState("");
  const [templateDesc, setTemplateDesc] = useState("");
  const [templatePublic, setTemplatePublic] = useState(false);
  const [templateCategory, setTemplateCategory] = useState<TemplateCategory>("General");
  const [templateLayerName, setTemplateLayerName] = useState("Layer 1");

  const [showSettings, setShowSettings] = useState(false);
  const [settingsTab, setSettingsTab] = useState<"General" | "Developers">("General");
  const [limitBounds, setLimitBounds] = useState(false);
  const [boundsJSON, setBoundsJSON] = useState<string>("");
  const [minZoom, setMinZoom] = useState<number>(1);
  const [maxZoom, setMaxZoom] = useState<number>(20);
  const [viewersCanOpenTable, setViewersCanOpenTable] = useState(true);
  const [openTableDefault, setOpenTableDefault] = useState<"None" | "Left" | "Right">("None");

  const perms = useMemo(() => {
    const has = (n: string) => allowed.has(n);
    return {
      marker: has("Marker"),
      line: has("Line") || has("Route"),
      polygon: has("Polygon"),
      rectangle: has("Polygon"),
      circle: has("Circle"),
      text: has("Text"),
      cut: has("Polygon"),
      rotate: has("Polygon"),
    };
  }, [allowed]);

  const isMapValid = useCallback((): boolean => {
    const map = mapRef.current as (LMap & { _removed?: boolean; _loaded?: boolean }) | null;
    return !!(map && !map._removed && (map._loaded ?? true));
  }, []);

  const getLayerType = useCallback((layer: ExtendedLayer): string => {
    if (layer.feature?.geometry?.type) {
      return layer.feature.geometry.type;
    }
    if (layer._mRadius !== undefined) return "Circle";
    if (layer._latlng !== undefined) return "Marker";
    if (layer._latlngs !== undefined) {
      const lls = layer._latlngs;
      if (Array.isArray(lls)) {
        const first: unknown = lls[0] as unknown;
        if (Array.isArray(first)) return "Polygon";
        return "Polyline";
      }
    }
    if (layer._bounds !== undefined) return "Rectangle";
    return "Unknown";
  }, []);

  const applyBaseLayer = useCallback((kind: BaseKey) => {
    const L = LRef.current;
    const map = mapRef.current as (LMap & { _loaded?: boolean }) | null;
    if (!L || !map) return;
    if (baseRef.current) {
      map.removeLayer(baseRef.current);
      baseRef.current = null;
    }
    let layer: LTileLayer;
    if (kind === "sat") {
      layer = L.tileLayer("https://server.arcgisonline.com/ArcGIS/rest/services/World_Imagery/MapServer/tile/{z}/{y}/{x}", {
        maxZoom: 20,
        attribution: "Tiles © Esri",
      });
    } else if (kind === "dark") {
      layer = L.tileLayer("https://{s}.basemaps.cartocdn.com/dark_all/{z}/{x}/{y}{r}.png", {
        maxZoom: 20,
        attribution: "© OpenStreetMap contributors © CARTO",
      });
    } else {
      layer = L.tileLayer("https://{s}.tile.openstreetmap.org/{z}/{x}/{y}.png", {
        minZoom:0, 
        maxZoom: 20,
        attribution: "© OpenStreetMap contributors",
      });
    }
    if ((map as { _loaded?: boolean })._loaded === false) {
      map.whenReady(() => {
        layer.addTo(map);
        baseRef.current = layer;
      });
    } else {
      layer.addTo(map);
      baseRef.current = layer;
    }
  }, []);

  const goMyLocation = useCallback(() => {
    const L = LRef.current;
    const map = mapRef.current;
    if (!L || !map || !navigator.geolocation) return;
    setLocating(true);
    navigator.geolocation.getCurrentPosition(
      (pos) => {
        const target: LatLngTuple = [pos.coords.latitude, pos.coords.longitude];
        map.stop();
        map.invalidateSize();
        map.setView(target, Math.max(map.getZoom(), 16));
        L.circleMarker(target, { radius: 6 }).addTo(map);
        setLocating(false);
      },
      () => setLocating(false),
      { enableHighAccuracy: true, timeout: 10000, maximumAge: 0 }
    );
  }, []);

  const exportSketchToGeoJson = useCallback(() => {
    const sketch = sketchRef.current;
    if (!sketch) return null;
    const ls = sketch.getLayers();
    const count = Array.isArray(ls) ? ls.length : 0;
    if (!count) return { geojsonText: "", featureCount: 0, boundsStr: "", sizeKB: 0 };
    const fc = sketch.toGeoJSON() as GeoFeatureCollection<Geometry, GeoJsonProperties>;
    const geojsonText = JSON.stringify(fc ?? { type: "FeatureCollection", features: [] });
    const bounds = sketch.getBounds();
    const boundsStr = bounds
      ? JSON.stringify({ _southWest: bounds.getSouthWest(), _northEast: bounds.getNorthEast() })
      : "";
    const blob = new Blob([geojsonText], { type: "application/json" });
    const sizeKB = Math.round((blob.size / 1024) * 100) / 100;
    return { geojsonText, featureCount: count, boundsStr, sizeKB };
  }, []);

  const captureConstraintsFromMap = useCallback(() => {
    const map = mapRef.current;
    const sketch = sketchRef.current;
    if (!map) return;
    setMinZoom(Math.max(1, map.getZoom() - 2));
    setMaxZoom(Math.min(20, map.getZoom() + 2));
    const b = sketch?.getBounds() ?? map.getBounds?.();
    if (b) {
      setBoundsJSON(JSON.stringify({ _southWest: b.getSouthWest(), _northEast: b.getNorthEast() }));
      setLimitBounds(true);
    }
  }, []);

  const triggerUpload = () => uploadInputRef.current?.click();

  const handleUploadFile = (file: File) => {
    const reader = new FileReader();
    reader.onload = () => {
      try {
        const data = JSON.parse(reader.result as string);
        if (mapRef.current && LRef.current) {
          const geoLayer = LRef.current.geoJSON(data, {
            style: { color: "red", weight: 2, fillOpacity: 0.1 },
          });
          geoLayer.addTo(mapRef.current);
          setLayers((prev) => addLayerToList(prev, geoLayer));
          const gj = geoLayer as unknown as LFeatureGroup;
          mapRef.current.fitBounds(gj.getBounds());
        }
      } catch {
        setNotice({ text: "Invalid file or not a GeoJSON file.", type: "error" });
      }
    };
    reader.readAsText(file);
  };

  const saveMap = useCallback(async () => {
    if (!mapName.trim()) {
      setNotice({ text: "Enter a map name before saving.", type: "error" });
      return;
    }
    if (!isMapValid()) {
      setNotice({ text: "Map is not ready.", type: "error" });
      return;
    }

    setSaving(true);
    try {
      const map = mapRef.current!;
      const center = map.getCenter();
      const zoomRaw = map.getZoom();
      const zoom = Math.max(1, Math.min(20, typeof zoomRaw === "number" ? zoomRaw : 13));
      const baseForApi: CreateMapRequest["baseMapProvider"] =
        baseLayer === "osm" ? "OSM" : baseLayer === "sat" ? "Satellite" : "Dark";

      const body: CreateMapRequest = {
        name: mapName.trim(),
        description: description.trim(),
        isPublic,
        initialLatitude: center.lat,
        initialLongitude: center.lng,
        initialZoom: zoom,
        baseMapProvider: baseForApi,
        orgId,
      };

      const created = await createMap(body);
      const id = created.mapId;

      if (asTemplate) {
        const exported = exportSketchToGeoJson();
        if (!exported || exported.featureCount === 0 || !exported.geojsonText) {
          setNotice({ text: "No sketch data to save as a template. Please draw something first.", type: "error" });
        } else {
          const blob = new Blob([exported.geojsonText], { type: "application/json" });
          const file = new File(
            [blob],
            `${(templateName || mapName).trim().replace(/\s+/g, "_")}.geojson`,
            { type: "application/json" }
          );
          await createMapTemplateFromGeoJson({
            geoJsonFile: file,
            templateName: (templateName || mapName).trim(),
            description: templateDesc.trim() || description.trim(),
            layerName: templateLayerName.trim() || "Layer 1",
            category: templateCategory,
            isPublic: templatePublic,
          });
        }
      }

      setCreatedId(id);
      setNotice({ text: "Map saved. You can open it in the editor.", type: "success" });
    } catch (err: unknown) {
      const msg =
        typeof err === "object" && err !== null && "message" in err
          ? String((err as { message?: string }).message)
          : "Failed to save map";
      setNotice({ text: msg, type: "error" });
    } finally {
      setSaving(false);
    }
  }, [
    mapName,
    description,
    baseLayer,
    orgId,
    router,
    isMapValid,
    asTemplate,
    exportSketchToGeoJson,
    templateName,
    templateDesc,
    templateLayerName,
    templateCategory,
    templatePublic,
    isPublic,
  ]);

  const enableDraw = (shape: "Marker" | "Line" | "Polygon" | "Rectangle" | "Circle" | "CircleMarker" | "Text") => {
    (mapRef.current as unknown as MapWithPM | null)?.pm.enableDraw(shape);
  };

  const toggleEdit = () => {
    (mapRef.current as unknown as MapWithPM | null)?.pm.toggleGlobalEditMode();
  };
  const toggleDelete = () => {
    (mapRef.current as unknown as MapWithPM | null)?.pm.toggleGlobalRemovalMode();
  };
  const toggleDrag = () => {
    (mapRef.current as unknown as MapWithPM | null)?.pm.toggleGlobalDragMode();
  };
  const enableCutPolygon = () => {
    (mapRef.current as unknown as MapWithPM | null)?.pm.enableGlobalCutMode();
  };
  const toggleRotate = () => {
    (mapRef.current as unknown as MapWithPM | null)?.pm.toggleGlobalRotateMode();
  };

  useEffect(() => {
    const val = sp?.get("org") || sp?.get("orgId") || undefined;
    setOrgId(val || undefined);
  }, [sp]);

  useEffect(() => {
    let alive = true;
    (async () => {
      const L: typeof import("leaflet") = await import("leaflet");
      await import("@geoman-io/leaflet-geoman-free");
      if (!alive || !mapEl.current) return;
      LRef.current = L;

      const map = L.map(mapEl.current, { minZoom: 2 , zoomControl: false }).setView([10.78, 106.69], 13);
      mapRef.current = map;
      const sketch = L.featureGroup().addTo(map);
      sketchRef.current = sketch;
      (map as unknown as MapWithPM).pm.addControls({
        drawMarker: false,
        drawPolyline: false,
        drawRectangle: false,
        drawPolygon: false,
        drawCircle: false,
        drawCircleMarker: false,
        drawText: false,
        editMode: false,
        dragMode: false,
        cutPolygon: false,
        rotateMode: false,
        removalMode: false,
      });
      map.on("pm:create", (e: LeafletEvent) => {
        const evt = e as PMCreateEvent;
        sketch.addLayer(evt.layer);
        setLayers(prev => addLayerToList(prev, evt.layer));
      });
      map.whenReady(() => setReady(true));
    })();
    return () => {
      alive = false;
      mapRef.current?.remove();
      mapRef.current = null;
      baseRef.current = null;
      sketchRef.current = null;
    };
  }, [addLayerToList]);

  useEffect(() => {
    if (!ready) return;
    applyBaseLayer(baseLayer);
  }, [ready, baseLayer, applyBaseLayer]);

  useEffect(() => {
    let alive = true;
    (async () => {
      try {
        const list = await getActiveUserAccessTools();
        const names = new Set<string>();
        (list ?? []).forEach((t: UserAccessTool) => {
          const key = normalizeToolName(t.name);
          if (key) names.add(key);
        });
        if (alive) setAllowed(names);
      } catch {
        if (alive) setAllowed(new Set());
      }
    })();
    return () => {
      alive = false;
    };
  }, []);

  type GuardBtnProps = PropsWithChildren<{ can: boolean; title: string; onClick?: () => void; disabled?: boolean }>;
  function GuardBtn({ can, title, onClick, disabled, children }: GuardBtnProps) {
    if (!can) return null;
    return (
      <button
        className="px-3 py-2 rounded-md bg-transparent text-white text-sm hover:bg-emerald-500"
        title={title}
        onClick={onClick}
        disabled={disabled}
      >
        {children}
      </button>
    );
  }

  return (
    <main className="relative h-screen w-screen overflow-hidden text-white">
      <div className="absolute top-0 left-0 z-[3000] w-full pointer-events-none">
        <div className="pointer-events-auto bg-black/80 backdrop-blur-md ring-1 ring-white/20 shadow-2xl py-2 px-4">
          {notice && (
            <div
              className={`mt-2 rounded-lg border px-3 py-2 text-sm ${notice.type === "success"
                ? "border-emerald-500/30 bg-emerald-500/15 text-emerald-200"
                : notice.type === "error"
                  ? "border-red-500/30 bg-red-500/10 text-red-200"
                  : "border-white/10 bg-white/5 text-white/80"
                }`}
            >
              <div className="flex items-center justify-between gap-3">
                <span>{notice.text}</span>
                {createdId && (
                  <button
                    className="px-3 py-1.5 rounded bg-emerald-500 text-zinc-900 text-sm font-semibold hover:bg-emerald-400"
                    onClick={() =>
                      router.push(`/maps/${createdId}?created=1&name=${encodeURIComponent(mapName.trim())}`)
                    }
                  >
                    Open editor
                  </button>
                )}
              </div>
            </div>
          )}

          <div className="grid grid-cols-3 place-items-stretch gap-2">
            <div className="flex items-center justify-start gap-2 overflow-x-auto no-scrollbar">
              <input
                type="text"
                value={mapName}
                onChange={(e) => setMapName(e.target.value)}
                className="px-3 py-2 rounded-md bg-white text-black text-sm font-medium w-56"
                placeholder="Map name"
              />
              <input
                type="text"
                value={description}
                onChange={(e) => setDescription(e.target.value)}
                className="px-3 py-2 rounded-md bg-white text-black text-sm font-medium w-72"
                placeholder="Description (optional)"
              />
            </div>

            <div className="flex items-center justify-center gap-2 overflow-x-auto no-scrollbar">
              <GuardBtn can={perms.marker} title="Draw point" onClick={() => enableDraw("Marker")} disabled={!ready}>
                <svg viewBox="0 0 24 24" width="22" height="22" stroke="currentColor" fill="none" strokeWidth="1.8" strokeLinecap="round" strokeLinejoin="round">
                  <path d="M12 21s-6-4.5-6-10a6 6 0 1 1 12 0c0 5.5-6 10-6 10z" />
                  <circle cx="12" cy="11" r="2.5" />
                </svg>
              </GuardBtn>

              <GuardBtn can={perms.line} title="Draw line" onClick={() => enableDraw("Line")} disabled={!ready}>
                <svg viewBox="0 0 24 24" width="22" height="22" stroke="currentColor" fill="none" strokeWidth="1.8" strokeLinecap="round" strokeLinejoin="round">
                  <circle cx="5" cy="7" r="2" />
                  <circle cx="19" cy="17" r="2" />
                  <path d="M7 8.5 17 15.5" />
                </svg>
              </GuardBtn>

              <GuardBtn can={perms.polygon} title="Draw polygon" onClick={() => enableDraw("Polygon")} disabled={!ready}>
                <svg viewBox="0 0 24 24" width="22" height="22" stroke="currentColor" fill="none" strokeWidth="1.8" strokeLinecap="round" strokeLinejoin="round">
                  <path d="M7 4h10l4 6-4 10H7L3 10 7 4z" />
                </svg>
              </GuardBtn>

              <GuardBtn can={perms.rectangle} title="Draw rectangle" onClick={() => enableDraw("Rectangle")} disabled={!ready}>
                <svg viewBox="0 0 24 24" width="22" height="22" stroke="currentColor" fill="none" strokeWidth="1.8" strokeLinecap="round" strokeLinejoin="round">
                  <rect x="5" y="6" width="14" height="12" rx="1.5" />
                </svg>
              </GuardBtn>

              <GuardBtn can={perms.circle} title="Draw circle" onClick={() => enableDraw("Circle")} disabled={!ready}>
                <svg viewBox="0 0 24 24" width="22" height="22" stroke="currentColor" fill="none" strokeWidth="1.8" strokeLinecap="round" strokeLinejoin="round">
                  <circle cx="12" cy="12" r="8.5" />
                </svg>
              </GuardBtn>

              <GuardBtn can={perms.text} title="Add text" onClick={() => enableDraw("Text")} disabled={!ready}>
                <svg viewBox="0 0 24 24" width="22" height="22" stroke="currentColor" fill="none" strokeWidth="1.8" strokeLinecap="round" strokeLinejoin="round">
                  <path d="M4 6h16M12 6v12" />
                </svg>
              </GuardBtn>

              <GuardBtn can={perms.cut} title="Cut polygon" onClick={enableCutPolygon} disabled={!ready}>
                <svg viewBox="0 0 24 24" width="22" height="22" stroke="currentColor" fill="none" strokeWidth="1.8" strokeLinecap="round" strokeLinejoin="round">
                  <circle cx="5.5" cy="8" r="2" />
                  <circle cx="5.5" cy="16" r="2" />
                  <path d="M8 9l12 8M8 15l12-8" />
                </svg>
              </GuardBtn>

              <GuardBtn can={perms.rotate} title="Rotate features" onClick={toggleRotate} disabled={!ready}>
                <svg viewBox="0 0 24 24" width="22" height="22" stroke="currentColor" fill="none" strokeWidth="1.8" strokeLinecap="round" strokeLinejoin="round">
                  <path d="M20 11a8 8 0 1 1-2.2-5.5" />
                  <path d="M20 4v7h-7" />
                </svg>
              </GuardBtn>

              <label className="px-3 py-2 rounded-md bg-transparent text-white text-sm hover:bg-emerald-500 cursor-pointer" title="Upload GeoJSON/KML">
                <input
                  ref={uploadInputRef}
                  type="file"
                  accept=".geojson,.json,.kml"
                  className="hidden"
                  onChange={(e) => {
                    const file = e.target.files?.[0];
                    if (file) handleUploadFile(file);
                  }}
                />
                <svg xmlns="http://www.w3.org/2000/svg" width="24" height="24" viewBox="0 0 24 24">
                  <path fill="currentColor" fillRule="evenodd" d="M12 2a6 6 0 0 0-5.476 3.545a23 23 0 0 1-.207.452l-.02.001C6.233 6 6.146 6 6 6a4 4 0 1 0 0 8h.172l2-2H6a2 2 0 1 1 0-4h.064c.208 0 .45.001.65-.04a1.9 1.9 0 0 0 .7-.27c.241-.156.407-.35.533-.527a2.4 2.4 0 0 0 .201-.36q.08-.167.196-.428l.004-.01a4.001 4.001 0 0 1 7.304 0l.005.01q.115.26.195.428c.046.097.114.238.201.36c.126.176.291.371.533.528c.242.156.487.227.7.27c.2.04.442.04.65.04L18 8a2 2 0 1 1 0 4h-2.172l2 2H18a4 4 0 0 0 0-8c-.146 0-.233 0-.297-.002h-.02l-.025-.053a24 24 0 0 1-.182-.4A6 6 0 0 0 12 2m5.702 4.034" clipRule="evenodd"/>
                  <path fill="currentColor" d="m12 12l-.707-.707l.707-.707l.707.707zm1 9a1 1 0 1 1-2 0zm-5.707-5.707l4-4l1.414 1.414l-4 4zm5.414-4l4 4l-1.414 1.414l-4-4zM13 12v9h-2v-9z"/>
                </svg>
              </label>

              {/* <button
                className="px-3 py-2 rounded-md bg-transparent text-white text-sm hover:bg-emerald-500"
                title="Toggle Layers panel"
                onClick={() => setShowLayerPanel((v) => !v)}
              >
                <svg viewBox="0 0 24 24" width="22" height="22" stroke="currentColor" fill="none" strokeWidth="1.8" strokeLinecap="round" strokeLinejoin="round">
                  <path d="M12 15.5a3.5 3.5 0 1 0 0-7 3.5 3.5 0 0 0 0 7Z" />
                  <path d="M19.4 15l.6-1.1l-.6-1.1a1 1 0 0 0-.2-1.1l-1.2-1.2l-1.1.6l-1.1-.6l-1.2 1.2l.6 1.1l-.6 1.1l1.2 1.2l1.1-.6l1.1.6l1.2-1.2a1 1 0 0 0 .2-1.1Z" />
                </svg>
              </button> */}
            </div>

            <div className="flex items-center justify-end gap-2 overflow-x-auto no-scrollbar">
              <label className="flex items-center gap-2 text-sm mr-2 select-none">
                <input
                  type="checkbox"
                  className="size-4 accent-emerald-500"
                  checked={asTemplate}
                  onChange={(e) => setAsTemplate(e.target.checked)}
                />
                Save as Template
              </label>

              <button
                className="rounded-xl px-3.5 py-2 text-sm font-semibold bg-emerald-400 text-zinc-950 hover:bg-emerald-500 disabled:opacity-60"
                onClick={() => void saveMap()}
                disabled={!ready || saving}
              >
                {saving ? "Saving…" : "Save and edit"}
              </button>
            </div>
          </div>

          {asTemplate && (
            <div className="mt-2 grid grid-cols-1 md:grid-cols-4 gap-2">
              <input
                type="text"
                value={templateName}
                onChange={(e) => setTemplateName(e.target.value)}
                placeholder="Template name (defaults to map name)"
                className="px-3 py-2 rounded-md bg-white text-black text-sm"
              />
              <input
                type="text"
                value={templateDesc}
                onChange={(e) => setTemplateDesc(e.target.value)}
                placeholder="Template description (optional)"
                className="px-3 py-2 rounded-md bg-white text-black text-sm"
              />
              <div className="flex items-center gap-2">
                <select
                  value={templateCategory}
                  onChange={(e) => setTemplateCategory(e.target.value as TemplateCategory)}
                  className="px-3 py-2 rounded-md bg-white text-black text-sm"
                >
                  {TEMPLATE_CATEGORIES.map((c) => (
                    <option key={c} value={c}>
                      {c}
                    </option>
                  ))}
                </select>
                <label className="flex items-center gap-2 text-sm">
                  <input
                    type="checkbox"
                    className="size-4 accent-emerald-500"
                    checked={templatePublic}
                    onChange={(e) => setTemplatePublic(e.target.checked)}
                  />
                  Public
                </label>
              </div>
              <input
                type="text"
                value={templateLayerName}
                onChange={(e) => setTemplateLayerName(e.target.value)}
                placeholder="Default layer name (e.g., Layer 1)"
                className="px-3 py-2 rounded-md bg-white text-black text-sm"
              />
            </div>
          )}
        </div>
      </div>

      {showSettings && (
        <div className="fixed top-0 right-0 h-full w-[360px] z-[4000] bg-zinc-900/95 backdrop-blur-md ring-1 ring-white/10 shadow-2xl">
          <div className="h-14 px-4 flex items-center justify-between border-b border-white/10">
            <div className="font-semibold">Map settings</div>
            <button className="rounded-md px-2 py-1 hover:bg-white/10" onClick={() => setShowSettings(false)}>
              ✕
            </button>
          </div>

          <div className="px-4 py-3 border-b border-white/10">
            <div className="inline-flex rounded-lg overflow-hidden border border-white/10">
              <button
                className={`px-3 py-1.5 text-sm ${settingsTab === "General" ? "bg-white/10" : ""}`}
                onClick={() => setSettingsTab("General")}
              >
                General
              </button>
              <button
                className={`px-3 py-1.5 text-sm ${settingsTab === "Developers" ? "bg-white/10" : ""}`}
                onClick={() => setSettingsTab("Developers")}
              >
                Developers
              </button>
            </div>
          </div>

          <div className="p-4 space-y-6 overflow-y-auto h-[calc(100%-56px-48px)]">
            {settingsTab === "General" ? (
              <>
                <section>
                  <div className="text-sm font-medium mb-1">Description</div>
                  <textarea
                    value={description}
                    onChange={(e) => setDescription(e.target.value)}
                    placeholder="Add map description…"
                    className="w-full h-24 rounded-md bg-white/5 border border-white/10 px-3 py-2 text-sm"
                  />
                </section>

                <section className="grid grid-cols-2 gap-3">
                  <div>
                    <div className="text-sm mb-1">Base</div>
                    <select
                      value={baseLayer}
                      onChange={(e) => setBaseLayer(e.target.value as BaseKey)}
                      className="w-full rounded-md bg-white/5 border border-white/10 px-2 py-2 text-sm"
                    >
                      <option value="osm">OSM</option>
                      <option value="sat">Satellite</option>
                      <option value="dark">Dark</option>
                    </select>
                  </div>
                  <label className="mt-6 inline-flex items-center gap-2 text-sm">
                    <input
                      type="checkbox"
                      className="size-4 accent-emerald-500"
                      checked={isPublic}
                      onChange={(e) => setIsPublic(e.target.checked)}
                    />
                    Public
                  </label>
                </section>

                <section>
                  <div className="text-sm font-medium">Map constraints</div>
                  {!limitBounds ? (
                    <button className="mt-2 px-3 py-2 rounded-lg bg-white/10 hover:bg-white/20 text-sm" onClick={captureConstraintsFromMap}>
                      Add constraints
                    </button>
                  ) : (
                    <div className="mt-2 space-y-2">
                      <div className="text-xs text-white/60">Limit to the current bounds (you can edit below).</div>
                      <textarea
                        className="w-full h-24 rounded-md bg-white/5 border border-white/10 px-3 py-2 text-xs"
                        value={boundsJSON}
                        onChange={(e) => setBoundsJSON(e.target.value)}
                      />
                      <div className="grid grid-cols-2 gap-2">
                        <div>
                          <div className="text-xs mb-1">Min zoom</div>
                          <input
                            type="number"
                            min={1}
                            max={20}
                            value={minZoom}
                            onChange={(e) => setMinZoom(Number(e.target.value))}
                            className="w-full rounded-md bg-white/5 border border-white/10 px-2 py-1.5 text-sm"
                          />
                        </div>
                        <div>
                          <div className="text-xs mb-1">Max zoom</div>
                          <input
                            type="number"
                            min={1}
                            max={20}
                            value={maxZoom}
                            onChange={(e) => setMaxZoom(Number(e.target.value))}
                            className="w-full rounded-md bg-white/5 border border-white/10 px-2 py-1.5 text-sm"
                          />
                        </div>
                      </div>
                      <div className="flex gap-2">
                        <button className="px-3 py-2 rounded-lg bg-white/10 hover:bg-white/20 text-sm" onClick={captureConstraintsFromMap}>
                          Use current view
                        </button>
                        <button className="px-3 py-2 rounded-lg bg-red-500/80 hover:bg-red-500 text-sm" onClick={() => setLimitBounds(false)}>
                          Clear constraints
                        </button>
                      </div>
                    </div>
                  )}
                </section>

                <section>
                  <div className="text-sm font-medium">Table settings</div>
                  <label className="mt-2 inline-flex items-center gap-2 text-sm">
                    <input
                      type="checkbox"
                      className="size-4 accent-emerald-500"
                      checked={viewersCanOpenTable}
                      onChange={(e) => setViewersCanOpenTable(e.target.checked)}
                    />
                    Viewers can open table
                  </label>
                  <div className="mt-2">
                    <div className="text-xs mb-1">Open table by default</div>
                    <select
                      value={openTableDefault}
                      onChange={(e) => setOpenTableDefault(e.target.value as "None" | "Left" | "Right")}
                      className="w-full rounded-md bg-white/5 border border-white/10 px-2 py-2 text-sm"
                    >
                      <option>None</option>
                      <option>Left</option>
                      <option>Right</option>
                    </select>
                  </div>
                </section>

                <div className="pt-2">
                  <button className="w-full px-3 py-2 rounded-lg bg-emerald-500 text-zinc-900 font-semibold hover:bg-emerald-400" onClick={() => setShowSettings(false)}>
                    Done
                  </button>
                </div>
              </>
            ) : (
              <div className="text-sm text-white/70">Webhooks, embed code (not connected)</div>
            )}
          </div>
        </div>
      )}

      <div ref={mapEl} className="absolute inset-0" />

      <div className="absolute bottom-4 right-4 z-[3000] flex flex-col gap-2">
        <button
          className="flex w-10 h-10 justify-center items-center rounded-full bg-white text-black shadow hover:bg-gray-200 cursor-pointer"
          onClick={() => mapRef.current?.zoomIn()}
        >
          +
        </button>
        <button
          className="flex w-10 h-10 justify-center items-center rounded-full bg-white text-black shadow hover:bg-gray-200 cursor-pointer"
          onClick={() => mapRef.current?.zoomOut()}
        >
          –
        </button>
        <button
          className="flex w-10 h-10 justify-center items-center rounded-full bg-emerald-400 text-white shadow hover:bg-emerald-500 cursor-pointer"
          onClick={goMyLocation}
        >
          {locating ? "…" : "●"}
        </button>
      </div>

      <style jsx global>{`
        .no-scrollbar::-webkit-scrollbar {
          display: none;
        }
        .no-scrollbar {
          -ms-overflow-style: none;
          scrollbar-width: none;
        }
        .leaflet-top.leaflet-left {
          top: 88px;
        }
        .leaflet-container {
          width: 100%;
          height: 100%;
        }
      `}</style>
    </main>
  );
}

export default function NewMapPage() {
  return (
    <Suspense fallback={<div className="p-4 text-zinc-400">Loading…</div>}>
      <NewMapPageInner />
    </Suspense>
  );
}<|MERGE_RESOLUTION|>--- conflicted
+++ resolved
@@ -11,11 +11,7 @@
   type UserAccessTool,
 } from "@/lib/api";
 import type { FeatureCollection as GeoFeatureCollection, Geometry, GeoJsonProperties, Position } from "geojson";
-<<<<<<< HEAD
-import { addLayerToList, removeLayerFromList, toggleLayerVisibility, renameLayer, LayerInfo, ExtendedLayer } from "@/lib/mapUtils";
-=======
 import { addLayerToList, removeLayerFromList, toggleLayerVisibility, renameLayer, LayerInfo, ExtendedLayer } from "@/utils/mapUtils";
->>>>>>> 01b09c52
 
 type LNS = typeof import("leaflet");
 type LMap = import("leaflet").Map;
