"use client";

import { useEffect, useRef, useState, useCallback, useMemo } from "react";
import { useParams, useSearchParams } from "next/navigation";
import "leaflet/dist/leaflet.css";
import type { Map as LMap, TileLayer, LatLngTuple, Layer, FeatureGroup, LatLng, LatLngBounds } from "leaflet";
import {
  getMapDetail,
  type MapDetail,
  updateMap,
  type UpdateMapRequest,
  getActiveUserAccessTools,
  type UserAccessTool,
<<<<<<< HEAD
  addLayerToMap, 
  type AddLayerToMapRequest,
  updateMapLayer,
  type UpdateMapLayerRequest,
  type UpdateMapLayerResponse,
  removeLayerFromMap,
  type RemoveLayerFromMapResponse
} from "@/lib/api";
import type { Position } from "geojson";
=======
  getMapById,
  type RawLayer,
  type UpdateMapFeatureRequest,
} from "@/lib/api";
import type { Position } from "geojson";
import { 
  saveFeature, 
  loadFeaturesToMap, 
  deleteFeatureFromDB, 
  type FeatureData, 
  renderAllDataLayers, 
  updateLayerStyle, 
  updateFeatureStyle,
  handleLayerVisibilityChange,
  handleFeatureVisibilityChange,
  handleUpdateLayerStyle,
  handleUpdateFeatureStyle,
  handleDeleteFeature,
  handleSelectLayer
} from "@/utils/mapUtils";
import { StylePanel, DataLayersPanel } from "@/components/map/MapControls";
>>>>>>> 01b09c52

type BaseKey = "osm" | "sat" | "dark";

type MapWithPM = LMap & {
  pm: {
    addControls: (opts: {
      position?: string;
      drawMarker?: boolean;
      drawPolyline?: boolean;
      drawRectangle?: boolean;
      drawPolygon?: boolean;
      drawCircle?: boolean;
      drawCircleMarker?: boolean;
      drawText?: boolean;
      editMode?: boolean;
      dragMode?: boolean;
      cutPolygon?: boolean;
      removalMode?: boolean;
      rotateMode?: boolean;
    }) => void;
      enableDraw: (
      shape: "Marker" | "Line" | "Polygon" | "Rectangle" | "Circle" | "CircleMarker" | "Text"
    ) => void;
    toggleGlobalEditMode: () => void;
    toggleGlobalRemovalMode: () => void;
    toggleGlobalDragMode: () => void;
    enableGlobalCutMode: () => void;
    toggleGlobalRotateMode?: () => void;
  };
};
type PMCreateEvent = { layer: Layer };

function normalizeToolName(
  name?: string | null
): "Marker" | "Line" | "Polygon" | "Circle" | "Text" | "Route" | null {
  if (!name) return null;
  const n = name.trim().toLowerCase();
  if (n === "pin" || n === "marker") return "Marker";
  if (n === "line") return "Line";
  if (n === "route") return "Route";
  if (n === "polygon") return "Polygon";
  if (n === "circle") return "Circle";
  if (n === "text") return "Text";
  return null;
}

<<<<<<< HEAD
interface LayerInfo {
  id: string;
  name: string;
  type: string;
  visible: boolean;
  layer: Layer;
  order: number;
}

=======
>>>>>>> 01b09c52
interface GeoJSONLayer extends Layer {
  feature?: {
    type?: string;
    properties?: Record<string, unknown>;
    geometry?: {
      type?: string;
      coordinates?: Position | Position[] | Position[][] | Position[][][];
    };
  };
}

interface ExtendedLayer extends GeoJSONLayer {
  _mRadius?: number;                                // Circle
  _latlng?: LatLng;                                 // Marker
  _latlngs?: LatLng[] | LatLng[][] | LatLng[][][];  // Polyline / Polygon / MultiPolygon
  _bounds?: LatLngBounds;                           // Rectangle
}

export default function EditMapPage() {
  const params = useParams<{ mapId: string }>();
  const mapId = params?.mapId ?? "";
  const sp = useSearchParams();

  const [detail, setDetail] = useState<MapDetail | null>(null);
  const [loading, setLoading] = useState<boolean>(true);
  const [err, setErr] = useState<string | null>(null);

  const [busySaveMeta, setBusySaveMeta] = useState<boolean>(false);
  const [busySaveView, setBusySaveView] = useState<boolean>(false);
  const [feedback, setFeedback] = useState<string | null>(null);

  const [name, setName] = useState<string>("");
  const [description, setDescription] = useState<string>("");
  const [baseKey, setBaseKey] = useState<BaseKey>("osm");
<<<<<<< HEAD
  const [showLayerPanel, setShowLayerPanel] = useState(true);
  const [layers, setLayers] = useState<LayerInfo[]>([]);
  const [locating, setLocating] = useState(false);
=======
  const [showStylePanel, setShowStylePanel] = useState(false);
  const [showDataLayersPanel, setShowDataLayersPanel] = useState(true);
  const [features, setFeatures] = useState<FeatureData[]>([]);
  const [locating, setLocating] = useState(false);
  const [selectedLayer, setSelectedLayer] = useState<FeatureData | RawLayer | null>(null);
>>>>>>> 01b09c52

  const mapEl = useRef<HTMLDivElement | null>(null);
  const mapRef = useRef<MapWithPM | null>(null);
  const baseRef = useRef<TileLayer | null>(null);
  const sketchRef = useRef<FeatureGroup | null>(null);
  const dataLayerRefs = useRef<Map<string, L.Layer>>(new Map());

  const [toolsLoading, setToolsLoading] = useState(true);
  const [allowed, setAllowed] = useState<Set<string>>(new Set());
  const perms = useMemo(() => {
    const has = (n: string) => allowed.has(n);
    return {
      marker: has("Marker"),
      line: has("Line") || has("Route"),
      polygon: has("Polygon"),
      rectangle: has("Polygon"),
      circle: has("Circle"),
      text: has("Text"),
      cut: has("Polygon"),
      rotate: has("Polygon"),
    };
  }, [allowed]);

<<<<<<< HEAD
=======
  const applyBaseLayer = useCallback((key: BaseKey) => {
    const map = mapRef.current;
    if (!map) return;

    if (baseRef.current) {
      map.removeLayer(baseRef.current);
      baseRef.current = null;
    }

    let cancelled = false;

    (async () => {
      const L = (await import("leaflet")).default;
      if (cancelled) return;
      
      let layer: TileLayer;
      if (key === "sat") {
        layer = L.tileLayer(
          "https://server.arcgisonline.com/ArcGIS/rest/services/World_Imagery/MapServer/tile/{z}/{y}/{x}",
          { maxZoom: 20, attribution: "Tiles © Esri" }
        );
      } else if (key === "dark") {
        layer = L.tileLayer(
          "https://{s}.basemaps.cartocdn.com/dark_all/{z}/{x}/{y}{r}.png",
          { maxZoom: 20, attribution: "© OpenStreetMap contributors © CARTO" }
        );
      } else {
        layer = L.tileLayer("https://{s}.tile.openstreetmap.org/{z}/{x}/{y}.png", {
          maxZoom: 20,
          attribution: "© OpenStreetMap contributors",
        });
      }
      
      if (!cancelled && map) {
        layer.addTo(map);
        baseRef.current = layer;
      }
    })();

    return () => {
      cancelled = true;
    };
  }, []);

>>>>>>> 01b09c52
  useEffect(() => {
    if (!mapId) return;
    let alive = true;
    (async () => {
      try {
        setLoading(true);
        setErr(null);
        const m = await getMapDetail(mapId);
        if (!alive) return;
        setDetail(m);
        setName(m.mapName ?? "");
        setDescription(m.description ?? "");
        setBaseKey(
          m.baseMapProvider === "Satellite"
            ? "sat"
            : m.baseMapProvider === "Dark"
              ? "dark"
              : "osm"
        );
      } catch (e) {
        if (!alive) return;
        setErr(e instanceof Error ? e.message : "Không tải được bản đồ");
      } finally {
        if (alive) setLoading(false);
      }
    })();
    return () => {
      alive = false;
    };
  }, [mapId]);

  useEffect(() => {
    let alive = true;
    (async () => {
      try {
        setToolsLoading(true);
        const list = await getActiveUserAccessTools();
        const names = new Set<string>();
        (list ?? []).forEach((t: UserAccessTool) => {
          const key = normalizeToolName(t.name);
          if (key) names.add(key);
        });
        if (alive) setAllowed(names);
      } catch {
        if (alive) setAllowed(new Set());
      } finally {
        if (alive) setToolsLoading(false);
      }
    })();
    return () => {
      alive = false;
    };
  }, []);

<<<<<<< HEAD
  const applyBaseLayer = useCallback((key: BaseKey) => {
    const map = mapRef.current;
    if (!map) return;

    if (baseRef.current) {
      map.removeLayer(baseRef.current);
      baseRef.current = null;
    }

    (async () => {
      const L = (await import("leaflet")).default;
      let layer: TileLayer;
      if (key === "sat") {
        layer = L.tileLayer(
          "https://server.arcgisonline.com/ArcGIS/rest/services/World_Imagery/MapServer/tile/{z}/{y}/{x}",
          { maxZoom: 20, attribution: "Tiles © Esri" }
        );
      } else if (key === "dark") {
        layer = L.tileLayer(
          "https://{s}.basemaps.cartocdn.com/dark_all/{z}/{x}/{y}{r}.png",
          { maxZoom: 20, attribution: "© OpenStreetMap contributors © CARTO" }
        );
      } else {
        layer = L.tileLayer("https://{s}.tile.openstreetmap.org/{z}/{x}/{y}.png", {
          maxZoom: 20,
          attribution: "© OpenStreetMap contributors",
        });
      }
      layer.addTo(map);
      baseRef.current = layer;
    })();
  }, []);

  // Geoman custom actions
  const enableDraw = (shape: "Marker" | "Line" | "Polygon" | "Rectangle" | "Circle" | "CircleMarker" | "Text" ) => {
    mapRef.current?.pm.enableDraw(shape);
  };

  const toggleEdit = () => {
    mapRef.current?.pm.toggleGlobalEditMode();
  };

  const toggleDelete = () => {
    mapRef.current?.pm.toggleGlobalRemovalMode();
  };

  const toggleDrag = () => {
    mapRef.current?.pm.toggleGlobalDragMode();
  };

  const enableCutPolygon = () => {
    mapRef.current?.pm.enableGlobalCutMode();
  };

  const toggleRotate = () => {
    mapRef.current?.pm.toggleGlobalRotateMode();
  };

  useEffect(() => {
    if (!detail || !mapEl.current || mapRef.current) return;

    const el = mapEl.current; 

    (async () => {
      const L = (await import("leaflet")).default;
      await import("@geoman-io/leaflet-geoman-free");

      const center: LatLngTuple = [
        detail.initialLatitude,
        detail.initialLongitude,
      ];
=======
  useEffect(() => {
      if (!detail || !mapEl.current || mapRef.current) return;

      let alive = true;
      const el = mapEl.current;

      (async () => {
        const L = (await import("leaflet")).default;
        await import("@geoman-io/leaflet-geoman-free");
        if (!alive || !el) return;
>>>>>>> 01b09c52

        const map = L.map(el, { zoomControl: false })
          .setView([detail.initialLatitude, detail.initialLongitude], detail.initialZoom) as MapWithPM;

<<<<<<< HEAD
      applyBaseLayer(
        detail.baseMapProvider === "Satellite"
          ? "sat"
          : detail.baseMapProvider === "Dark"
            ? "dark"
            : "osm"
      );
=======
        mapRef.current = map;
        if (!alive) return;

        applyBaseLayer(
          detail.baseMapProvider === "Satellite"
            ? "sat"
            : detail.baseMapProvider === "Dark"
            ? "dark"
            : "osm"
        );
>>>>>>> 01b09c52

      const sketch = L.featureGroup().addTo(map);
      sketchRef.current = sketch;

      const loadedFeatures = await loadFeaturesToMap(
        detail.id,
        L,
        sketch
      );
      setFeatures(loadedFeatures);

      map.pm.addControls({
        drawMarker: false,
        drawPolyline: false,
        drawRectangle: false,
        drawPolygon: false,
        drawCircle: false,
        drawCircleMarker: false,
        drawText: false,
        editMode: false,
        dragMode: false,
        cutPolygon: false,
        rotateMode: false,
        removalMode: false,
      });

      map.on("pm:create", async (e: PMCreateEvent) => {
        sketch.addLayer(e.layer);
        await saveFeature(
          detail.id,
          detail?.layers[0].id,
          e.layer as ExtendedLayer,
          features,
          setFeatures
        );
      });
    })();

    return () => {
      alive = false;
      mapRef.current?.remove();
    };
  }, [detail]);

  useEffect(() => {
    const map = mapRef.current;
    if (!map || !detail?.layers) return;

    const abortController = new AbortController();

    renderAllDataLayers(map, detail.layers, dataLayerRefs, abortController.signal);

    return () => {
      abortController.abort();
    };
  }, [detail?.layers]);

  useEffect(() => {
    applyBaseLayer(baseKey);
  }, [baseKey, applyBaseLayer]);

<<<<<<< HEAD
=======
  // Geoman custom actions
  const enableDraw = (shape: "Marker" | "Line" | "Polygon" | "Rectangle" | "Circle" | "CircleMarker" | "Text" ) => {
    mapRef.current?.pm.enableDraw(shape);
  };

  const toggleEdit = () => {
    mapRef.current?.pm.toggleGlobalEditMode();
  };

  const toggleDelete = () => {
    mapRef.current?.pm.toggleGlobalRemovalMode();
  };

  const toggleDrag = () => {
    mapRef.current?.pm.toggleGlobalDragMode();
  };

  const enableCutPolygon = () => {
    mapRef.current?.pm.enableGlobalCutMode();
  };

  const toggleRotate = () => {
    mapRef.current?.pm.toggleGlobalRotateMode();
  };

>>>>>>> 01b09c52
  const goMyLocation = useCallback(() => {
    const map = mapRef.current;
    if (!map || !navigator.geolocation) return;
    setLocating(true);
    navigator.geolocation.getCurrentPosition(
      (pos) => {
        const target: LatLngTuple = [pos.coords.latitude, pos.coords.longitude];
        map.stop();
        map.invalidateSize();
        map.setView(target, Math.max(map.getZoom(), 16));
        setLocating(false);
      },
      () => setLocating(false),
      { enableHighAccuracy: true, timeout: 10000, maximumAge: 0 }
    );
  }, []);

<<<<<<< HEAD
  const clearSketch = useCallback(() => {
    sketchRef.current?.clearLayers();
    setLayers([]);
=======
  const clearSketch = useCallback(async () => {
    if (!detail) return;
  
    for (const feature of features) {
      if (feature.featureId) {
        await deleteFeatureFromDB(detail.id, feature.featureId);
      }
    }
    
    sketchRef.current?.clearLayers();
      setFeatures([]);
  }, [detail, features]);

  // CRUD operation
  const onLayerVisibilityChange = useCallback(async (layerId: string, isVisible: boolean) => {
    if (!detail || !mapRef.current) return;
    await handleLayerVisibilityChange(detail.id, layerId, isVisible, mapRef.current, detail.layers, dataLayerRefs);
  }, [detail]);

  const onFeatureVisibilityChange = useCallback(async (featureId: string, isVisible: boolean) => {
    if (!detail) return;
    await handleFeatureVisibilityChange(detail.id, featureId, isVisible, features, setFeatures, mapRef.current, sketchRef.current);
  }, [detail, features]);

  const onSelectLayer = useCallback((layer: FeatureData | RawLayer) => {
    handleSelectLayer(layer, setSelectedLayer, setShowStylePanel);
>>>>>>> 01b09c52
  }, []);

  const onUpdateLayer = useCallback(async (layerId: string, updates: { isVisible?: boolean; zIndex?: number; customStyle?: string; filterConfig?: string }) => {
    if (!detail || !mapRef.current) return;
    await handleUpdateLayerStyle(detail.id, layerId, updates, mapRef.current, detail.layers, dataLayerRefs);
  }, [detail]);

  const onUpdateFeature = useCallback(async (featureId: string, updates: UpdateMapFeatureRequest) => {
    if (!detail) return;
    // Convert UpdateMapFeatureRequest to the type expected by handleUpdateFeatureStyle
    const convertedUpdates = {
      name: updates.name ?? undefined,
      style: updates.style ?? undefined,
      properties: updates.properties ?? undefined,
      isVisible: updates.isVisible ?? undefined,
      zIndex: updates.zIndex ?? undefined,
    };
    await handleUpdateFeatureStyle(detail.id, featureId, convertedUpdates);
  }, [detail]);

  const onDeleteFeature = useCallback(async (featureId: string) => {
    if (!detail) return;
    await handleDeleteFeature(detail.id, featureId, features, setFeatures, mapRef.current, sketchRef.current);
  }, [detail, features]);

  const saveMeta = useCallback(async () => {
    if (!detail) return;
    setBusySaveMeta(true);
    setFeedback(null);
    try {
      const body: UpdateMapRequest = {
        name: (name ?? "").trim() || "Untitled Map",
        description: (description ?? "").trim() || undefined,
        baseMapProvider:
          baseKey === "osm" ? "OSM" : baseKey === "sat" ? "Satellite" : "Dark",
      };
      await updateMap(detail.id, body);
      setFeedback("Đã lưu thông tin bản đồ.");
    } catch (e) {
      setFeedback(e instanceof Error ? e.message : "Lưu thất bại");
    } finally {
      setBusySaveMeta(false);
      setTimeout(() => setFeedback(null), 1800);
    }
  }, [detail, name, description, baseKey]);

  const saveView = useCallback(async () => {
    if (!detail || !mapRef.current) return;
    setBusySaveView(true);
    setFeedback(null);
    try {
      const c = mapRef.current.getCenter();
      const view = {
        center: [c.lat, c.lng] as [number, number],
        zoom: mapRef.current.getZoom(),
      };
      const body: UpdateMapRequest = { viewState: JSON.stringify(view) };
      await updateMap(detail.id, body);
      setFeedback("Đã lưu vị trí hiển thị.");
    } catch (e) {
      setFeedback(e instanceof Error ? e.message : "Lưu thất bại");
    } finally {
      setBusySaveView(false);
      setTimeout(() => setFeedback(null), 1800);
    }
  }, [detail]);

  const GuardBtn: React.FC<
    React.PropsWithChildren<{ can: boolean; title: string; onClick?: () => void; disabled?: boolean }>
  > = ({ can, title, onClick, disabled, children }) => {
    if (!can) return null;
    return (
      <button
        className="px-3 py-2 rounded-md bg-transparent text-white text-sm hover:bg-emerald-500"
        title={title}
        onClick={onClick}
        disabled={disabled}
      >
        {children}
      </button>
    );
  };

  return (
    <main className="relative h-screen w-screen overflow-hidden text-white">
      <div className="absolute top-0 left-0 z-[3000] w-full pointer-events-none">
        <div className="pointer-events-auto bg-black/80 backdrop-blur-md ring-1 ring-white/20 shadow-2xl py-2 px-4">
          <div className="grid grid-cols-3 place-items-stretch gap-2">
            <div className="flex items-center justify-start gap-2 overflow-x-auto no-scrollbar">
              <input
                type="text"
                value={name}
                onChange={(e) => setName(e.target.value)}
                className="px-3 py-2 rounded-md bg-white text-black text-sm font-medium w-56"
                placeholder="Tên bản đồ"
              />
              <input
                type="text"
                value={description}
                onChange={(e) => setDescription(e.target.value)}
                className="px-3 py-2 rounded-md bg-white text-black text-sm font-medium w-72"
                placeholder="Mô tả (tuỳ chọn)"
              />
            </div>

            <div className="flex items-center justify-center gap-2 overflow-x-auto no-scrollbar">
              <GuardBtn can={perms.marker} title="Vẽ điểm" onClick={() => enableDraw("Marker")} disabled={toolsLoading || !mapRef.current}>
                <svg viewBox="0 0 24 24" width="22" height="22" stroke="currentColor" fill="none" strokeWidth="1.8" strokeLinecap="round" strokeLinejoin="round">
                  <path d="M12 21s-6-4.5-6-10a6 6 0 1 1 12 0c0 5.5-6 10-6 10z" />
                  <circle cx="12" cy="11" r="2.5" />
                </svg>
              </GuardBtn>

              <GuardBtn can={perms.line} title="Vẽ đường" onClick={() => enableDraw("Line")} disabled={toolsLoading || !mapRef.current}>
                <svg viewBox="0 0 24 24" width="22" height="22" stroke="currentColor" fill="none" strokeWidth="1.8" strokeLinecap="round" strokeLinejoin="round">
                  <circle cx="5" cy="7" r="2" />
                  <circle cx="19" cy="17" r="2" />
                  <path d="M7 8.5 17 15.5" />
                </svg>
              </GuardBtn>

              <GuardBtn can={perms.polygon} title="Vẽ vùng" onClick={() => enableDraw("Polygon")} disabled={toolsLoading || !mapRef.current}>
                <svg viewBox="0 0 24 24" width="22" height="22" stroke="currentColor" fill="none" strokeWidth="1.8" strokeLinecap="round" strokeLinejoin="round">
                  <path d="M7 4h10l4 6-4 10H7L3 10 7 4z" />
                </svg>
              </GuardBtn>

              <GuardBtn can={perms.rectangle} title="Vẽ hình chữ nhật" onClick={() => enableDraw("Rectangle")} disabled={toolsLoading || !mapRef.current}>
                <svg viewBox="0 0 24 24" width="22" height="22" stroke="currentColor" fill="none" strokeWidth="1.8" strokeLinecap="round" strokeLinejoin="round">
                  <rect x="5" y="6" width="14" height="12" rx="1.5" />
                </svg>
              </GuardBtn>

              <GuardBtn can={perms.circle} title="Vẽ hình tròn" onClick={() => enableDraw("Circle")} disabled={toolsLoading || !mapRef.current}>
                <svg viewBox="0 0 24 24" width="22" height="22" stroke="currentColor" fill="none" strokeWidth="1.8" strokeLinecap="round" strokeLinejoin="round">
                  <circle cx="12" cy="12" r="8.5" />
                </svg>
              </GuardBtn>

              <GuardBtn can={perms.text} title="Thêm chữ" onClick={() => enableDraw("Text")} disabled={toolsLoading || !mapRef.current}>
                <svg viewBox="0 0 24 24" width="22" height="22" stroke="currentColor" fill="none" strokeWidth="1.8" strokeLinecap="round" strokeLinejoin="round">
                  <path d="M4 6h16M12 6v12" />
                </svg>
              </GuardBtn>

              <GuardBtn can={perms.cut} title="Cắt polygon" onClick={enableCutPolygon} disabled={toolsLoading || !mapRef.current}>
                <svg viewBox="0 0 24 24" width="22" height="22" stroke="currentColor" fill="none" strokeWidth="1.8" strokeLinecap="round" strokeLinejoin="round">
                  <circle cx="5.5" cy="8" r="2" />
                  <circle cx="5.5" cy="16" r="2" />
                  <path d="M8 9l12 8M8 15l12-8" />
                </svg>
              </GuardBtn>

              <GuardBtn can={perms.rotate} title="Xoay đối tượng" onClick={toggleRotate} disabled={toolsLoading || !mapRef.current}>
                <svg viewBox="0 0 24 24" width="22" height="22" stroke="currentColor" fill="none" strokeWidth="1.8" strokeLinecap="round" strokeLinejoin="round">
                  <path d="M20 11a8 8 0 1 1-2.2-5.5" />
                  <path d="M20 4v7h-7" />
                </svg>
              </GuardBtn>
            </div>

            <div className="flex items-center justify-end gap-2 overflow-x-auto no-scrollbar">
              <div className="flex items-center gap-2">
                <span className="text-xs text-white/70">Base</span>
                <select
                  value={baseKey}
                  onChange={(e) => setBaseKey(e.target.value as BaseKey)}
                  className="px-2 py-2 rounded-md bg-white text-black text-sm"
                >
                  <option value="osm">OSM</option>
                  <option value="sat">Satellite</option>
                  <option value="dark">Dark</option>
                </select>
              </div>

              <button
                className="px-3 py-2 rounded-md bg-transparent text-white text-sm hover:bg-emerald-500"
                onClick={() => enableDraw("Text")}
                disabled={!mapRef.current}
              >
                <svg xmlns="http://www.w3.org/2000/svg" width="24" height="24" viewBox="0 0 24 24">
                  <path fill="none" stroke="currentColor" strokeLinecap="round" strokeLinejoin="round" strokeWidth="2" d="M12 20V4m7 2V4H5v2m9 14h-4"/>
                </svg>
              </button>

              <button
                className="px-3 py-2 rounded-md bg-transparent text-white text-sm hover:bg-emerald-500"
                onClick={toggleRotate}
                disabled={!mapRef.current}
              >
                <svg xmlns="http://www.w3.org/2000/svg" width="24" height="24" viewBox="0 0 24 24">
                  <path fill="none" stroke="currentColor" strokeLinecap="round" strokeLinejoin="round" strokeWidth="2" d="M19.95 11a8 8 0 1 0-.5 4m.5 5v-5h-5"/>
                </svg>
              </button>

              <button
                className="px-3 py-2 rounded-md bg-transparent text-white text-sm hover:bg-emerald-500"
                onClick={enableCutPolygon}
                disabled={!mapRef.current}
              >
                <svg xmlns="http://www.w3.org/2000/svg" width="24" height="24" viewBox="0 0 48 48">
                  <g fill="none" stroke="currentColor" strokeWidth="4">
                    <path strokeLinejoin="round" d="M11 42a5 5 0 1 0 0-10a5 5 0 0 0 0 10Zm26 0a5 5 0 1 0 0-10a5 5 0 0 0 0 10Z"/>
                    <path strokeLinecap="round" d="m15.377 39.413l2.123-3.597l17-29.445"/><path strokeLinecap="round" d="m13.496 6.175l17 29.445l2.13 3.793"/>
                  </g>
                </svg>
              </button>
            </div>

            <div className="flex items-center justify-end gap-2 overflow-x-auto no-scrollbar">
              <label className="px-3 py-2 rounded-md bg-transparent text-white text-sm cursor-pointer hover:bg-emerald-500">
                <svg xmlns="http://www.w3.org/2000/svg" width="24" height="24" viewBox="0 0 24 24">
                  <path fill="currentColor" fillRule="evenodd" d="M12 2a6 6 0 0 0-5.476 3.545a23 23 0 0 1-.207.452l-.02.001C6.233 6 6.146 6 6 6a4 4 0 1 0 0 8h.172l2-2H6a2 2 0 1 1 0-4h.064c.208 0 .45.001.65-.04a1.9 1.9 0 0 0 .7-.27c.241-.156.407-.35.533-.527a2.4 2.4 0 0 0 .201-.36q.08-.167.196-.428l.004-.01a4.001 4.001 0 0 1 7.304 0l.005.01q.115.26.195.428c.046.097.114.238.201.36c.126.176.291.371.533.528c.242.156.487.227.7.27c.2.04.442.04.65.04L18 8a2 2 0 1 1 0 4h-2.172l2 2H18a4 4 0 0 0 0-8c-.146 0-.233 0-.297-.002h-.02l-.025-.053a24 24 0 0 1-.182-.4A6 6 0 0 0 12 2m5.702 4.034" clipRule="evenodd"/>
                  <path fill="currentColor" d="m12 12l-.707-.707l.707-.707l.707.707zm1 9a1 1 0 1 1-2 0zm-5.707-5.707l4-4l1.414 1.414l-4 4zm5.414-4l4 4l-1.414 1.414l-4-4zM13 12v9h-2v-9z"/>
                </svg>
                <input
                  type="file"
                  accept=".geojson,.json,.kml"
                  className="hidden"
                  onChange={(e) => {
                    const file = e.target.files?.[0];
                    if (file) {
                      const reader = new FileReader();
                      reader.onload = async () => {
                        try {
                          const data = JSON.parse(reader.result as string);
                          if (mapRef.current) {
                            const L = (await import("leaflet")).default;
                            const geoLayer = L.geoJSON(data, {
                              style: {
                                color: "red",
                                weight: 2,
                                fillOpacity: 0.1,
                              }
                            });

                            if (sketchRef.current) {
                              sketchRef.current.addLayer(geoLayer);
                              mapRef.current.fitBounds(geoLayer.getBounds());
                            }
                          }
                        } catch (err) {
                          alert("File không hợp lệ hoặc không phải GeoJSON!");
                        }
                      };
                      reader.readAsText(file);
                    }
                  }}
                />
              </label>
              <div className="flex items-center gap-2">
                <button
                  className="rounded-xl px-3.5 py-2 text-sm font-semibold bg-zinc-700 hover:bg-zinc-600 disabled:opacity-60"
                  onClick={saveView}
                  disabled={busySaveView || !mapRef.current}
                  title="Lưu tâm & zoom hiện tại"
                >
                  {busySaveView ? "Saving view…" : "Save view"}
                </button>
                <button
                  className="rounded-xl px-3.5 py-2 text-sm font-semibold bg-emerald-600 text-zinc-950 hover:bg-emerald-500 disabled:opacity-60"
                  onClick={saveMeta}
                  disabled={busySaveMeta}
                >
                  {busySaveMeta ? "Saving…" : "Save"}
                </button>
              </div>
            </div>
          </div>

          {feedback && <div className="px-1 pt-2 text-center text-xs text-emerald-300">{feedback}</div>}
        </div>
      </div>

      <div ref={mapEl} className="absolute inset-0" />

      <DataLayersPanel
        features={features}
        layers={detail?.layers || []} 
        showDataLayersPanel={showDataLayersPanel}
        setShowDataLayersPanel={setShowDataLayersPanel}
        map={mapRef.current}
        dataLayerRefs={dataLayerRefs}
        onLayerVisibilityChange={onLayerVisibilityChange}
        onFeatureVisibilityChange={onFeatureVisibilityChange}
        onSelectLayer={onSelectLayer}
        onDeleteFeature={onDeleteFeature}
      />

      <StylePanel
        selectedLayer={selectedLayer}
        showStylePanel={showStylePanel}
        setShowStylePanel={setShowStylePanel}
        onUpdateLayer={onUpdateLayer}
        onUpdateFeature={onUpdateFeature}
      />

      <style jsx global>{`
        .no-scrollbar::-webkit-scrollbar { display: none; }
        .no-scrollbar { -ms-overflow-style: none; scrollbar-width: none; }
        .leaflet-container { width: 100%; height: 100%; }
        .leaflet-top.leaflet-left .leaflet-control { display: none !important; }
      `}</style>
    </main>
  );
}<|MERGE_RESOLUTION|>--- conflicted
+++ resolved
@@ -11,17 +11,6 @@
   type UpdateMapRequest,
   getActiveUserAccessTools,
   type UserAccessTool,
-<<<<<<< HEAD
-  addLayerToMap, 
-  type AddLayerToMapRequest,
-  updateMapLayer,
-  type UpdateMapLayerRequest,
-  type UpdateMapLayerResponse,
-  removeLayerFromMap,
-  type RemoveLayerFromMapResponse
-} from "@/lib/api";
-import type { Position } from "geojson";
-=======
   getMapById,
   type RawLayer,
   type UpdateMapFeatureRequest,
@@ -43,7 +32,6 @@
   handleSelectLayer
 } from "@/utils/mapUtils";
 import { StylePanel, DataLayersPanel } from "@/components/map/MapControls";
->>>>>>> 01b09c52
 
 type BaseKey = "osm" | "sat" | "dark";
 
@@ -90,18 +78,6 @@
   return null;
 }
 
-<<<<<<< HEAD
-interface LayerInfo {
-  id: string;
-  name: string;
-  type: string;
-  visible: boolean;
-  layer: Layer;
-  order: number;
-}
-
-=======
->>>>>>> 01b09c52
 interface GeoJSONLayer extends Layer {
   feature?: {
     type?: string;
@@ -136,17 +112,11 @@
   const [name, setName] = useState<string>("");
   const [description, setDescription] = useState<string>("");
   const [baseKey, setBaseKey] = useState<BaseKey>("osm");
-<<<<<<< HEAD
-  const [showLayerPanel, setShowLayerPanel] = useState(true);
-  const [layers, setLayers] = useState<LayerInfo[]>([]);
-  const [locating, setLocating] = useState(false);
-=======
   const [showStylePanel, setShowStylePanel] = useState(false);
   const [showDataLayersPanel, setShowDataLayersPanel] = useState(true);
   const [features, setFeatures] = useState<FeatureData[]>([]);
   const [locating, setLocating] = useState(false);
   const [selectedLayer, setSelectedLayer] = useState<FeatureData | RawLayer | null>(null);
->>>>>>> 01b09c52
 
   const mapEl = useRef<HTMLDivElement | null>(null);
   const mapRef = useRef<MapWithPM | null>(null);
@@ -170,8 +140,6 @@
     };
   }, [allowed]);
 
-<<<<<<< HEAD
-=======
   const applyBaseLayer = useCallback((key: BaseKey) => {
     const map = mapRef.current;
     if (!map) return;
@@ -216,7 +184,6 @@
     };
   }, []);
 
->>>>>>> 01b09c52
   useEffect(() => {
     if (!mapId) return;
     let alive = true;
@@ -271,79 +238,6 @@
     };
   }, []);
 
-<<<<<<< HEAD
-  const applyBaseLayer = useCallback((key: BaseKey) => {
-    const map = mapRef.current;
-    if (!map) return;
-
-    if (baseRef.current) {
-      map.removeLayer(baseRef.current);
-      baseRef.current = null;
-    }
-
-    (async () => {
-      const L = (await import("leaflet")).default;
-      let layer: TileLayer;
-      if (key === "sat") {
-        layer = L.tileLayer(
-          "https://server.arcgisonline.com/ArcGIS/rest/services/World_Imagery/MapServer/tile/{z}/{y}/{x}",
-          { maxZoom: 20, attribution: "Tiles © Esri" }
-        );
-      } else if (key === "dark") {
-        layer = L.tileLayer(
-          "https://{s}.basemaps.cartocdn.com/dark_all/{z}/{x}/{y}{r}.png",
-          { maxZoom: 20, attribution: "© OpenStreetMap contributors © CARTO" }
-        );
-      } else {
-        layer = L.tileLayer("https://{s}.tile.openstreetmap.org/{z}/{x}/{y}.png", {
-          maxZoom: 20,
-          attribution: "© OpenStreetMap contributors",
-        });
-      }
-      layer.addTo(map);
-      baseRef.current = layer;
-    })();
-  }, []);
-
-  // Geoman custom actions
-  const enableDraw = (shape: "Marker" | "Line" | "Polygon" | "Rectangle" | "Circle" | "CircleMarker" | "Text" ) => {
-    mapRef.current?.pm.enableDraw(shape);
-  };
-
-  const toggleEdit = () => {
-    mapRef.current?.pm.toggleGlobalEditMode();
-  };
-
-  const toggleDelete = () => {
-    mapRef.current?.pm.toggleGlobalRemovalMode();
-  };
-
-  const toggleDrag = () => {
-    mapRef.current?.pm.toggleGlobalDragMode();
-  };
-
-  const enableCutPolygon = () => {
-    mapRef.current?.pm.enableGlobalCutMode();
-  };
-
-  const toggleRotate = () => {
-    mapRef.current?.pm.toggleGlobalRotateMode();
-  };
-
-  useEffect(() => {
-    if (!detail || !mapEl.current || mapRef.current) return;
-
-    const el = mapEl.current; 
-
-    (async () => {
-      const L = (await import("leaflet")).default;
-      await import("@geoman-io/leaflet-geoman-free");
-
-      const center: LatLngTuple = [
-        detail.initialLatitude,
-        detail.initialLongitude,
-      ];
-=======
   useEffect(() => {
       if (!detail || !mapEl.current || mapRef.current) return;
 
@@ -354,20 +248,10 @@
         const L = (await import("leaflet")).default;
         await import("@geoman-io/leaflet-geoman-free");
         if (!alive || !el) return;
->>>>>>> 01b09c52
 
         const map = L.map(el, { zoomControl: false })
           .setView([detail.initialLatitude, detail.initialLongitude], detail.initialZoom) as MapWithPM;
 
-<<<<<<< HEAD
-      applyBaseLayer(
-        detail.baseMapProvider === "Satellite"
-          ? "sat"
-          : detail.baseMapProvider === "Dark"
-            ? "dark"
-            : "osm"
-      );
-=======
         mapRef.current = map;
         if (!alive) return;
 
@@ -378,7 +262,6 @@
             ? "dark"
             : "osm"
         );
->>>>>>> 01b09c52
 
       const sketch = L.featureGroup().addTo(map);
       sketchRef.current = sketch;
@@ -440,8 +323,6 @@
     applyBaseLayer(baseKey);
   }, [baseKey, applyBaseLayer]);
 
-<<<<<<< HEAD
-=======
   // Geoman custom actions
   const enableDraw = (shape: "Marker" | "Line" | "Polygon" | "Rectangle" | "Circle" | "CircleMarker" | "Text" ) => {
     mapRef.current?.pm.enableDraw(shape);
@@ -467,7 +348,6 @@
     mapRef.current?.pm.toggleGlobalRotateMode();
   };
 
->>>>>>> 01b09c52
   const goMyLocation = useCallback(() => {
     const map = mapRef.current;
     if (!map || !navigator.geolocation) return;
@@ -485,11 +365,6 @@
     );
   }, []);
 
-<<<<<<< HEAD
-  const clearSketch = useCallback(() => {
-    sketchRef.current?.clearLayers();
-    setLayers([]);
-=======
   const clearSketch = useCallback(async () => {
     if (!detail) return;
   
@@ -516,7 +391,6 @@
 
   const onSelectLayer = useCallback((layer: FeatureData | RawLayer) => {
     handleSelectLayer(layer, setSelectedLayer, setShowStylePanel);
->>>>>>> 01b09c52
   }, []);
 
   const onUpdateLayer = useCallback(async (layerId: string, updates: { isVisible?: boolean; zIndex?: number; customStyle?: string; filterConfig?: string }) => {
@@ -693,97 +567,29 @@
               </div>
 
               <button
-                className="px-3 py-2 rounded-md bg-transparent text-white text-sm hover:bg-emerald-500"
-                onClick={() => enableDraw("Text")}
+                className="rounded-xl px-3.5 py-2 text-sm font-semibold bg-zinc-700 hover:bg-zinc-600 disabled:opacity-60"
+                onClick={saveView}
+                disabled={busySaveView || !mapRef.current}
+                title="Lưu tâm & zoom hiện tại"
+              >
+                {busySaveView ? "Đang lưu view…" : "Save view"}
+              </button>
+
+              <button
+                className="rounded-xl px-3.5 py-2 text-sm font-semibold bg-zinc-800 hover:bg-zinc-700"
+                onClick={clearSketch}
                 disabled={!mapRef.current}
               >
-                <svg xmlns="http://www.w3.org/2000/svg" width="24" height="24" viewBox="0 0 24 24">
-                  <path fill="none" stroke="currentColor" strokeLinecap="round" strokeLinejoin="round" strokeWidth="2" d="M12 20V4m7 2V4H5v2m9 14h-4"/>
-                </svg>
+                Xoá vẽ
               </button>
 
               <button
-                className="px-3 py-2 rounded-md bg-transparent text-white text-sm hover:bg-emerald-500"
-                onClick={toggleRotate}
-                disabled={!mapRef.current}
+                className="rounded-xl px-3.5 py-2 text-sm font-semibold bg-emerald-600 text-zinc-950 hover:bg-emerald-500 disabled:opacity-60"
+                onClick={saveMeta}
+                disabled={busySaveMeta}
               >
-                <svg xmlns="http://www.w3.org/2000/svg" width="24" height="24" viewBox="0 0 24 24">
-                  <path fill="none" stroke="currentColor" strokeLinecap="round" strokeLinejoin="round" strokeWidth="2" d="M19.95 11a8 8 0 1 0-.5 4m.5 5v-5h-5"/>
-                </svg>
+                {busySaveMeta ? "Đang lưu…" : "Save"}
               </button>
-
-              <button
-                className="px-3 py-2 rounded-md bg-transparent text-white text-sm hover:bg-emerald-500"
-                onClick={enableCutPolygon}
-                disabled={!mapRef.current}
-              >
-                <svg xmlns="http://www.w3.org/2000/svg" width="24" height="24" viewBox="0 0 48 48">
-                  <g fill="none" stroke="currentColor" strokeWidth="4">
-                    <path strokeLinejoin="round" d="M11 42a5 5 0 1 0 0-10a5 5 0 0 0 0 10Zm26 0a5 5 0 1 0 0-10a5 5 0 0 0 0 10Z"/>
-                    <path strokeLinecap="round" d="m15.377 39.413l2.123-3.597l17-29.445"/><path strokeLinecap="round" d="m13.496 6.175l17 29.445l2.13 3.793"/>
-                  </g>
-                </svg>
-              </button>
-            </div>
-
-            <div className="flex items-center justify-end gap-2 overflow-x-auto no-scrollbar">
-              <label className="px-3 py-2 rounded-md bg-transparent text-white text-sm cursor-pointer hover:bg-emerald-500">
-                <svg xmlns="http://www.w3.org/2000/svg" width="24" height="24" viewBox="0 0 24 24">
-                  <path fill="currentColor" fillRule="evenodd" d="M12 2a6 6 0 0 0-5.476 3.545a23 23 0 0 1-.207.452l-.02.001C6.233 6 6.146 6 6 6a4 4 0 1 0 0 8h.172l2-2H6a2 2 0 1 1 0-4h.064c.208 0 .45.001.65-.04a1.9 1.9 0 0 0 .7-.27c.241-.156.407-.35.533-.527a2.4 2.4 0 0 0 .201-.36q.08-.167.196-.428l.004-.01a4.001 4.001 0 0 1 7.304 0l.005.01q.115.26.195.428c.046.097.114.238.201.36c.126.176.291.371.533.528c.242.156.487.227.7.27c.2.04.442.04.65.04L18 8a2 2 0 1 1 0 4h-2.172l2 2H18a4 4 0 0 0 0-8c-.146 0-.233 0-.297-.002h-.02l-.025-.053a24 24 0 0 1-.182-.4A6 6 0 0 0 12 2m5.702 4.034" clipRule="evenodd"/>
-                  <path fill="currentColor" d="m12 12l-.707-.707l.707-.707l.707.707zm1 9a1 1 0 1 1-2 0zm-5.707-5.707l4-4l1.414 1.414l-4 4zm5.414-4l4 4l-1.414 1.414l-4-4zM13 12v9h-2v-9z"/>
-                </svg>
-                <input
-                  type="file"
-                  accept=".geojson,.json,.kml"
-                  className="hidden"
-                  onChange={(e) => {
-                    const file = e.target.files?.[0];
-                    if (file) {
-                      const reader = new FileReader();
-                      reader.onload = async () => {
-                        try {
-                          const data = JSON.parse(reader.result as string);
-                          if (mapRef.current) {
-                            const L = (await import("leaflet")).default;
-                            const geoLayer = L.geoJSON(data, {
-                              style: {
-                                color: "red",
-                                weight: 2,
-                                fillOpacity: 0.1,
-                              }
-                            });
-
-                            if (sketchRef.current) {
-                              sketchRef.current.addLayer(geoLayer);
-                              mapRef.current.fitBounds(geoLayer.getBounds());
-                            }
-                          }
-                        } catch (err) {
-                          alert("File không hợp lệ hoặc không phải GeoJSON!");
-                        }
-                      };
-                      reader.readAsText(file);
-                    }
-                  }}
-                />
-              </label>
-              <div className="flex items-center gap-2">
-                <button
-                  className="rounded-xl px-3.5 py-2 text-sm font-semibold bg-zinc-700 hover:bg-zinc-600 disabled:opacity-60"
-                  onClick={saveView}
-                  disabled={busySaveView || !mapRef.current}
-                  title="Lưu tâm & zoom hiện tại"
-                >
-                  {busySaveView ? "Saving view…" : "Save view"}
-                </button>
-                <button
-                  className="rounded-xl px-3.5 py-2 text-sm font-semibold bg-emerald-600 text-zinc-950 hover:bg-emerald-500 disabled:opacity-60"
-                  onClick={saveMeta}
-                  disabled={busySaveMeta}
-                >
-                  {busySaveMeta ? "Saving…" : "Save"}
-                </button>
-              </div>
             </div>
           </div>
 
