--- conflicted
+++ resolved
@@ -60,8 +60,6 @@
 import MapPoiPanel from "@/components/poi/PoiPanel";
 import { PoiTooltipModal } from "@/components/poi/PoiTooltipModal";
 import { getMapPois, type MapPoi } from "@/lib/api-poi";
-<<<<<<< HEAD
-=======
 import { getSegments, reorderSegments, type Segment, type TimelineTransition, getTimelineTransitions } from "@/lib/api-storymap";
 import { LeftSidebarToolbox } from "@/components/map-editor-ui/LeftSidebarToolbox";
 import { TimelineWorkspace } from "@/components/map-editor-ui/TimelineWorkspace";
@@ -69,7 +67,6 @@
 import { useSegmentPlayback } from "@/hooks/useSegmentPlayback";
 // import SegmentDialog from "@/components/storymap/dialogs/SegmentDialog";
 // import TimelineTransitionsDialog from "@/components/storymap/dialogs/TimelineTransitionsDialog";
->>>>>>> d3edf85a
 
 import { useToast } from "@/contexts/ToastContext";
 import type { FeatureCollection, Feature as GeoJSONFeature } from "geojson";
@@ -114,8 +111,6 @@
     isOpen: false,
   });
 
-<<<<<<< HEAD
-=======
   // New VSCode-style UI state
   const [leftSidebarView, setLeftSidebarView] = useState<"explorer" | "segments" | "transitions" | null>("explorer");
   const [isPropertiesPanelOpen, setIsPropertiesPanelOpen] = useState(false);
@@ -139,7 +134,6 @@
   // const [editingSegment, setEditingSegment] = useState<Segment | undefined>(undefined);
   // const [showTransitionDialog, setShowTransitionDialog] = useState(false);
 
->>>>>>> d3edf85a
   // New state for multi-selection and hover interaction
   const [currentLayer, setCurrentLayer] = useState<Layer | null>(null);
   const [selectedLayers, setSelectedLayers] = useState<Set<Layer>>(new Set());
@@ -187,8 +181,6 @@
   const lastUpdateRef = useRef<Map<string, number>>(new Map());
   const poiMarkersRef = useRef<L.Marker[]>([]);
 
-<<<<<<< HEAD
-=======
   // Initialize segment playback hook
   const playback = useSegmentPlayback({
     mapId,
@@ -198,7 +190,6 @@
     setCurrentSegmentLayers,
     setActiveSegmentId,
   });
->>>>>>> d3edf85a
 
   // Helper: Store original style
   const storeOriginalStyle = useCallback((layer: Layer) => {
@@ -1085,11 +1076,7 @@
       if (!map) return;
 
       isPickingPoi = false;
-<<<<<<< HEAD
-      
-=======
-
->>>>>>> d3edf85a
+
       // Reset cursor
       const mapContainer = map.getContainer();
       mapContainer.style.cursor = '';
@@ -1230,11 +1217,7 @@
               existingTooltip.remove();
             }
             mapRef.current?.removeLayer(marker);
-<<<<<<< HEAD
-          } catch {}
-=======
           } catch { }
->>>>>>> d3edf85a
         });
         poiMarkersRef.current = [];
 
@@ -1246,27 +1229,17 @@
         }
 
         const L = (await import("leaflet")).default;
-<<<<<<< HEAD
-        const allBounds: L.LatLngBounds[] = [];
-=======
 
         if (mapRef.current) {
           mapRef.current.invalidateSize();
         }
->>>>>>> d3edf85a
 
         // Render each POI
         for (const poi of pois) {
           if (cancelled || !mapRef.current) break;
-<<<<<<< HEAD
-          
-          try {
-         if (poi.isVisible === false) {
-=======
 
           try {
             if (poi.isVisible === false) {
->>>>>>> d3edf85a
 
               continue;
             }
@@ -1295,11 +1268,7 @@
             // Determine icon content: IconUrl (image), IconType (emoji), or default
             let iconHtml = '';
             const defaultIcon = '📍';
-<<<<<<< HEAD
-            
-=======
-
->>>>>>> d3edf85a
+
             if (poi.iconUrl) {
               // Use custom image
               iconHtml = `<div style="
@@ -1343,11 +1312,7 @@
                 font-family: 'Segoe UI Emoji', 'Apple Color Emoji', 'Noto Color Emoji', sans-serif !important;
               ">${iconContent}</div>`;
             }
-<<<<<<< HEAD
-            
-=======
-
->>>>>>> d3edf85a
+
             const marker = L.marker(latLng, {
               icon: L.divIcon({
                 className: 'poi-marker',
@@ -1361,52 +1326,17 @@
               keyboard: true,
               riseOnHover: true,
             });
-<<<<<<< HEAD
-            
-            // Force styles after marker is created
-            const iconElement = marker.getIcon();
-            if (iconElement && iconElement.options) {
-              // Ensure icon is visible by default
-              setTimeout(() => {
-                const markerElement = marker.getElement();
-                if (markerElement) {
-                  markerElement.style.cssText += `
-                    display: block !important;
-                    visibility: visible !important;
-                    opacity: 1 !important;
-                  `;
-                  const iconDiv = markerElement.querySelector('div');
-                  if (iconDiv) {
-                    iconDiv.style.cssText += `
-                      display: flex !important;
-                      visibility: visible !important;
-                      opacity: 1 !important;
-                    `;
-                  }
-                }
-              }, 50);
-            }
-            
+
             // Store POI ID for cleanup
             (marker as any)._poiId = poi.poiId;
-            
-=======
-
-            // Store POI ID for cleanup
-            (marker as any)._poiId = poi.poiId;
-
->>>>>>> d3edf85a
+
             // Add click handler to show tooltip modal if enabled
             if (poi.showTooltip !== false && poi.tooltipContent) {
               marker.on('click', (e) => {
                 // Process content
                 let rawContent = poi.tooltipContent || '';
                 let processedContent = rawContent;
-<<<<<<< HEAD
-                
-=======
-
->>>>>>> d3edf85a
+
                 // Method 1: Parse JSON string if needed
                 if (rawContent.startsWith('"') && rawContent.endsWith('"')) {
                   try {
@@ -1415,11 +1345,7 @@
                     // Not JSON, use as-is
                   }
                 }
-<<<<<<< HEAD
-                
-=======
-
->>>>>>> d3edf85a
+
                 // Method 2: Unescape common escape sequences
                 if (processedContent.includes('\\"') || processedContent.includes('\\n') || processedContent.includes('\\r')) {
                   processedContent = processedContent
@@ -1429,11 +1355,7 @@
                     .replace(/\\t/g, '\t')
                     .replace(/\\\\/g, '\\');
                 }
-<<<<<<< HEAD
-                
-=======
-
->>>>>>> d3edf85a
+
                 // Method 3: Decode HTML entities
                 try {
                   const textarea = document.createElement('textarea');
@@ -1445,11 +1367,7 @@
                 } catch (e) {
                   // Decode failed, use as-is
                 }
-<<<<<<< HEAD
-                
-=======
-
->>>>>>> d3edf85a
+
                 // Open modal with processed content
                 setPoiTooltipModal({
                   isOpen: true,
@@ -1520,11 +1438,7 @@
                   ${linkHtml}
                 </div>
               `;
-<<<<<<< HEAD
-              
-=======
-
->>>>>>> d3edf85a
+
               marker.bindPopup(popupHtml, {
                 maxWidth: 400,
                 className: 'poi-popup-custom',
@@ -1532,81 +1446,6 @@
             }
 
             marker.addTo(mapRef.current);
-<<<<<<< HEAD
-  
-            // Verify marker is actually on map
-            setTimeout(() => {
-              const markerElement = marker.getElement();
-              if (markerElement) {
-                const rect = markerElement.getBoundingClientRect();
-              } else {
-              }
-            }, 100);
-            
-            // Apply entry animation if configured (only if explicitly set, not by default)
-            const entryEffect = poi.entryEffect;
-            const entryDelayMs = poi.entryDelayMs || 0;
-            const entryDurationMs = poi.entryDurationMs || 400;
-            
-            // Only apply animation if entryEffect is explicitly set and not 'none'
-            // If entryEffect is undefined/null, show marker immediately (no animation)
-            if (entryEffect && entryEffect !== 'none') {
-              // Wait for marker to be added to DOM
-              setTimeout(() => {
-                const markerElement = marker.getElement();
-                if (markerElement) {
-                  // Initial state
-                  markerElement.style.transition = 'none';
-                  markerElement.style.opacity = '0';
-                  
-                  if (entryEffect === 'fade') {
-                    markerElement.style.opacity = '0';
-                  } else if (entryEffect === 'scale') {
-                    markerElement.style.transform = 'scale(0)';
-                    markerElement.style.opacity = '0';
-                  } else if (entryEffect === 'slide-up') {
-                    markerElement.style.transform = 'translateY(20px)';
-                    markerElement.style.opacity = '0';
-                  } else if (entryEffect === 'bounce') {
-                    markerElement.style.transform = 'scale(0.3)';
-                    markerElement.style.opacity = '0';
-                  }
-                  
-                  // Animate after delay
-                  setTimeout(() => {
-                    const currentElement = marker.getElement();
-                    if (!currentElement) return;
-                    currentElement.style.transition = `all ${entryDurationMs}ms ease-out`;
-                    currentElement.style.opacity = '1';
-                    currentElement.style.transform = 'scale(1) translateY(0)';
-                  }, entryDelayMs);
-                } else {
-                }
-              }, 50); // Small delay to ensure marker is in DOM
-            } else {
-              // No animation - ensure marker is visible immediately
-              setTimeout(() => {
-                const markerElement = marker.getElement();
-                if (markerElement) {
-                  markerElement.style.opacity = '1';
-                  markerElement.style.transform = '';
-                  markerElement.style.display = 'block';
-                  markerElement.style.visibility = 'visible';
-                  // Ensure icon child is visible
-                  const iconDiv = markerElement.querySelector('div');
-                  if (iconDiv) {
-                    iconDiv.style.opacity = '1';
-                    iconDiv.style.display = 'flex';
-                    iconDiv.style.visibility = 'visible';
-                  }
-                } else {
-                }
-              }, 100);
-            }
-            
-            poiMarkersRef.current.push(marker);
-            allBounds.push(L.latLngBounds([latLng, latLng]));
-=======
 
             requestAnimationFrame(() => {
               requestAnimationFrame(() => {
@@ -1633,33 +1472,11 @@
             });
 
             poiMarkersRef.current.push(marker);
->>>>>>> d3edf85a
           } catch (error) {
             console.error(`❌ Failed to render POI ${poi.poiId}:`, error);
           }
         }
 
-<<<<<<< HEAD
-        // Fit map to show all POIs if there are any
-        if (allBounds.length > 0 && mapRef.current) {
-          try {
-            const combinedBounds = allBounds.reduce((acc: L.LatLngBounds, bounds: L.LatLngBounds) => {
-              return acc.extend(bounds);
-            }, allBounds[0]);
-            
-            mapRef.current.fitBounds(combinedBounds, {
-              padding: [50, 50],
-              maxZoom: 18,
-            });
-          } catch (error) {
-            // Fallback: zoom to first POI
-            if (poiMarkersRef.current.length > 0) {
-              const firstMarker = poiMarkersRef.current[0];
-              mapRef.current.setView(firstMarker.getLatLng(), 15);
-            }
-          }
-        }
-=======
         if (mapRef.current && poiMarkersRef.current.length > 0) {
           requestAnimationFrame(() => {
             requestAnimationFrame(() => {
@@ -1677,17 +1494,12 @@
           });
         }
 
->>>>>>> d3edf85a
       } catch (error) {
       }
     };
 
     loadAndRenderPois();
 
-<<<<<<< HEAD
-    // Listen for POI changes to refresh markers
-=======
->>>>>>> d3edf85a
     const handlePoiChange = () => {
       if (!cancelled && mapRef.current && showPoiPanel) {
         loadAndRenderPois();
@@ -1703,18 +1515,10 @@
       window.removeEventListener('poi:created', handlePoiChange);
       window.removeEventListener('poi:updated', handlePoiChange);
       window.removeEventListener('poi:deleted', handlePoiChange);
-<<<<<<< HEAD
-      // Cleanup: remove all POI markers
-      poiMarkersRef.current.forEach(marker => {
-        try {
-          mapRef.current?.removeLayer(marker);
-        } catch {}
-=======
       poiMarkersRef.current.forEach(marker => {
         try {
           mapRef.current?.removeLayer(marker);
         } catch { }
->>>>>>> d3edf85a
       });
       poiMarkersRef.current = [];
     };
