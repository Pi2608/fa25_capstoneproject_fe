--- conflicted
+++ resolved
@@ -73,14 +73,12 @@
 import { TimelineWorkspace } from "@/components/map-editor-ui/TimelineWorkspace";
 import { PropertiesPanel } from "@/components/map-editor-ui/PropertiesPanel";
 import { useSegmentPlayback } from "@/hooks/useSegmentPlayback";
-<<<<<<< HEAD
 import { useMapCollaboration, type MapSelection } from "@/hooks/useMapCollaboration";
-=======
 import { useUndoStack } from "@/hooks/useUndoStack";
 import { useAutoSaveQueue } from "@/hooks/useAutoSaveQueue";
 import { useMultiSelect } from "@/hooks/useMultiSelect";
 import { useToolbarState } from "@/hooks/useToolbarState";
->>>>>>> 849439f0
+
 // import SegmentDialog from "@/components/storymap/dialogs/SegmentDialog";
 // import TimelineTransitionsDialog from "@/components/storymap/dialogs/TimelineTransitionsDialog";
 
@@ -149,15 +147,6 @@
   const [isTimelineOpen, setIsTimelineOpen] = useState(true);
   const [currentSegmentLayers, setCurrentSegmentLayers] = useState<any[]>([]);
 
-<<<<<<< HEAD
-=======
-  // Dialog state - removed, now handled inline in LeftSidebarToolbox
-  // const [showSegmentDialog, setShowSegmentDialog] = useState(false);
-  // const [editingSegment, setEditingSegment] = useState<Segment | undefined>(undefined);
-  // const [showTransitionDialog, setShowTransitionDialog] = useState(false)
-
-  // New state for multi-selection and hover interaction
->>>>>>> 849439f0
   const [currentLayer, setCurrentLayer] = useState<Layer | null>(null);
   const [selectedLayers, setSelectedLayers] = useState<Set<Layer>>(new Set());
   const [hoveredLayer, setHoveredLayer] = useState<Layer | null>(null);
@@ -203,12 +192,8 @@
   const originalStylesRef = useRef<Map<Layer, LayerStyle>>(new Map());
   const lastUpdateRef = useRef<Map<string, number>>(new Map());
   const poiMarkersRef = useRef<L.Marker[]>([]);
-<<<<<<< HEAD
   const otherUsersSelectionsRef = useRef<Map<string, { selection: MapSelection; marker?: L.Marker; highlight?: L.Layer }>>(new Map());
-=======
-  // Store state before edit/drag/rotate for undo
   const beforeEditStateRef = useRef<Map<string, any>>(new Map());
->>>>>>> 849439f0
 
   // Initialize segment playback hook
   const playback = useSegmentPlayback({
@@ -220,7 +205,6 @@
     setActiveSegmentId,
   });
 
-<<<<<<< HEAD
   // Visualize other user's selection on map
   const visualizeOtherUserSelection = useCallback((selection: MapSelection) => {
     if (!mapRef.current) return;
@@ -326,7 +310,6 @@
     }) => Promise<void>;
     clearSelection?: (mapId: string) => Promise<void>;
   } | null>(null);
-=======
   // Initialize auto-save queue
   const autoSave = useAutoSaveQueue({
     enabled: true,
@@ -393,7 +376,6 @@
       console.log("[Toolbar] Shape completed:", tool, data);
     },
   });
->>>>>>> 849439f0
 
   // Helper: Store original style
   const storeOriginalStyle = useCallback((layer: Layer) => {
