--- conflicted
+++ resolved
@@ -3,7 +3,6 @@
 import { useEffect, useRef, useState, useCallback } from "react";
 import { useParams, useSearchParams } from "next/navigation";
 import "leaflet/dist/leaflet.css";
-<<<<<<< HEAD
 import type {
   Map as LMap,
   TileLayer,
@@ -13,10 +12,9 @@
   LatLng,
   LatLngBounds,
 } from "leaflet";
-=======
-import type { Map as LMap, TileLayer, LatLngTuple, Layer, FeatureGroup, LatLng, LatLngBounds, Marker } from "leaflet";
->>>>>>> 1c062b6b
+
 import {
+  // Map detail & layers
   getMapDetail,
   type MapDetail,
   updateMap,
@@ -42,55 +40,51 @@
   type SegmentZone,
   type SegmentLayer,
 } from "@/lib/api";
-<<<<<<< HEAD
+
 import type {
   Feature as GJFeature,
   Geometry as GJGeometry,
   GeoJsonObject as GJObject,
   Position,
 } from "geojson";
+
 import {
-=======
-import type { Position } from "geojson";
-import { 
+  // feature helpers
   type FeatureData,
   getFeatureType as getFeatureTypeUtil,
   serializeFeature,
   extractLayerStyle,
->>>>>>> 1c062b6b
+
+  // persistence & rendering
   saveFeature,
   updateFeatureInDB,
   deleteFeatureFromDB,
-<<<<<<< HEAD
-  type FeatureData,
+  loadFeaturesToMap,
+  loadLayerToMap,
   renderAllDataLayers,
+
+  // visibility/state helpers
+  handleLayerVisibilityChange,
   handleFeatureVisibilityChange,
+
+  // style helpers
   handleUpdateLayerStyle,
   handleUpdateFeatureStyle,
-  handleDeleteFeature,
-  handleSelectLayer,
   getStylePreset,
   createCustomStyle,
   applyStyleToFeature,
   applyStyleToDataLayer,
-  extractLayerStyle,
-=======
-  loadFeaturesToMap,
-  loadLayerToMap,
-  handleLayerVisibilityChange,
-  handleFeatureVisibilityChange,
->>>>>>> 1c062b6b
 } from "@/utils/mapUtils";
+
 import { StylePanel, DataLayersPanel } from "@/components/map/MapControls";
 import dynamic from "next/dynamic";
-const SegmentPanel = dynamic(
-  () => import("@/components/storymap/SegmentPanel"),
-  { ssr: false }
-);
+
+// Lazy components
+const SegmentPanel = dynamic(() => import("@/components/storymap/SegmentPanel"), { ssr: false });
 const MapPoiPanel = dynamic(() => import("@/components/poi/PoiPanel"), { ssr: false });
 import CreateZoneDialog, { type ZoneDraft } from "@/components/storymap/CreateZoneDialog";
 
-
+// ------------ Types & helpers ------------
 type BaseKey = "osm" | "sat" | "dark";
 
 type MapWithPM = LMap & {
@@ -153,17 +147,13 @@
     };
   };
 }
-
 interface ExtendedLayer extends GeoJSONLayer {
   _mRadius?: number;
   _latlng?: LatLng;
   _latlngs?: LatLng[] | LatLng[][] | LatLng[][][];
   _bounds?: LatLngBounds;
 }
-
-type LayerWithToGeoJSON = Layer & {
-  toGeoJSON: () => GJFeature | GJGeometry | GJObject;
-};
+type LayerWithToGeoJSON = Layer & { toGeoJSON: () => GJFeature | GJGeometry | GJObject };
 function hasToGeoJSON(x: Layer | null | undefined): x is LayerWithToGeoJSON {
   return !!x && typeof (x as unknown as { toGeoJSON?: unknown }).toGeoJSON === "function";
 }
@@ -173,6 +163,40 @@
   properties?: Record<string, unknown>;
 };
 
+const VN_CENTER: LatLngTuple = [14.058324, 108.277199];
+const VN_ZOOM = 6;
+interface ParsedViewState {
+  center: [number, number];
+  zoom: number;
+}
+
+function parseViewState(input: unknown): ParsedViewState | null {
+  if (input === null || input === undefined) return null;
+
+  try {
+    const obj = typeof input === "string" ? JSON.parse(input) : input;
+    if (
+      typeof obj === "object" &&
+      obj !== null &&
+      "center" in obj &&
+      "zoom" in obj &&
+      Array.isArray((obj as { center: unknown }).center) &&
+      (obj as { center: unknown[] }).center.length === 2 &&
+      typeof (obj as { center: unknown[] }).center[0] === "number" &&
+      typeof (obj as { center: unknown[] }).center[1] === "number" &&
+      typeof (obj as { zoom: unknown }).zoom === "number"
+    ) {
+      const c = (obj as { center: [number, number] }).center;
+      const z = (obj as { zoom: number }).zoom;
+      return { center: c, zoom: z };
+    }
+  } catch {
+    // ignore parse errors
+  }
+  return null;
+}
+
+// ============ Component ============
 export default function EditMapPage() {
   const params = useParams<{ mapId: string }>();
   const sp = useSearchParams();
@@ -196,15 +220,15 @@
   const [selectedLayer, setSelectedLayer] = useState<FeatureData | RawLayer | null>(null);
   const [layers, setLayers] = useState<RawLayer[]>([]);
   const [layerVisibility, setLayerVisibility] = useState<Record<string, boolean>>({});
-  const [featureVisibility, setFeatureVisibility] = useState<Record<string, boolean>>({})
+  const [featureVisibility, setFeatureVisibility] = useState<Record<string, boolean>>({});
 
   const mapEl = useRef<HTMLDivElement | null>(null);
   const mapRef = useRef<MapWithPM | null>(null);
   const baseRef = useRef<TileLayer | null>(null);
   const sketchRef = useRef<FeatureGroup | null>(null);
   const dataLayerRefs = useRef<Map<string, L.Layer>>(new Map());
-  const tempZoneLayerRef = useRef<Layer | null>(null);
-
+
+  const lastDrawnLayerRef = useRef<Layer | null>(null);
 
   const [toolsLoading, setToolsLoading] = useState(true);
   const [allowed, setAllowed] = useState<Set<string>>(new Set());
@@ -219,11 +243,10 @@
   const [showMapPoiPanel, setShowMapPoiPanel] = useState(false);
 
   const [segmentLayers, setSegmentLayers] = useState<SegmentLayer[]>([]);
-  const lastDrawnLayerRef = useRef<Layer | null>(null);
-
   const [zoneDialogOpen, setZoneDialogOpen] = useState(false);
   const [zoneDraft, setZoneDraft] = useState<ZoneDraft | null>(null);
 
+  // ---------- helpers ----------
   const guessZoneName = (geom: GJObject | null): string => {
     if (!geom) return "Zone mới";
     const t = geom.type;
@@ -233,22 +256,35 @@
     return "Zone mới";
   };
 
+  const getZoneGeometry = useCallback((z: SegmentZone): GJObject | null => {
+    const g1 = (z as { geometry?: unknown }).geometry;
+    const g2 = (z as { zoneGeometry?: unknown }).zoneGeometry;
+    const raw = (g1 ?? g2) as unknown;
+    if (!raw) return null;
+    if (typeof raw === "string") {
+      try { return JSON.parse(raw) as GJObject; } catch { return null; }
+    }
+    return raw as GJObject;
+  }, []);
+
+  // ---------- base layer ----------
+  const baseTokenRef = useRef(0);
+
   const applyBaseLayer = useCallback((key: BaseKey) => {
-    if (!mapRef.current) return;
+    const map = mapRef.current;
+    if (!map) return;
+
     if (baseRef.current) {
-      try {
-        mapRef.current.removeLayer(baseRef.current);
-        baseRef.current = null;
-      } catch (error) {
-        console.warn("Failed to remove existing baseLayer:", error);
-        baseRef.current = null;
-      }
+      try { map.removeLayer(baseRef.current); } catch { }
+      baseRef.current = null;
     }
-    let cancelled = false;
+
+    const myToken = ++baseTokenRef.current;
+
     (async () => {
       try {
         const L = (await import("leaflet")).default;
-        if (cancelled) return;
+
         let layer: TileLayer;
         if (key === "sat") {
           layer = L.tileLayer(
@@ -261,25 +297,26 @@
             { maxZoom: 20, attribution: "© OpenStreetMap contributors © CARTO" }
           );
         } else {
-          layer = L.tileLayer("https://{s}.tile.openstreetmap.org/{z}/{x}/{y}.png", {
-            maxZoom: 20,
-            attribution: "© OpenStreetMap contributors",
-          });
+          layer = L.tileLayer(
+            "https://{s}.tile.openstreetmap.org/{z}/{x}/{y}.png",
+            { maxZoom: 20, attribution: "© OpenStreetMap contributors" }
+          );
         }
-        if (!cancelled && mapRef.current) {
-          layer.addTo(mapRef.current);
-          baseRef.current = layer;
-        }
+
+        if (myToken !== baseTokenRef.current) return;
+
+        const m = mapRef.current as unknown as { _panes?: { tilePane?: HTMLElement } } | null;
+        if (!m || !m._panes || !m._panes.tilePane) return; 
+
+        layer.addTo(mapRef.current!);
+        baseRef.current = layer;
       } catch (error) {
         console.error("Failed to apply baseLayer:", error);
       }
     })();
-    return () => {
-      cancelled = true;
-    };
   }, []);
 
-  // load map detail
+  // ---------- load map detail ----------
   useEffect(() => {
     if (!mapId) return;
     let alive = true;
@@ -299,12 +336,10 @@
         if (alive) setLoading(false);
       }
     })();
-    return () => {
-      alive = false;
-    };
+    return () => { alive = false; };
   }, [mapId]);
 
-  // load tools
+  // ---------- load tools ----------
   useEffect(() => {
     let alive = true;
     (async () => {
@@ -323,23 +358,19 @@
         if (alive) setToolsLoading(false);
       }
     })();
-    return () => {
-      alive = false;
-    };
+    return () => { alive = false; };
   }, []);
 
-  // init map
+  // ---------- init map ----------
   useEffect(() => {
     if (!detail || !mapEl.current || mapRef.current) return;
     let alive = true;
     const el = mapEl.current;
+
     (async () => {
       const L = (await import("leaflet")).default;
       await import("@geoman-io/leaflet-geoman-free");
       if (!alive || !el) return;
-
-      const VN_CENTER: LatLngTuple = [14.058324, 108.277199];
-      const VN_ZOOM = 6;
 
       const createdFlag = sp?.get("created") === "1";
       const rawLat = Number(detail.initialLatitude ?? 0);
@@ -357,33 +388,33 @@
         minZoom: 2,
         maxZoom: 20,
       }).setView(initialCenter, initialZoom) as MapWithPM;
+
       mapRef.current = map;
       if (!alive) return;
       setIsMapReady(true);
 
       applyBaseLayer(
-        detail.baseMapProvider === "Satellite"
-          ? "sat"
-          : detail.baseMapProvider === "Dark"
-            ? "dark"
-            : "osm"
+        detail.baseMapProvider === "Satellite" ? "sat" :
+          detail.baseMapProvider === "Dark" ? "dark" : "osm"
       );
 
       const sketch = L.featureGroup().addTo(map);
       sketchRef.current = sketch;
 
+      // Load Features from DB to sketch group
       try {
         const dbFeatures = await loadFeaturesToMap(detail.id, L, sketch);
         setFeatures(dbFeatures);
         const initialFeatureVisibility: Record<string, boolean> = {};
-        dbFeatures.forEach(feature => {
-          initialFeatureVisibility[feature.id] = feature.isVisible ?? true;
+        dbFeatures.forEach((f) => {
+          initialFeatureVisibility[f.id] = f.isVisible ?? true;
         });
         setFeatureVisibility(initialFeatureVisibility);
-        } catch (error) {
+      } catch (error) {
         console.error("Failed to load from database:", error);
       }
 
+      // Geoman controls (disabled by default; toggle via buttons)
       map.pm.addControls({
         drawMarker: false,
         drawPolyline: false,
@@ -399,33 +430,15 @@
         removalMode: false,
       });
 
+      // Unified pm:create handler: save Feature + prepare Zone Draft
       map.on("pm:create", async (e: PMCreateEvent) => {
-<<<<<<< HEAD
-        sketch.addLayer(e.layer);
-        await saveFeature(detail.id, detail?.layers[0].id, e.layer as ExtendedLayer, loaded, setFeatures);
-
-        lastDrawnLayerRef.current = e.layer;
-
-        if (hasToGeoJSON(e.layer)) {
-          const gj = e.layer.toGeoJSON();
-          const geometry: GJObject | null =
-            (gj as GJFeature).type === "Feature"
-              ? ((gj as GJFeature).geometry ?? null)
-              : (gj as GJObject);
-
-          if (geometry) {
-            setZoneDraft({ geometry, defaultName: guessZoneName(geometry) });
-            setZoneDialogOpen(true);
-=======
         const extLayer = e.layer as ExtendedLayer;
-        sketch.addLayer(e.layer);
-        
+        sketch.addLayer(extLayer);
+        lastDrawnLayerRef.current = extLayer;
+
+        // build local feature
         const type = getFeatureTypeUtil(extLayer);
-        const serialized = serializeFeature(extLayer);
-        const { geometryType, coordinates, text, annotationType } = serialized;
-        const layerStyle = extractLayerStyle(extLayer);
-        
-        const localId = `feature-${Date.now()}-${Math.random().toString(36).substr(2, 9)}`;
+        const localId = `feature-${Date.now()}-${Math.random().toString(36).slice(2, 10)}`;
         const newFeature: FeatureData = {
           id: localId,
           name: `${type} ${features.length + 1}`,
@@ -433,137 +446,148 @@
           layer: extLayer,
           isVisible: true,
         };
-        
-        
-        // Save to database
+
+        // Try saving to DB
         try {
-          const savedFeature = await saveFeature(detail.id, "", extLayer, features, setFeatures);
-          if (savedFeature) {
-            setFeatures(prev => [...prev, savedFeature]);
-            setFeatureVisibility(prev => ({
-              ...prev,
-              [savedFeature.id]: true
-            }));
+          const saved = await saveFeature(detail.id, "", extLayer, features, setFeatures);
+          if (saved) {
+            setFeatures((prev) => [...prev, saved]);
+            setFeatureVisibility((prev) => ({ ...prev, [saved.id]: true }));
           } else {
-            setFeatures(prev => [...prev, newFeature]);
-            setFeatureVisibility(prev => ({
-              ...prev,
-              [newFeature.id]: true
-            }));
+            setFeatures((prev) => [...prev, newFeature]);
+            setFeatureVisibility((prev) => ({ ...prev, [newFeature.id]: true }));
           }
         } catch (error) {
           console.error("Error saving to database:", error);
-          setFeatures(prev => [...prev, newFeature]);
-          setFeatureVisibility(prev => ({
-            ...prev,
-            [newFeature.id]: true
-          }));
+          setFeatures((prev) => [...prev, newFeature]);
+          setFeatureVisibility((prev) => ({ ...prev, [newFeature.id]: true }));
+        }
+
+        // Prepare zone draft from the drawn geometry
+        if (hasToGeoJSON(extLayer)) {
+          const gj = extLayer.toGeoJSON();
+          const geometry: GJObject | null =
+            (gj as GJFeature).type === "Feature"
+              ? ((gj as GJFeature).geometry ?? null)
+              : (gj as GJObject);
+          if (geometry) {
+            setZoneDraft({ geometry, defaultName: guessZoneName(geometry) });
+            setZoneDialogOpen(true);
+          }
         }
       });
 
-
+      // Editing existing features
       sketch.on("pm:edit", async (e: { layer: Layer; shape: string }) => {
         const extLayer = e.layer as ExtendedLayer;
-        
-        const editedFeature = features.find(f => f.layer === extLayer);
+        const editedFeature = features.find((f) => f.layer === extLayer);
         if (editedFeature && editedFeature.featureId) {
           try {
             await updateFeatureInDB(detail.id, editedFeature.featureId, editedFeature);
-            
-            const serialized = serializeFeature(extLayer);
-            const { geometryType, coordinates, text } = serialized;
-            const layerStyle = extractLayerStyle(extLayer);
-                
-            setFeatures(prev => prev.map(f => 
-              f.id === editedFeature.id || f.featureId === editedFeature.featureId
-                ? { ...f, layer: extLayer }
-                : f
-            ));
+            setFeatures((prev) =>
+              prev.map((f) =>
+                f.id === editedFeature.id || f.featureId === editedFeature.featureId
+                  ? { ...f, layer: extLayer }
+                  : f
+              )
+            );
           } catch (error) {
             console.error("Error updating feature:", error);
->>>>>>> 1c062b6b
           }
         }
       });
-
     })();
+
     return () => {
       alive = false;
-      mapRef.current?.remove();
-      setIsMapReady(false);
+      try { mapRef.current?.remove(); } catch { }
+      baseRef.current = null;
+      sketchRef.current = null;
+      mapRef.current = null;
     };
-  }, [detail?.id, applyBaseLayer, sp]);
-
-  // render data layers
+
+  }, [detail, applyBaseLayer, sp, features.length]);
+
+  // ---------- render data layers ----------
   useEffect(() => {
     if (!mapRef.current || !detail?.layers || detail.layers.length === 0 || !isMapReady) return;
+
     const map = mapRef.current;
-    
     let alive = true;
-    
+
     (async () => {
-      setLayers((detail.layers));
-      
+      setLayers(detail.layers);
+
+      // clear current layers
       dataLayerRefs.current.forEach((layer) => {
-        if (map.hasLayer(layer)) {
-          map.removeLayer(layer);
-        }
+        if (map.hasLayer(layer)) map.removeLayer(layer);
       });
       dataLayerRefs.current.clear();
-      
+
       const initialLayerVisibility: Record<string, boolean> = {};
-      
+
       for (const layer of detail.layers) {
         if (!alive) break;
-        const isVisible = layer.isVisible ?? true;
-        initialLayerVisibility[layer.id] = isVisible;
-        
+        const vis = layer.isVisible ?? true;
+        initialLayerVisibility[layer.id] = vis;
         try {
           const loaded = await loadLayerToMap(map, layer, dataLayerRefs);
-          if (loaded && !isVisible) {
-            const leafletLayer = dataLayerRefs.current.get(layer.id);
-            if (leafletLayer && map.hasLayer(leafletLayer)) {
-              map.removeLayer(leafletLayer);
-            }
+          if (loaded && !vis) {
+            const leaf = dataLayerRefs.current.get(layer.id);
+            if (leaf && map.hasLayer(leaf)) map.removeLayer(leaf);
           }
         } catch (error) {
           console.error(`Error loading layer ${layer.name}:`, error);
         }
-        
       }
-      
+
       if (alive) setLayerVisibility(initialLayerVisibility);
     })();
-    
-    return () => {
-      alive = false;
-    };
+
+    return () => { alive = false; };
   }, [detail?.layers, detail?.id, isMapReady]);
 
+  // react to layerVisibility toggles
   useEffect(() => {
-<<<<<<< HEAD
-    applyBaseLayer(baseKey);
-  }, [baseKey, applyBaseLayer]);
-
-  // [StoryMap] load segments
+    if (!mapRef.current) return;
+    Object.entries(layerVisibility).forEach(([layerId, isVisible]) => {
+      const layerOnMap = dataLayerRefs.current.get(layerId);
+      if (!layerOnMap) return;
+      const isOnMap = mapRef.current!.hasLayer(layerOnMap);
+      if (isVisible && !isOnMap) mapRef.current!.addLayer(layerOnMap);
+      else if (!isVisible && isOnMap) mapRef.current!.removeLayer(layerOnMap);
+    });
+  }, [layerVisibility]);
+
+  // react to featureVisibility toggles
+  useEffect(() => {
+    if (!mapRef.current || !sketchRef.current) return;
+    Object.entries(featureVisibility).forEach(([featureId, isVisible]) => {
+      const feature = features.find((f) => f.id === featureId || f.featureId === featureId);
+      if (!feature) return;
+      const isOnMap = sketchRef.current!.hasLayer(feature.layer);
+      if (isVisible && !isOnMap) sketchRef.current!.addLayer(feature.layer);
+      else if (!isVisible && isOnMap) sketchRef.current!.removeLayer(feature.layer);
+    });
+  }, [featureVisibility, features]);
+
+  // keep base layer in sync with selector
+  useEffect(() => { applyBaseLayer(baseKey); }, [baseKey, applyBaseLayer]);
+
+  // ---------- StoryMap: load segments ----------
   useEffect(() => {
     if (!detail?.id) return;
     let alive = true;
-
     (async () => {
       try {
         setSegmentsLoading(true);
-
         const list = await getSegments(detail.id);
         if (!alive) return;
-
         setSegments(list ?? []);
-
         if (!selectedSegmentId && (list?.length ?? 0) > 0) {
           const first = list![0] as Segment & { segmentId?: string; id?: string };
           setSelectedSegmentId(first.segmentId ?? first.id ?? null);
         }
-
       } catch (e) {
         console.error("getSegments error:", e);
         setFeedback(e instanceof Error ? `Segments lỗi: ${e.message}` : "Segments lỗi");
@@ -571,13 +595,10 @@
         if (alive) setSegmentsLoading(false);
       }
     })();
-
-    return () => {
-      alive = false;
-    };
+    return () => { alive = false; };
   }, [detail?.id, selectedSegmentId]);
 
-  // [StoryMap] load zones when segment changes
+  // StoryMap: load zones for selected segment
   useEffect(() => {
     if (!detail?.id || !selectedSegmentId) return;
     let alive = true;
@@ -595,11 +616,10 @@
         setZonesLoading(false);
       }
     })();
-    return () => {
-      alive = false;
-    };
+    return () => { alive = false; };
   }, [detail?.id, selectedSegmentId]);
 
+  // StoryMap: load segment layers
   useEffect(() => {
     if (!detail?.id || !selectedSegmentId) {
       setSegmentLayers([]);
@@ -618,221 +638,44 @@
     return () => { alive = false; };
   }, [detail?.id, selectedSegmentId]);
 
-
-  // Refresh map detail from API
-  const refreshMapDetail = useCallback(async () => {
-    if (!mapId) return;
-
-    try {
-      const updatedDetail = await getMapDetail(mapId);
-      setDetail(updatedDetail);
-
-      // Preserve current baseLayer
-      const currentBaseKey = baseKey;
-
-      // Reload features from database
-      if (mapRef.current && sketchRef.current) {
-        const L = (await import("leaflet")).default;
-        const loadedFeatures = await loadFeaturesToMap(
-          updatedDetail.id,
-          L,
-          sketchRef.current
-        );
-        setFeatures(loadedFeatures);
-      }
-
-      // Re-render data layers
-      if (mapRef.current && updatedDetail.layers) {
-        await renderAllDataLayers(mapRef.current, updatedDetail.layers, dataLayerRefs);
-      }
-
-      // Ensure baseLayer is still applied
-      if (mapRef.current && baseRef.current) {
-        if (!mapRef.current.hasLayer(baseRef.current)) {
-          try {
-            applyBaseLayer(currentBaseKey);
-          } catch (error) {
-            console.warn("Failed to reapply baseLayer:", error);
-          }
-        }
-=======
-    if (!mapRef.current) return;
-    
-    Object.entries(layerVisibility).forEach(([layerId, isVisible]) => {
-      const layerOnMap = dataLayerRefs.current.get(layerId);
-      if (!layerOnMap) return;
-      
-      const isOnMap = mapRef.current!.hasLayer(layerOnMap);
-      
-      if (isVisible && !isOnMap) {
-        mapRef.current!.addLayer(layerOnMap);
-      } else if (!isVisible && isOnMap) {
-        mapRef.current!.removeLayer(layerOnMap);
-      }
-    });
-  }, [layerVisibility]);
-
-  useEffect(() => {
-    if (!mapRef.current || !sketchRef.current) return;
-    
-    Object.entries(featureVisibility).forEach(([featureId, isVisible]) => {
-      const feature = features.find(f => f.id === featureId || f.featureId === featureId);
-      if (!feature) return;
-      
-      const isOnMap = sketchRef.current!.hasLayer(feature.layer);
-      
-      if (isVisible && !isOnMap) {
-        sketchRef.current!.addLayer(feature.layer);
-      } else if (!isVisible && isOnMap) {
-        sketchRef.current!.removeLayer(feature.layer);
->>>>>>> 1c062b6b
-      }
-    });
-  }, [featureVisibility, features]);
-
-  useEffect(() => {
-    applyBaseLayer(baseKey);
-  }, [baseKey, applyBaseLayer]);
-
-<<<<<<< HEAD
-  // Geoman custom actions
-  const enableDraw = (shape: "Marker" | "Line" | "Polygon" | "Rectangle" | "Circle" | "CircleMarker" | "Text") => {
-=======
-  const enableDraw = (shape: "Marker" | "Line" | "Polygon" | "Rectangle" | "Circle" | "CircleMarker" | "Text" ) => {
->>>>>>> 1c062b6b
+  // ---------- actions ----------
+  const enableDraw = (shape: "Marker" | "Line" | "Polygon" | "Rectangle" | "Circle" | "CircleMarker" | "Text") =>
     mapRef.current?.pm.enableDraw(shape);
-  };
-  const toggleEdit = () => mapRef.current?.pm.toggleGlobalEditMode();
-  const toggleDelete = () => mapRef.current?.pm.toggleGlobalRemovalMode();
-  const toggleDrag = () => mapRef.current?.pm.toggleGlobalDragMode();
+  const toggleRotate = () => mapRef.current?.pm.toggleGlobalRotateMode?.();
   const enableCutPolygon = () => mapRef.current?.pm.enableGlobalCutMode();
-  const toggleRotate = () => mapRef.current?.pm.toggleGlobalRotateMode?.();
 
   const clearSketch = useCallback(async () => {
     if (!detail) return;
-    
-    // Delete all features from database
-    for (const feature of features) {
-      if (feature.featureId) {
-        try {
-          await deleteFeatureFromDB(detail.id, feature.featureId);
-        } catch (error) {
-          console.error("Error deleting from DB:", error);
-        }
+    for (const f of features) {
+      if (f.featureId) {
+        try { await deleteFeatureFromDB(detail.id, f.featureId); } catch (e) { console.error(e); }
       }
     }
-    
     sketchRef.current?.clearLayers();
     setFeatures([]);
     setFeatureVisibility({});
   }, [detail, features]);
 
-  const onLayerVisibilityChange = useCallback(async (layerId: string, isVisible: boolean) => {
-<<<<<<< HEAD
-    if (!detail || !mapRef.current) return;
-
-    const updatedLayers = detail.layers.map((layer) =>
-      layer.id === layerId ? { ...layer, isVisible } : layer
-    );
-
-    setDetail((prev) => {
-      if (!prev) return prev;
-      return {
-        ...prev,
-        layers: updatedLayers,
-      };
-    });
-
-    try {
-      const { updateMapLayer } = await import("@/lib/api");
-      await updateMapLayer(detail.id, layerId, { isVisible });
-      const { toggleLayerVisibility } = await import("@/utils/mapUtils");
-      await toggleLayerVisibility(mapRef.current, layerId, isVisible, updatedLayers, dataLayerRefs);
-    } catch (error) {
-      console.error("Failed to update layer visibility:", error);
-    }
-  }, [detail]);
-
-  const getZoneGeometry = useCallback((z: SegmentZone): GJObject | null => {
-    const g1 = (z as { geometry?: unknown }).geometry;
-    const g2 = (z as { zoneGeometry?: unknown }).zoneGeometry;
-
-    const raw = (g1 ?? g2) as unknown;
-    if (!raw) return null;
-
-    if (typeof raw === "string") {
-      try {
-        return JSON.parse(raw) as GJObject;
-      } catch {
-        return null;
-      }
-    }
-    return raw as GJObject;
-  }, []);
-
-  const handleZoomZone = useCallback(
-    async (zone: SegmentZone) => {
-      const geom = getZoneGeometry(zone);
-      if (!geom || !mapRef.current) return;
-      const L = (await import("leaflet")).default;
-      const gj = L.geoJSON(geom);
-      const b = gj.getBounds();
-      if (b.isValid()) mapRef.current.fitBounds(b.pad(0.2));
-    },
-    [getZoneGeometry]
-  );
-
-  const handleCopyZoneToExistingLayer = useCallback(
-    async (zone: SegmentZone, layerId: string) => {
-      if (!detail?.id) return;
-      const geom = getZoneGeometry(zone);
-      if (!geom) return;
-
-      const L = (await import("leaflet")).default;
-      const gj = L.geoJSON(geom);
-      const first = gj.getLayers()[0] as Layer | undefined;
-      if (!first) return;
-
-      await saveFeature(
+  const onLayerVisibilityChange = useCallback(
+    async (layerId: string, isVisible: boolean) => {
+      if (!detail?.id || !mapRef.current) return;
+      const layerData = layers.find((l) => l.id === layerId);
+      await handleLayerVisibilityChange(
         detail.id,
         layerId,
-        first as ExtendedLayer,
-        features,
-        setFeatures
+        isVisible,
+        mapRef.current,
+        dataLayerRefs,
+        setLayerVisibility,
+        layerData
       );
     },
-    [detail?.id, features, setFeatures, getZoneGeometry]
+    [detail?.id, layers]
   );
-
-  const handleCopyZoneToNewLayer = useCallback(
-    async (zone: SegmentZone) => {
-      if (!detail?.id) return;
-      const geom = getZoneGeometry(zone);
-      if (!geom) return;
-
-      const targetLayerId = detail.layers?.[0]?.id;
-      if (!targetLayerId) return;
-
-      const L = (await import("leaflet")).default;
-      const gj = L.geoJSON(geom);
-      const first = gj.getLayers()[0] as Layer | undefined;
-      if (!first) return;
-
-      await saveFeature(
-        detail.id,
-        targetLayerId,
-        first as ExtendedLayer,
-        features,
-        setFeatures
-      );
-    },
-    [detail?.id, detail?.layers, features, setFeatures, getZoneGeometry]
-  );
-
 
   const onFeatureVisibilityChange = useCallback(
     async (featureId: string, isVisible: boolean) => {
-      if (!detail) return;
+      if (!detail?.id) return;
       await handleFeatureVisibilityChange(
         detail.id,
         featureId,
@@ -840,67 +683,17 @@
         features,
         setFeatures,
         mapRef.current,
-        sketchRef.current
+        sketchRef.current,
+        setFeatureVisibility
       );
     },
-    [detail, features]
+    [detail?.id, features]
   );
-=======
-    if (!detail?.id || !mapRef.current) return;
-    
-    const layerData = layers.find(l => l.id === layerId);
-    
-    await handleLayerVisibilityChange(
-      detail.id,
-      layerId,
-      isVisible,
-      mapRef.current,
-      dataLayerRefs,
-      setLayerVisibility,
-      layerData
-    );
-  }, [detail?.id, layers]);
-
-  const onFeatureVisibilityChange = useCallback(async (featureId: string, isVisible: boolean) => {
-    if (!detail?.id) return;
-    
-    await handleFeatureVisibilityChange(
-      detail.id,
-      featureId,
-      isVisible,
-      features,
-      setFeatures,
-      mapRef.current,
-      sketchRef.current,
-      setFeatureVisibility
-    );
-  }, [detail?.id, features]);
->>>>>>> 1c062b6b
 
   const onSelectLayer = useCallback((layer: FeatureData | RawLayer) => {
     setSelectedLayer(layer);
     setShowStylePanel(true);
   }, []);
-
-<<<<<<< HEAD
-  const handleSelectSegment = (id: string) => setSelectedSegmentId(id);
-
-  const handleAttachLayer = async (layerId: string) => {
-    if (!detail?.id || !selectedSegmentId) return;
-    await attachLayerToSegment(detail.id, selectedSegmentId, { layerId });
-    const list = await getSegmentLayers(detail.id, selectedSegmentId);
-    setSegmentLayers(list ?? []);
-  };
-
-  const handleDetachLayer = async (segmentLayerId: string) => {
-    if (!detail?.id || !selectedSegmentId) return;
-    const sl = segmentLayers.find(x => x.segmentLayerId === segmentLayerId);
-    if (!sl) return;
-    await detachLayerFromSegment(detail.id, selectedSegmentId, sl.layerId);
-    const list = await getSegmentLayers(detail.id, selectedSegmentId);
-    setSegmentLayers(list ?? []);
-  };
-
 
   const onUpdateLayer = useCallback(
     async (layerId: string, updates: { isVisible?: boolean; zIndex?: number; customStyle?: string; filterConfig?: string }) => {
@@ -928,26 +721,25 @@
   const onDeleteFeature = useCallback(
     async (featureId: string) => {
       if (!detail) return;
-      await handleDeleteFeature(
-        detail.id,
-        featureId,
-        features,
-        setFeatures,
-        mapRef.current,
-        sketchRef.current
-      );
+      const f = features.find((x) => x.id === featureId || x.featureId === featureId);
+      if (f && mapRef.current && sketchRef.current) sketchRef.current.removeLayer(f.layer);
+      setFeatures((prev) => prev.filter((x) => x.id !== featureId && x.featureId !== featureId));
+      setFeatureVisibility((prev) => {
+        const next = { ...prev }; delete next[featureId]; return next;
+      });
+      if (f?.featureId) {
+        try { await deleteFeatureFromDB(detail.id, f.featureId); } catch (e) { console.error(e); }
+      }
     },
     [detail, features]
   );
 
-  // Style management functions
+  // style utils
   const applyPresetStyleToFeature = useCallback(
     async (featureId: string, layerType: string, presetName: string) => {
       if (!detail) return;
-
       const feature = features.find((f) => f.featureId === featureId);
       if (!feature) return;
-
       const presetStyle = getStylePreset(layerType, presetName);
       await applyStyleToFeature(detail.id, featureId, feature.layer, presetStyle, features, setFeatures);
     },
@@ -956,19 +748,12 @@
 
   const applyCustomStyleToFeature = useCallback(
     async (featureId: string, styleOptions: {
-      color?: string;
-      fillColor?: string;
-      weight?: number;
-      opacity?: number;
-      fillOpacity?: number;
-      radius?: number;
-      dashArray?: string;
+      color?: string; fillColor?: string; weight?: number; opacity?: number;
+      fillOpacity?: number; radius?: number; dashArray?: string;
     }) => {
       if (!detail) return;
-
       const feature = features.find((f) => f.featureId === featureId);
       if (!feature) return;
-
       const customStyle = createCustomStyle(styleOptions);
       await applyStyleToFeature(detail.id, featureId, feature.layer, customStyle, features, setFeatures);
     },
@@ -977,14 +762,9 @@
 
   const applyStyleToLayer = useCallback(
     async (layerId: string, styleOptions: {
-      color?: string;
-      fillColor?: string;
-      weight?: number;
-      opacity?: number;
-      fillOpacity?: number;
+      color?: string; fillColor?: string; weight?: number; opacity?: number; fillOpacity?: number;
     }) => {
       if (!detail) return;
-
       const customStyle = createCustomStyle(styleOptions);
       await applyStyleToDataLayer(detail.id, layerId, customStyle);
     },
@@ -993,74 +773,6 @@
 
   const getCurrentFeatureStyle = useCallback((featureId: string) => {
     const feature = features.find((f) => f.featureId === featureId);
-=======
-  const onUpdateLayer = useCallback(async (layerId: string, updates: { isVisible?: boolean; zIndex?: number; customStyle?: string; filterConfig?: string }) => {
-    if (!detail || !mapRef.current) return;
-  }, [detail]);
-
-  const onUpdateFeature = useCallback(async (featureId: string, updates: UpdateMapFeatureRequest) => {
-    if (!detail) return;
-  }, [detail]);
-
-  const onDeleteFeature = useCallback(async (featureId: string) => {
-    if (!detail) return;
-    
-    const feature = features.find(f => f.id === featureId || f.featureId === featureId);
-    if (!feature) {
-      return;
-    }
-    
-    if (mapRef.current && sketchRef.current) {
-      sketchRef.current.removeLayer(feature.layer);
-    }
-    
-    setFeatures(prev => prev.filter(f => f.id !== featureId && f.featureId !== featureId));
-    
-    setFeatureVisibility(prev => {
-      const newVisibility = { ...prev };
-      delete newVisibility[featureId];
-      return newVisibility;
-    });
-    
-    if (feature.featureId) {
-      try {
-        await deleteFeatureFromDB(detail.id, feature.featureId);
-      } catch (error) {
-        console.error("Error deleting from database:", error);
-      }
-    }
-    
-  }, [detail, features]);
-
-  const applyPresetStyleToFeature = useCallback(async (featureId: string, layerType: string, presetName: string) => {
-    if (!detail) return;
-  }, [detail]);
-
-  const applyCustomStyleToFeature = useCallback(async (featureId: string, styleOptions: {
-    color?: string;
-    fillColor?: string;
-    weight?: number;
-    opacity?: number;
-    fillOpacity?: number;
-    radius?: number;
-    dashArray?: string;
-  }) => {
-    if (!detail) return;
-  }, [detail]);
-
-  const applyStyleToLayer = useCallback(async (layerId: string, styleOptions: {
-    color?: string;
-    fillColor?: string;
-    weight?: number;
-    opacity?: number;
-    fillOpacity?: number;
-  }) => {
-    if (!detail) return;
-  }, [detail]);
-
-  const getCurrentFeatureStyle = useCallback((featureId: string) => {
-    const feature = features.find(f => f.id === featureId);
->>>>>>> 1c062b6b
     if (!feature) return {};
     return extractLayerStyle(feature.layer);
   }, [features]);
@@ -1102,12 +814,12 @@
     }
   }, [detail]);
 
-  // [StoryMap] helpers
+  // ---------- StoryMap actions ----------
+  const handleSelectSegment = (id: string) => setSelectedSegmentId(id);
+
   const createNewSegment = useCallback(async (segName: string) => {
     if (!detail?.id) return;
-    const created = await createSegment(detail.id, {
-      name: segName.trim() || "Untitled Segment",
-    });
+    const created = await createSegment(detail.id, { name: segName.trim() || "Untitled Segment" });
     const list = await getSegments(detail.id);
     setSegments(list ?? []);
     const createdId = (created as Segment & { segmentId?: string; id?: string }).segmentId ?? (created as Segment & { id?: string }).id ?? "";
@@ -1129,6 +841,39 @@
     const first = (list ?? [])[0] as (Segment & { segmentId?: string; id?: string }) | undefined;
     setSelectedSegmentId(first ? (first.segmentId ?? first.id ?? null) : null);
   }, [detail?.id]);
+
+  const handleZoomZone = useCallback(async (zone: SegmentZone) => {
+    const geom = getZoneGeometry(zone);
+    if (!geom || !mapRef.current) return;
+    const L = (await import("leaflet")).default;
+    const gj = L.geoJSON(geom);
+    const b = gj.getBounds();
+    if (b.isValid()) mapRef.current.fitBounds(b.pad(0.2));
+  }, [getZoneGeometry]);
+
+  const handleCopyZoneToExistingLayer = useCallback(async (zone: SegmentZone, layerId: string) => {
+    if (!detail?.id) return;
+    const geom = getZoneGeometry(zone);
+    if (!geom) return;
+    const L = (await import("leaflet")).default;
+    const gj = L.geoJSON(geom);
+    const first = gj.getLayers()[0] as Layer | undefined;
+    if (!first) return;
+    await saveFeature(detail.id, layerId, first as ExtendedLayer, features, setFeatures);
+  }, [detail?.id, features, setFeatures, getZoneGeometry]);
+
+  const handleCopyZoneToNewLayer = useCallback(async (zone: SegmentZone) => {
+    if (!detail?.id) return;
+    const geom = getZoneGeometry(zone);
+    if (!geom) return;
+    const targetLayerId = detail.layers?.[0]?.id;
+    if (!targetLayerId) return;
+    const L = (await import("leaflet")).default;
+    const gj = L.geoJSON(geom);
+    const first = gj.getLayers()[0] as Layer | undefined;
+    if (!first) return;
+    await saveFeature(detail.id, targetLayerId, first as ExtendedLayer, features, setFeatures);
+  }, [detail?.id, detail?.layers, features, setFeatures, getZoneGeometry]);
 
   const createZoneFromLastDraw = useCallback(async (zoneName?: string) => {
     if (!detail?.id || !selectedSegmentId) return;
@@ -1165,14 +910,11 @@
     setFeedback("Đã tạo Zone từ hình vẽ.");
     setShowZonesPanel(true);
   }, [detail?.id, selectedSegmentId]);
+
   const handleCreateZoneFromDialog = useCallback(async (data: {
-    name: string;
-    description?: string;
-    isPrimary: boolean;
-    geometry: GJObject;
+    name: string; description?: string; isPrimary: boolean; geometry: GJObject;
   }) => {
     if (!detail?.id || !selectedSegmentId) return;
-
     await createSegmentZone(detail.id, selectedSegmentId, {
       name: data.name,
       description: data.description,
@@ -1180,52 +922,41 @@
       zoneType: "Area",
       zoneGeometry: JSON.stringify(data.geometry),
     });
-
     const z = await getSegmentZones(detail.id, selectedSegmentId);
     const safe = (z ?? []).map((it) => it as unknown as SafeSegmentZone);
     setZones(safe);
-
     setZoneDialogOpen(false);
     setZoneDraft(null);
     setFeedback("Đã tạo Zone từ hình vẽ.");
   }, [detail?.id, selectedSegmentId]);
 
+  // ---------- UI ----------
+  if (loading) {
+    return <main className="h-screen w-screen grid place-items-center text-zinc-400">Đang tải…</main>;
+  }
+  if (err || !detail) {
+    return <main className="h-screen w-screen grid place-items-center text-red-300">{err ?? "Không tải được bản đồ"}</main>;
+  }
 
   const GuardBtn: React.FC<
     React.PropsWithChildren<{ title: string; onClick?: () => void; disabled?: boolean }>
-  > = ({ title, onClick, disabled, children }) => {
-    return (
-      <button
-        className="px-2 py-1.5 rounded-md bg-transparent text-white text-xs hover:bg-emerald-500/20 disabled:opacity-60"
-        title={title}
-        onClick={onClick}
-        disabled={disabled}
-      >
-        {children}
-      </button>
-    );
-  };
-
-  if (loading) {
-    return (
-      <main className="h-screen w-screen grid place-items-center text-zinc-400">
-        Đang tải…
-      </main>
-    );
-  }
-  if (err || !detail) {
-    return (
-      <main className="h-screen w-screen grid place-items-center text-red-300">
-        {err ?? "Không tải được bản đồ"}
-      </main>
-    );
-  }
+  > = ({ title, onClick, disabled, children }) => (
+    <button
+      className="px-2 py-1.5 rounded-md bg-transparent text-white text-xs hover:bg-emerald-500/20 disabled:opacity-60"
+      title={title}
+      onClick={onClick}
+      disabled={disabled}
+    >
+      {children}
+    </button>
+  );
 
   return (
     <main className="relative h-screen w-screen overflow-hidden text-white">
       <div className="absolute top-0 left-0 z-[3000] w-full pointer-events-none">
         <div className="pointer-events-auto bg-black/70 backdrop-blur-md ring-1 ring-white/15 shadow-xl py-1 px-3">
           <div className="grid grid-cols-3 place-items-stretch gap-2">
+            {/* left: name & POI */}
             <div className="flex items-center justify-start gap-2 overflow-x-auto no-scrollbar">
               <input
                 type="text"
@@ -1241,64 +972,9 @@
               >
                 Thêm POIs cho Map
               </button>
-              {/* <select
-                className="px-2.5 py-1.5 rounded-md bg-zinc-800 text-white text-sm"
-                value={selectedSegmentId ?? ""}
-                onChange={(e) => setSelectedSegmentId(e.target.value || null)}
-                disabled={segmentsLoading}
-                title="Chọn Segment"
-              >
-                {segments.map((s) => {
-                  const sid = (s as Segment & { segmentId?: string; id?: string }).segmentId ?? (s as Segment & { id?: string }).id ?? "";
-                  return (
-                    <option key={sid} value={sid}>
-                      {s.name ?? "Untitled Segment"}
-                    </option>
-                  );
-                })}
-              </select> */}
-              {/* <button
-                className="px-2.5 py-1.5 rounded-md bg-zinc-800 hover:bg-zinc-700 text-xs"
-                onClick={() => setShowZonesPanel(v => !v)}
-                title="Ẩn/hiện danh sách Zones"
-              >
-                Zones
-              </button>
-
-              <button
-                className="px-2.5 py-1.5 rounded-md bg-emerald-600 hover:bg-emerald-500 text-xs font-semibold"
-                onClick={() => createNewSegment(window.prompt("Tên segment mới?") ?? "")}
-              >
-                + Segment
-              </button>
-              <button
-                className="px-2 py-1.5 rounded-md bg-zinc-700 hover:bg-zinc-600 text-xs disabled:opacity-60"
-                onClick={() => {
-                  if (!selectedSegmentId) return;
-                  const s = segments.find((x) => {
-                    const sid = (x as Segment & { segmentId?: string; id?: string }).segmentId ?? (x as Segment & { id?: string }).id;
-                    return sid === selectedSegmentId;
-                  });
-                  const newName = window.prompt("Đổi tên segment:", s?.name ?? "");
-                  if (newName != null && selectedSegmentId) renameSegment(selectedSegmentId, newName);
-                }}
-                disabled={!selectedSegmentId}
-              >
-                Rename
-              </button>
-              <button
-                className="px-2 py-1.5 rounded-md bg-red-600 hover:bg-red-500 text-xs disabled:opacity-60"
-                onClick={() => {
-                  if (!selectedSegmentId) return;
-                  if (window.confirm("Xoá segment này?")) removeSegment(selectedSegmentId);
-                }}
-                disabled={!selectedSegmentId}
-              >
-                Delete
-              </button> */}
             </div>
 
-            {/* middle: draw tools */}
+            {/* middle: draw & storymap tools */}
             <div className="flex items-center justify-center gap-1.5 overflow-x-auto no-scrollbar">
               <GuardBtn title="Vẽ điểm" onClick={() => enableDraw("Marker")} disabled={toolsLoading || !mapRef.current}>
                 <svg viewBox="0 0 24 24" width="18" height="18" stroke="currentColor" fill="none" strokeWidth="1.8" strokeLinecap="round" strokeLinejoin="round">
@@ -1347,7 +1023,6 @@
                 </svg>
               </GuardBtn>
 
-              {/* [StoryMap] Create Zone from last drawn */}
               <GuardBtn
                 title="Biến hình vẽ cuối thành Zone của Segment đang chọn"
                 onClick={() => createZoneFromLastDraw(window.prompt("Tên Zone?") ?? undefined)}
@@ -1360,7 +1035,6 @@
               </GuardBtn>
             </div>
 
-            {/* right: actions */}
             <div className="flex items-center justify-end gap-1.5 overflow-x-auto no-scrollbar">
               <input
                 type="file"
@@ -1368,12 +1042,7 @@
                 onChange={(e) => {
                   const file = e.target.files?.[0];
                   if (file) {
-<<<<<<< HEAD
-                    // TODO: handle uploading a layer template
                     console.log("File selected:", file.name);
-=======
-                    // TODO: Handle file upload for adding layer from template
->>>>>>> 1c062b6b
                   }
                 }}
                 className="hidden"
@@ -1410,6 +1079,7 @@
               </button>
             </div>
           </div>
+
           {feedback && (
             <div className="px-1 pt-1 text-center text-[11px] text-emerald-300">
               {feedback}
@@ -1418,27 +1088,31 @@
         </div>
       </div>
 
+      {/* Map */}
       <div ref={mapEl} className="absolute inset-0" />
-      {/* [StoryMap] Segment & Zone Panel */}
+
+      {/* Segment & Zone panel (StoryMap) */}
       <div className="absolute right-5 top-0 z-[3000] w-80 pointer-events-auto">
         {detail && (
           <SegmentPanel
             mapId={mapId}
-            layers={(detail?.layers ?? []).map(l => ({ id: l.id, name: l.name ?? "Layer" }))}
+            layers={(detail?.layers ?? []).map((l) => ({ id: l.id, name: l.name ?? "Layer" }))}
             currentLayerId={selectedLayer && "id" in (selectedLayer as RawLayer) ? (selectedLayer as RawLayer).id : ""}
             onZoomZone={handleZoomZone}
             onCopyZoneToExistingLayer={handleCopyZoneToExistingLayer}
             onCopyZoneToNewLayer={handleCopyZoneToNewLayer}
           />
-
         )}
       </div>
+
+      {/* Map-level POIs */}
       {showMapPoiPanel && (
         <div className="absolute left-3 top-14 z-[3000] w-[380px]">
           <MapPoiPanel mapId={mapId} />
         </div>
       )}
 
+      {/* Layers / Features panel */}
       <DataLayersPanel
         features={features}
         layers={layers}
@@ -1454,21 +1128,7 @@
         currentBaseLayer={baseKey}
       />
 
-      {/* <SegmentPanel
-        segments={segments}
-        selectedSegmentId={selectedSegmentId}
-        onSelect={handleSelectSegment}
-        onAdd={createNewSegment}
-        onRename={renameSegment}
-        onDelete={removeSegment}
-        segmentLayers={segmentLayers}
-        allLayers={detail?.layers || []}
-        onAttach={handleAttachLayer}
-        onDetach={handleDetachLayer}
-      /> */}
-
-
-      {/* [StoryMap] Zones Panel */}
+      {/* Zones list popup */}
       {showZonesPanel && (
         <div className="absolute right-2 top-16 z-[3000] w-80 bg-black/70 backdrop-blur-md ring-1 ring-white/15 rounded-xl p-3 space-y-2">
           <div className="flex items-center justify-between">
@@ -1542,6 +1202,7 @@
         </div>
       )}
 
+      {/* Style panel */}
       <StylePanel
         selectedLayer={selectedLayer}
         showStylePanel={showStylePanel}
@@ -1549,6 +1210,8 @@
         onUpdateLayer={onUpdateLayer}
         onUpdateFeature={onUpdateFeature}
       />
+
+      {/* Create Zone dialog */}
       <CreateZoneDialog
         open={zoneDialogOpen}
         draft={zoneDraft}
@@ -1556,6 +1219,7 @@
         onCancel={() => setZoneDialogOpen(false)}
         onCreate={handleCreateZoneFromDialog}
       />
+
       <style jsx global>{`
         .no-scrollbar::-webkit-scrollbar { display: none; }
         .no-scrollbar { -ms-overflow-style: none; scrollbar-width: none; }
