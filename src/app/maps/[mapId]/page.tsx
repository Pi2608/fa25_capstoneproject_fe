"use client";

import { useEffect, useRef, useState, useCallback } from "react";
import { useParams, useSearchParams } from "next/navigation";
import "leaflet/dist/leaflet.css";
import type { TileLayer, LatLngTuple, FeatureGroup } from "leaflet";
import type L from "leaflet";
import type {
  BaseKey,
  LMap,
  LNS,
  Layer,
  LeafletMouseEvent,
  LeafletMapClickEvent,
  MapWithPM,
  PMCreateEvent,
  GeoJSONLayer,
  LayerStyle,
  PathLayer,
  LayerWithOptions,
  GeomanLayer,
  ToolName,
} from "@/types";
import {
  getMapDetail,
  type MapDetail,
  updateMap,
  type UpdateMapRequest,
  type RawLayer,
  type UpdateMapFeatureRequest,
  uploadGeoJsonToMap,
  updateLayerData,
  MapStatus,     
  updateMapFeature
} from "@/lib/api-maps";
import { 
  type FeatureData,
  serializeFeature,
  extractLayerStyle,
  handleLayerVisibilityChange,
  handleFeatureVisibilityChange,
  getFeatureType as getFeatureTypeUtil,
  saveFeature,
  updateFeatureInDB,
  deleteFeatureFromDB,
  loadFeaturesToMap,
  loadLayerToMap,
  type ExtendedLayer,
} from "@/utils/mapUtils";
import {
  getFeatureName,
  getFeatureBounds,
  formatCoordinates,
  copyToClipboard,
  findFeatureIndex,
  removeFeatureFromGeoJSON
} from "@/utils/zoneOperations";
import { StylePanel, DataLayersPanel, MapControls } from "@/components/map/MapControls";
import { getCustomMarkerIcon, getCustomDefaultIcon } from "@/constants/mapIcons";
import StoryMapTimeline from "@/components/storymap/StoryMapTimeline";
import PublishButton from "@/components/PublishButton";
import ZoneContextMenu from "@/components/map/ZoneContextMenu";
import CopyFeatureDialog from "@/components/CopyFeatureDialog";
import MapPoiPanel from "@/components/poi/PoiPanel";

import { useToast } from "@/contexts/ToastContext";
import type { Feature as GeoJSONFeature } from "geojson";



export default function EditMapPage() {
  const params = useParams<{ mapId: string }>();
  const sp = useSearchParams();
  const mapId = params?.mapId ?? "";

  const [isMapReady, setIsMapReady] = useState(false);
  const [detail, setDetail] = useState<MapDetail | null>(null);
  const [loading, setLoading] = useState<boolean>(true);
  const [err, setErr] = useState<string | null>(null);
  const [mapStatus, setMapStatus] = useState<MapStatus>("Draft");

  const [busySaveMeta, setBusySaveMeta] = useState<boolean>(false);
  const [busySaveView, setBusySaveView] = useState<boolean>(false);
  const { showToast } = useToast();

  const [name, setName] = useState<string>("");
  const [baseKey, setBaseKey] = useState<BaseKey>("osm");
  const [showStylePanel, setShowStylePanel] = useState(false);
  const [showDataLayersPanel, setShowDataLayersPanel] = useState(true);
  const [showSegmentPanel, setShowSegmentPanel] = useState(false);
  const [showPoiPanel, setShowPoiPanel] = useState(false);
  const [features, setFeatures] = useState<FeatureData[]>([]);
  const [selectedLayer, setSelectedLayer] = useState<FeatureData | RawLayer | null>(null);
  const [layers, setLayers] = useState<RawLayer[]>([]);
  const [layerVisibility, setLayerVisibility] = useState<Record<string, boolean>>({});
  const [featureVisibility, setFeatureVisibility] = useState<Record<string, boolean>>({})
  
  // New state for multi-selection and hover interaction
  const [currentLayer, setCurrentLayer] = useState<Layer | null>(null);
  const [selectedLayers, setSelectedLayers] = useState<Set<Layer>>(new Set());
  const [hoveredLayer, setHoveredLayer] = useState<Layer | null>(null);

  // Context menu state
  const [contextMenu, setContextMenu] = useState<{
    visible: boolean;
    x: number;
    y: number;
    feature: GeoJSONFeature | null;
    layerId: string | null;
    layerName: string | null;
    leafletLayer: Layer | null;
  }>({
    visible: false,
    x: 0,
    y: 0,
    feature: null,
    layerId: null,
    layerName: null,
    leafletLayer: null
  });

  const [copyFeatureDialog, setCopyFeatureDialog] = useState<{
    isOpen: boolean;
    sourceLayerId: string;
    sourceLayerName: string;
    featureIndex: number;
    copyMode: "existing" | "new";
  }>({
    isOpen: false,
    sourceLayerId: '',
    sourceLayerName: '',
    featureIndex: -1,
    copyMode: "existing"
  });

  const mapEl = useRef<HTMLDivElement | null>(null);
  const mapRef = useRef<MapWithPM | null>(null);
  const baseRef = useRef<TileLayer | null>(null);
  const sketchRef = useRef<FeatureGroup | null>(null);
  const dataLayerRefs = useRef<Map<string, L.Layer>>(new Map());
  const originalStylesRef = useRef<Map<Layer, LayerStyle>>(new Map());
  const lastUpdateRef = useRef<Map<string, number>>(new Map());


  // Helper: Store original style
  const storeOriginalStyle = useCallback((layer: Layer) => {
    if (originalStylesRef.current.has(layer)) return;
    
    const style: LayerStyle = {};
    if ('setStyle' in layer && typeof layer.setStyle === 'function') {
      // Check if layer has options property at runtime
      const unknownLayer = layer as unknown;
      const hasOptions = (
        unknownLayer !== null && 
        typeof unknownLayer === 'object' && 
        'options' in unknownLayer &&
        typeof (unknownLayer as { options: unknown }).options === 'object'
      );
      
      if (hasOptions) {
        const layerWithOptions = unknownLayer as LayerWithOptions;
        const options = layerWithOptions.options || {};
        style.color = options.color || '#3388ff';
        style.weight = options.weight || 3;
        style.opacity = options.opacity || 1.0;
        style.fillColor = options.fillColor || options.color || '#3388ff';
        style.fillOpacity = options.fillOpacity || 0.2;
        style.dashArray = options.dashArray || '';
      } else {
        // Default style for layers without options
        style.color = '#3388ff';
        style.weight = 3;
        style.opacity = 1.0;
        style.fillColor = '#3388ff';
        style.fillOpacity = 0.2;
        style.dashArray = '';
      }
    }
    originalStylesRef.current.set(layer, style);
  }, []);

  // Helper: Apply hover highlight
  const applyHoverStyle = useCallback((layer: Layer) => {
    if ('setStyle' in layer && typeof layer.setStyle === 'function') {
      (layer as unknown as PathLayer).setStyle({
        weight: 5,
        dashArray: '',
        fillOpacity: 0.6
      });
      
      // Bring to front
      const pathLayer = layer as unknown as PathLayer;
      if ('bringToFront' in layer && pathLayer.bringToFront) {
        pathLayer.bringToFront();
      }
    }
  }, []);

  // Helper: Reset to original style
  const resetToOriginalStyle = useCallback((layer: Layer) => {
    // Skip Markers - they don't use path styles and should keep their icon
    // Check if it's a Marker by checking for the marker-specific methods
    if ('getIcon' in layer && 'setIcon' in layer) {
      // It's a Marker, don't reset style
      return;
    }
    
    const originalStyle = originalStylesRef.current.get(layer);
    
    // For PathLayers (Polygon, Line, Circle, etc.)
    if (originalStyle && 'setStyle' in layer && typeof layer.setStyle === 'function') {
      (layer as unknown as PathLayer).setStyle(originalStyle);
    }
  }, []);

  // Helper: Apply selection style
  const applySelectionStyle = useCallback((layer: Layer) => {
    if ('setStyle' in layer && typeof layer.setStyle === 'function') {
      (layer as unknown as PathLayer).setStyle({
        color: '#ff6600',
        weight: 4,
        fillOpacity: 0.5
      });
    }
  }, []);

  // Helper: Apply multi-selection style
  const applyMultiSelectionStyle = useCallback((layer: Layer) => {
    if ('setStyle' in layer && typeof layer.setStyle === 'function') {
      (layer as unknown as PathLayer).setStyle({
        color: '#ff0000',
        weight: 4,
        fillOpacity: 0.5
      });
    }
  }, []);

  // Handle layer click (single or multi-select)
  const handleLayerClick = useCallback((layer: Layer, isShiftKey: boolean) => {
    if (isShiftKey) {
      // Multi-select mode
      const newSelected = new Set(selectedLayers);
      if (newSelected.has(layer)) {
        newSelected.delete(layer);
        resetToOriginalStyle(layer);
      } else {
        newSelected.add(layer);
        applyMultiSelectionStyle(layer);
      }
      setSelectedLayers(newSelected);
      
      // Update currentLayer to the last selected
      if (newSelected.size > 0) {
        setCurrentLayer(layer);
      } else {
        setCurrentLayer(null);
      }
    } else {
      // Single select mode - clear previous selections
      selectedLayers.forEach(l => {
        if (l !== layer) {
          resetToOriginalStyle(l);
        }
      });
      
      setSelectedLayers(new Set([layer]));
      setCurrentLayer(layer);
      applySelectionStyle(layer);
      
      // Show style panel and find corresponding feature/layer data
      const feature = features.find(f => f.layer === layer);
      if (feature) {
        setSelectedLayer(feature);
        setShowStylePanel(true);
      }
    }
  }, [selectedLayers, features, resetToOriginalStyle, applySelectionStyle, applyMultiSelectionStyle]);

  // Handle layer hover
  const handleLayerHover = useCallback((layer: Layer | null, isEntering: boolean) => {
    if (!layer) return;
    
    if (isEntering) {
      // Don't apply hover style if already selected
      if (!selectedLayers.has(layer)) {
        storeOriginalStyle(layer);
        applyHoverStyle(layer);
      }
      setHoveredLayer(layer);
    } else {
      if (!selectedLayers.has(layer)) {
        resetToOriginalStyle(layer);
      }
      setHoveredLayer(null);
    }
  }, [selectedLayers, storeOriginalStyle, applyHoverStyle, resetToOriginalStyle]);

  const handleLayerDelete = useCallback((layer: Layer) => {
    if (currentLayer === layer) {
      setCurrentLayer(null);
      setSelectedLayer(null);
      setShowStylePanel(false);
    }
    
    const newSelected = new Set(selectedLayers);
    newSelected.delete(layer);
    setSelectedLayers(newSelected);
    
    // Clear from refs
    originalStylesRef.current.delete(layer);
  }, [currentLayer, selectedLayers]);

  // Reset all selections (for base layer clicks)
  const resetAllSelections = useCallback(() => {
    selectedLayers.forEach(layer => resetToOriginalStyle(layer));
    setSelectedLayers(new Set());
    setCurrentLayer(null);
    setSelectedLayer(null);
    setShowStylePanel(false);
  }, [selectedLayers, resetToOriginalStyle]);

  const applyBaseLayer = useCallback((key: BaseKey) => {
    if (!mapRef.current) return;
    if (baseRef.current) {
      try {
        mapRef.current.removeLayer(baseRef.current);
        baseRef.current = null;
      } catch (error) {
        console.warn("Failed to remove existing baseLayer:", error);
        baseRef.current = null;
      }
    }
    let cancelled = false;
    (async () => {
      try {
        const L = (await import("leaflet")).default;
        if (cancelled) return;
        let layer: TileLayer;
        if (key === "sat") {
          layer = L.tileLayer("https://server.arcgisonline.com/ArcGIS/rest/services/World_Imagery/MapServer/tile/{z}/{y}/{x}", { maxZoom: 20, attribution: "Tiles © Esri" });
        } else if (key === "dark") {
          layer = L.tileLayer("https://{s}.basemaps.cartocdn.com/dark_all/{z}/{x}/{y}{r}.png", { maxZoom: 20, attribution: "© OpenStreetMap contributors © CARTO" });
        } else {
          layer = L.tileLayer("https://{s}.tile.openstreetmap.org/{z}/{x}/{y}.png", { maxZoom: 20, attribution: "© OpenStreetMap contributors" });
        }
        if (!cancelled && mapRef.current) {
          layer.addTo(mapRef.current as any);
          baseRef.current = layer;
        }
      } catch (error) {
        console.error("Failed to apply baseLayer:", error);
      }
    })();
    return () => {
      cancelled = true;
    };
  }, []); // Empty deps - only depends on baseKey via useEffect

  useEffect(() => {
    if (!mapId) return;
    let alive = true;
    (async () => {
      try {
        setLoading(true);
        setErr(null);
        const m = await getMapDetail(mapId);
        if (!alive) return;
        setDetail(m);
        setName(m.mapName ?? "");
        setBaseKey(m.baseMapProvider === "Satellite" ? "sat" : m.baseMapProvider === "Dark" ? "dark" : "osm");
        setMapStatus(m.status || "Draft");
      } catch (e) {
        if (!alive) return;
        setErr(e instanceof Error ? e.message : "Không tải được bản đồ");
      } finally {
        if (alive) setLoading(false);
      }
    })();
    return () => {
      alive = false;
    };
  }, [mapId]);


  useEffect(() => {
    if (!detail || !mapEl.current || mapRef.current) return;
    let alive = true;
    const el = mapEl.current;
    (async () => {
      const L = (await import("leaflet")).default;
      await import("@geoman-io/leaflet-geoman-free");
      
      // Get custom icons
      const customDefaultIcon = await getCustomDefaultIcon();
      const customMarkerIcon = await getCustomMarkerIcon();
      
      if (customDefaultIcon) {
        // Override icon mặc định bằng cách tạo constructor mới
        (L.Icon.Default as any) = L.Icon.extend({
          options: {
            iconSize: [12, 12],
            iconAnchor: [6, 6],
            popupAnchor: [0, -6],
            shadowSize: [0, 0],
            shadowAnchor: [0, 0]
          },
          _getIconUrl: function() {
            return '';
          },
          createIcon: function() {
            return customDefaultIcon.createIcon();
          },
          createShadow: function() {
            return null;
          }
        });
      }
      
      if (!alive || !el) return;

      const VN_CENTER: LatLngTuple = [14.058324, 108.277199];
      const VN_ZOOM = 6;

      const createdFlag = sp?.get("created") === "1";
      const rawLat = Number(detail.initialLatitude ?? 0);
      const rawLng = Number(detail.initialLongitude ?? 0);
      const rawZoom = Number(detail.initialZoom ?? 6);
      const isZeroZero = Math.abs(rawLat) < 1e-6 && Math.abs(rawLng) < 1e-6;
      const tooClose = rawZoom >= 14;

      const useVN = createdFlag || isZeroZero || tooClose;
      const initialCenter: LatLngTuple = useVN ? VN_CENTER : [rawLat, rawLng];
      const initialZoom = useVN ? VN_ZOOM : Math.min(Math.max(rawZoom || VN_ZOOM, 3), 12);

      const map = L.map(el, { zoomControl: false, minZoom: 2, maxZoom: 20 }).setView(initialCenter, initialZoom) as MapWithPM;
      mapRef.current = map;
      if (!alive) return;
      setIsMapReady(true);

      applyBaseLayer(detail.baseMapProvider === "Satellite" ? "sat" : detail.baseMapProvider === "Dark" ? "dark" : "osm");

      const sketch = L.featureGroup().addTo(map as any);
      sketchRef.current = sketch;

      try {
        // Features will be loaded in a separate useEffect
        } catch (error) {
        console.error("Failed to initialize map:", error);
      }

      // Check if PM is available on map before using it
      if (map.pm) {
        map.pm.addControls({
          drawMarker: false,
          drawPolyline: false,
          drawRectangle: false,
          drawPolygon: false,
          drawCircle: false,
          drawCircleMarker: false,
          drawText: false,
          editMode: false,
          dragMode: false,
          cutPolygon: false,
          rotateMode: false,
          removalMode: false,
        });

        // Set global options (thêm tooltips: false nếu chưa)
        map.pm.setGlobalOptions({
          limitMarkersToCount: 20,
          allowSelfIntersection: true,
          finishOn: "contextmenu",  // Sử dụng click chuột phải để hoàn thành polygon
          snappable: true,
          snapDistance: 20,
          hideMiddleMarkers: true,
          cursorMarker: false,  // Tắt cursor marker hoàn toàn
          tooltips: false       // Tắt tooltip nếu chưa có
        });
      }

<<<<<<< HEAD
       map.on("pm:create", async (e: PMCreateEvent) => {
         sketch.addLayer(e.layer);
         await saveFeature(detail.id, detail?.layers[0].id, e.layer as ExtendedLayer, loaded, setFeatures);
       });
=======
      map.on("pm:create", async (e: PMCreateEvent) => {
        const extLayer = e.layer as ExtendedLayer;
        sketch.addLayer(e.layer);
        
        // Áp dụng custom marker icon cho markers (giờ an toàn hơn)
        if (extLayer instanceof L.Marker && customMarkerIcon) {
          extLayer.setIcon(customMarkerIcon);
        }
        
        // Store original style
        storeOriginalStyle(e.layer);
        
        // Attach hover and click event listeners
        e.layer.on('mouseover', () => handleLayerHover(e.layer, true));
        e.layer.on('mouseout', () => handleLayerHover(e.layer, false));
        e.layer.on('click', (event: LeafletMouseEvent) => {
          // Stop propagation to prevent base layer click from firing
          if (event.originalEvent) {
            event.originalEvent.stopPropagation();
          }
          handleLayerClick(e.layer, event.originalEvent.shiftKey);
        });
        
        const type = getFeatureTypeUtil(extLayer);
        const serialized = serializeFeature(extLayer);
        const { geometryType, coordinates, text, annotationType } = serialized;
        const layerStyle = extractLayerStyle(extLayer);
        
        const localId = `feature-${Date.now()}-${Math.random().toString(36).substr(2, 9)}`;
        const newFeature: FeatureData = {
          id: localId,
          name: `${type} ${features.length + 1}`,
          type,
          layer: extLayer,
          isVisible: true,
        };
        
        
        // Save to database
        // Note: saveFeature already handles adding to features state (optimistic update)
        try {
          const savedFeature = await saveFeature(detail.id, "", extLayer, features, setFeatures);
          
          if (savedFeature) {
            // Attach edit/drag/rotate event listeners for the saved feature
            e.layer.on('pm:edit', async () => {
              if (savedFeature.featureId) {
                const now = Date.now();
                const lastUpdate = lastUpdateRef.current.get(savedFeature.featureId) || 0;
                if (now - lastUpdate < 1000) return;
                lastUpdateRef.current.set(savedFeature.featureId, now);
                
                try {
                  // Reset to original style first to remove selection styling
                  resetToOriginalStyle(e.layer);
                  await updateFeatureInDB(detail.id, savedFeature.featureId, savedFeature);
                } catch (error) {
                  console.error("Error updating feature after edit:", error);
                }
              }
            });
            
            e.layer.on('pm:dragend', async () => {
              if (savedFeature.featureId) {
                const now = Date.now();
                const lastUpdate = lastUpdateRef.current.get(savedFeature.featureId) || 0;
                if (now - lastUpdate < 1000) return;
                lastUpdateRef.current.set(savedFeature.featureId, now);
                
                try {
                  resetToOriginalStyle(e.layer);
                  await updateFeatureInDB(detail.id, savedFeature.featureId, savedFeature);
                } catch (error) {
                  console.error("Error updating feature after drag:", error);
                }
              }
            });
            
            e.layer.on('pm:rotateend', async () => {
              if (savedFeature.featureId) {
                const now = Date.now();
                const lastUpdate = lastUpdateRef.current.get(savedFeature.featureId) || 0;
                if (now - lastUpdate < 1000) return;
                lastUpdateRef.current.set(savedFeature.featureId, now);
                
                try {
                  await updateFeatureInDB(detail.id, savedFeature.featureId, savedFeature);
                } catch (error) {
                  console.error("Error updating feature after rotation:", error);
                }
              }
            });
            
            // Update visibility for the saved feature
            setFeatureVisibility(prev => ({
              ...prev,
              [savedFeature.id]: true,
              ...(savedFeature.featureId ? { [savedFeature.featureId]: true } : {})
            }));
          } else {
            setFeatures(prev => [...prev, newFeature]);
            setFeatureVisibility(prev => ({
              ...prev,
              [newFeature.id]: true
            }));
          }
        } catch (error) {
          console.error("Error saving to database:", error);
          // Only add to features if save failed
          setFeatures(prev => [...prev, newFeature]);
          setFeatureVisibility(prev => ({
            ...prev,
            [newFeature.id]: true
          }));
        }
        
        // Enable dragging and editing via Geoman
        if ('pm' in e.layer && e.layer.pm) {
          (e.layer as GeomanLayer).pm.enable({
            draggable: true,
            allowEditing: true,
            allowSelfIntersection: true,
          });
        }
      });


      sketch.on("pm:edit", async (e: { layer: Layer; shape: string }) => {
        const extLayer = e.layer as ExtendedLayer;
        
        const editedFeature = features.find(f => f.layer === extLayer);
        if (editedFeature && editedFeature.featureId) {
          const now = Date.now();
          const lastUpdate = lastUpdateRef.current.get(editedFeature.featureId) || 0;
          if (now - lastUpdate < 1000) return; // Skip if updated less than 1 second ago
          lastUpdateRef.current.set(editedFeature.featureId, now);
          
          try {
            await updateFeatureInDB(detail.id, editedFeature.featureId, editedFeature);
            
            const serialized = serializeFeature(extLayer);
            const { geometryType, coordinates, text } = serialized;
            const layerStyle = extractLayerStyle(extLayer);
                
            setFeatures(prev => prev.map(f => 
              f.id === editedFeature.id || f.featureId === editedFeature.featureId
                ? { ...f, layer: extLayer }
                : f
            ));
          } catch (error) {
            console.error("Error updating feature:", error);
          }
        }
      });

      sketch.on("pm:dragend", async (e: { layer: Layer; shape: string }) => {
        const extLayer = e.layer as ExtendedLayer;
        
        const draggedFeature = features.find(f => f.layer === extLayer);
        if (draggedFeature && draggedFeature.featureId) {
          const now = Date.now();
          const lastUpdate = lastUpdateRef.current.get(draggedFeature.featureId) || 0;
          if (now - lastUpdate < 1000) return; // Skip if updated less than 1 second ago
          lastUpdateRef.current.set(draggedFeature.featureId, now);
          
          try {
            await updateFeatureInDB(detail.id, draggedFeature.featureId, draggedFeature);
            
            setFeatures(prev => prev.map(f => 
              f.id === draggedFeature.id || f.featureId === draggedFeature.featureId
                ? { ...f, layer: extLayer }
                : f
            ));
          } catch (error) {
            console.error("Error updating feature after drag:", error);
          }
        }
        resetToOriginalStyle(e.layer);
      });

      sketch.on("pm:rotateend", async (e: { layer: Layer }) => {
        const extLayer = e.layer as ExtendedLayer;
        
        const rotatedFeature = features.find(f => f.layer === extLayer);
        if (rotatedFeature && rotatedFeature.featureId) {
          const now = Date.now();
          const lastUpdate = lastUpdateRef.current.get(rotatedFeature.featureId) || 0;
          if (now - lastUpdate < 1000) return; // Skip if updated less than 1 second ago
          lastUpdateRef.current.set(rotatedFeature.featureId, now);
          
          try {
            await updateFeatureInDB(detail.id, rotatedFeature.featureId, rotatedFeature);
            
            setFeatures(prev => prev.map(f => 
              f.id === rotatedFeature.id || f.featureId === rotatedFeature.featureId
                ? { ...f, layer: extLayer }
                : f
            ));
          } catch (error) {
            console.error("Error updating feature after rotation:", error);
          }
        }
      });

>>>>>>> b46afb83
    })();
    return () => {
      alive = false;
      mapRef.current?.remove();
      setIsMapReady(false);
    };
  }, [detail?.id, applyBaseLayer, sp]);

  useEffect(() => {
    if (!detail?.id || !isMapReady) return;
    
    let alive = true;
    
    (async () => {
      try {
        const L = (await import("leaflet")).default;
        const sketch = sketchRef.current;
        if (!sketch || !alive) return;
        
        const dbFeatures = await loadFeaturesToMap(detail.id, L, sketch);
        
        // Attach event listeners to loaded features
        dbFeatures.forEach(feature => {
          if (feature.layer) {
            // Store original style
            storeOriginalStyle(feature.layer);
            
            // Attach hover and click event listeners
            feature.layer.on('mouseover', () => handleLayerHover(feature.layer, true));
            feature.layer.on('mouseout', () => handleLayerHover(feature.layer, false));
            feature.layer.on('click', (event: LeafletMouseEvent) => {
              // Stop propagation to prevent base layer click from firing
              if (event.originalEvent) {
                event.originalEvent.stopPropagation();
              }
              handleLayerClick(feature.layer, event.originalEvent.shiftKey);
            });
            
            // Attach edit/drag/rotate event listeners for database updates
            if (feature.featureId) {
              feature.layer.on('pm:edit', async () => {
                const now = Date.now();
                const lastUpdate = lastUpdateRef.current.get(feature.featureId!) || 0;
                if (now - lastUpdate < 1000) return;
                lastUpdateRef.current.set(feature.featureId!, now);
                
                try {
                  // Reset to original style first to remove selection styling
                  resetToOriginalStyle(feature.layer);
                  await updateFeatureInDB(detail.id, feature.featureId!, feature);
                } catch (error) {
                  console.error("Error updating feature after edit:", error);
                }
              });
              
              feature.layer.on('pm:dragend', async () => {
                const now = Date.now();
                const lastUpdate = lastUpdateRef.current.get(feature.featureId!) || 0;
                if (now - lastUpdate < 1000) return;
                lastUpdateRef.current.set(feature.featureId!, now);
                
                try {
                  // Reset to original style first to remove selection styling
                  resetToOriginalStyle(feature.layer);
                  await updateFeatureInDB(detail.id, feature.featureId!, feature);
                } catch (error) {
                  console.error("Error updating feature after drag:", error);
                }
              });
              
              feature.layer.on('pm:rotateend', async () => {
                const now = Date.now();
                const lastUpdate = lastUpdateRef.current.get(feature.featureId!) || 0;
                if (now - lastUpdate < 1000) return;
                lastUpdateRef.current.set(feature.featureId!, now);
                
                try {
                  await updateFeatureInDB(detail.id, feature.featureId!, feature);
                } catch (error) {
                  console.error("Error updating feature after rotation:", error);
                }
              });
            }
            
            // Enable dragging and editing via Geoman
            if ('pm' in feature.layer && (feature.layer as GeomanLayer).pm) {
              (feature.layer as GeomanLayer).pm.enable({
                draggable: true,
                allowEditing: true,
                allowSelfIntersection: true,
              });
            }
          }
        });
        
        if (alive) {
          setFeatures(dbFeatures);
          const initialFeatureVisibility: Record<string, boolean> = {};
          dbFeatures.forEach(feature => {
            initialFeatureVisibility[feature.id] = feature.isVisible ?? true;
            if (feature.featureId) {
              initialFeatureVisibility[feature.featureId] = feature.isVisible ?? true;
            }
          });
          setFeatureVisibility(initialFeatureVisibility);
        }
      } catch (error) {
        console.error("Failed to load features from database:", error);
      }
    })();
    
    return () => {
      alive = false;
    };
  }, [detail?.id, isMapReady]);

  useEffect(() => {
    if (!mapRef.current || !detail?.layers || detail.layers.length === 0 || !isMapReady) return;
    const map = mapRef.current;
    
    let alive = true;
    
    (async () => {
      setLayers((detail.layers));
      
      dataLayerRefs.current.forEach((layer) => {
        if (map.hasLayer(layer)) {
          map.removeLayer(layer);
        }
      });
      dataLayerRefs.current.clear();
      
      const initialLayerVisibility: Record<string, boolean> = {};
      
      for (const layer of detail.layers) {
        if (!alive) break;
        const isVisible = layer.isVisible ?? true;
        initialLayerVisibility[layer.id] = isVisible;
        
        try {
          const loaded = await loadLayerToMap(map as any, layer, dataLayerRefs);
          if (loaded && !isVisible) {
            const leafletLayer = dataLayerRefs.current.get(layer.id);
            if (leafletLayer && map.hasLayer(leafletLayer)) {
              map.removeLayer(leafletLayer);
            }
          }
        } catch (error) {
          console.error(`Error loading layer ${layer.name}:`, error);
        }
        
      }
      
      if (alive) setLayerVisibility(initialLayerVisibility);
    })();
    
    return () => {
      alive = false;
    };
  }, [detail?.layers, detail?.id, isMapReady]);

  useEffect(() => {
    if (!mapRef.current) return;
    
    Object.entries(layerVisibility).forEach(([layerId, isVisible]) => {
      const layerOnMap = dataLayerRefs.current.get(layerId);
      if (!layerOnMap) return;
      
      const isOnMap = mapRef.current!.hasLayer(layerOnMap);
      
      if (isVisible && !isOnMap) {
        mapRef.current!.addLayer(layerOnMap);
      } else if (!isVisible && isOnMap) {
        mapRef.current!.removeLayer(layerOnMap);
      }
    });
  }, [layerVisibility]);

  useEffect(() => {
    if (!mapRef.current || !sketchRef.current) return;
    
    Object.entries(featureVisibility).forEach(([featureId, isVisible]) => {
      const feature = features.find(f => f.id === featureId || f.featureId === featureId);
      if (!feature) return;
      
      const isOnMap = sketchRef.current!.hasLayer(feature.layer);
      
      if (isVisible && !isOnMap) {
        sketchRef.current!.addLayer(feature.layer);
      } else if (!isVisible && isOnMap) {
        sketchRef.current!.removeLayer(feature.layer);
      }
    });
  }, [featureVisibility, features]);

  useEffect(() => {
    applyBaseLayer(baseKey);
  }, [baseKey, applyBaseLayer]);

  // Zone selection mode handler
  useEffect(() => {
    const handleEnableZoneSelection = (e: CustomEvent) => {
      const { enabled } = e.detail;
      // Set global flag for zone selection mode
      (window as any).__zoneSelectionMode = enabled;
      
      // Optionally add visual feedback by changing cursor
      if (mapRef.current) {
        const mapContainer = mapRef.current.getContainer();
        if (enabled) {
          mapContainer.style.cursor = 'crosshair';
        } else {
          mapContainer.style.cursor = '';
        }
      }
    };

    window.addEventListener('storymap:enableZoneSelection', handleEnableZoneSelection as EventListener);
    
    return () => {
      window.removeEventListener('storymap:enableZoneSelection', handleEnableZoneSelection as EventListener);
    };
  }, []);

  // Context menu handler
  useEffect(() => {
    const handleZoneContextMenu = (e: Event) => {
      const customEvent = e as CustomEvent;
      const { feature, layerId, layerName, x, y, leafletLayer } = customEvent.detail;

      setContextMenu({
        visible: true,
        x,
        y,
        feature,
        layerId,
        layerName,
        leafletLayer
      });
    };

    window.addEventListener('zone-contextmenu', handleZoneContextMenu as EventListener);
    
    return () => {
      window.removeEventListener('zone-contextmenu', handleZoneContextMenu as EventListener);
    };
  }, []);

  // Layer feature click handler for highlighting
  useEffect(() => {
    const handleLayerFeatureClick = (e: CustomEvent) => {
      const { leafletLayer } = e.detail;
      
      if (!leafletLayer || !('setStyle' in leafletLayer)) return;
      
      // Store original style if not already stored
      if (!originalStylesRef.current.has(leafletLayer)) {
        const currentOptions = (leafletLayer as any).options || {};
        const style: LayerStyle = {
          color: currentOptions.color || '#3388ff',
          weight: currentOptions.weight || 3,
          opacity: currentOptions.opacity || 1.0,
          fillColor: currentOptions.fillColor || currentOptions.color || '#3388ff',
          fillOpacity: currentOptions.fillOpacity || 0.2,
          dashArray: currentOptions.dashArray || ''
        };
        originalStylesRef.current.set(leafletLayer, style);
      }
      
      // Clear previous selections
      selectedLayers.forEach(layer => {
        if (layer !== leafletLayer) {
          const originalStyle = originalStylesRef.current.get(layer);
          if (originalStyle && 'setStyle' in layer) {
            (layer as any).setStyle(originalStyle);
          }
        }
      });
      
      // Apply selection style
      (leafletLayer as any).setStyle({
        color: '#ff6600',
        weight: 4,
        fillOpacity: 0.5
      });
      
      setSelectedLayers(new Set([leafletLayer]));
      setCurrentLayer(leafletLayer);
    };

    window.addEventListener('layer-feature-click', handleLayerFeatureClick as EventListener);
    
    return () => {
      window.removeEventListener('layer-feature-click', handleLayerFeatureClick as EventListener);
    };
  }, [selectedLayers]);

  // Map click handler for deselecting when clicking on empty space or base layer
  useEffect(() => {
    if (!mapRef.current) return;
    
    const handleMapClick = (e: LeafletMapClickEvent) => {
      // Only reset if clicking directly on map/base layer (not on a feature layer)
      const target = e.originalEvent.target;
      if (target && target instanceof HTMLElement && !target.closest('.leaflet-interactive')) {
        // Use ref to avoid dependency on resetAllSelections
        selectedLayers.forEach(layer => {
          const originalStyle = originalStylesRef.current.get(layer);
          if (originalStyle && 'setStyle' in layer && typeof (layer as unknown as PathLayer).setStyle === 'function') {
            (layer as unknown as PathLayer).setStyle(originalStyle);
          }
        });
        setSelectedLayers(new Set());
        setCurrentLayer(null);
        setSelectedLayer(null);
        setShowStylePanel(false);
      }
    };

    mapRef.current.on('click', handleMapClick);
    
    return () => {
      mapRef.current?.off('click', handleMapClick);
    };
  }, [selectedLayers]); // Only depend on selectedLayers, not the callback

  const enableDraw = (shape: "Marker" | "Line" | "Polygon" | "Rectangle" | "Circle" | "CircleMarker" | "Text") => {
    // Map Geoman shapes to GeometryTypeEnum:
    // Marker/CircleMarker -> Point (GeometryTypeEnum.Point = 0)
    // Line -> LineString (GeometryTypeEnum.LineString = 1)
    // Polygon -> Polygon (GeometryTypeEnum.Polygon = 2)
    // Circle (large) -> Circle (GeometryTypeEnum.Circle = 3)
    // Rectangle -> Rectangle (GeometryTypeEnum.Rectangle = 4)
    mapRef.current?.pm.enableDraw(shape);
  };
  const toggleEdit = () => mapRef.current?.pm.toggleGlobalEditMode();
  const toggleDelete = () => mapRef.current?.pm.toggleGlobalRemovalMode();
  const toggleDrag = () => mapRef.current?.pm.toggleGlobalDragMode();
  const enableCutPolygon = () => mapRef.current?.pm.enableGlobalCutMode();
  const toggleRotate = () => mapRef.current?.pm?.toggleGlobalRotateMode?.();

  // Map control functions
  const zoomIn = () => {
    if (mapRef.current) {
      mapRef.current.zoomIn();
    }
  };
  
  const zoomOut = () => {
    if (mapRef.current) {
      mapRef.current.zoomOut();
    }
  };

  // Context menu handlers
  const handleZoomToFit = useCallback(async () => {
    if (!mapRef.current || !contextMenu.feature) return;
    const bounds = getFeatureBounds(contextMenu.feature);
    if (bounds) {
      const L = (await import("leaflet")).default;
      const leafletBounds = L.latLngBounds(bounds);
      mapRef.current.fitBounds(leafletBounds, { padding: [50, 50] });
    }
  }, [contextMenu.feature]);

  const handleCopyCoordinates = useCallback(async () => {
    if (!contextMenu.feature) return;
    const coordsText = formatCoordinates(contextMenu.feature);
    const success = await copyToClipboard(coordsText);
    if (success) {
      showToast("success", "📍 Coordinates copied to clipboard!");
    } else {
      showToast("error", "❌ Failed to copy coordinates");
    }
  }, [contextMenu.feature, showToast]);

  const openCopyFeatureDialog = useCallback((copyMode: "existing" | "new") => {
    if (!detail || !contextMenu.feature || !contextMenu.layerId) {
      return;
    }

    const sourceLayerId = contextMenu.layerId;
    const sourceLayer = detail.layers.find(l => l.id === sourceLayerId);
    const sourceLayerName = sourceLayer?.name || 'Unknown Layer';

    const layerData = JSON.parse(sourceLayer?.layerData || '{}');
    const featureIndex = findFeatureIndex(layerData, contextMenu.feature);

    if (featureIndex === -1) {
      showToast("error", "❌ Feature not found in layer");
      return;
    }

    setCopyFeatureDialog({
      isOpen: true,
      sourceLayerId,
      sourceLayerName,
      featureIndex,
      copyMode
    });
  }, [detail, contextMenu.feature, contextMenu.layerId, showToast]);

  const handleCopyToExistingLayer = useCallback(() => {
    openCopyFeatureDialog("existing");
  }, [openCopyFeatureDialog]);

  const handleCopyToNewLayer = useCallback(() => {
    openCopyFeatureDialog("new");
  }, [openCopyFeatureDialog]);

  const handleCopyFeatureSuccess = useCallback(async (message: string) => {
    showToast("success", `✅ ${message}`);
    if (detail) {
      const updatedDetail = await getMapDetail(detail.id);
      setDetail(updatedDetail);
    }
  }, [detail, showToast]);

  const handleDeleteZone = useCallback(async () => {
    if (!detail || !contextMenu.feature || !contextMenu.layerId) return;
    const confirmed = window.confirm(
      `Are you sure you want to delete "${getFeatureName(contextMenu.feature)}"?`
    );
    if (!confirmed) return;

    const layerId = contextMenu.layerId;
    const targetLayer = detail.layers.find(l => l.id === layerId);
    if (!targetLayer) {
      showToast("error", "❌ Layer not found");
      return;
    }

    try {
      const layerData = JSON.parse(targetLayer.layerData);
      const featureIndex = findFeatureIndex(layerData, contextMenu.feature);
      if (featureIndex === -1) {
        showToast("error", "❌ Feature not found in layer");
        return;
      }

      const updatedGeoJSON = removeFeatureFromGeoJSON(layerData, featureIndex);
      const success = await updateLayerData(detail.id, layerId, updatedGeoJSON);
      if (success) {
        showToast("success", "✅ Zone deleted successfully!");
        if (contextMenu.leafletLayer && mapRef.current) {
          mapRef.current.removeLayer(contextMenu.leafletLayer);
        }
        const updatedDetail = await getMapDetail(detail.id);
        setDetail(updatedDetail);
      } else {
        showToast("error", "❌ Failed to delete zone");
      }
    } catch (error) {
      console.error('Error deleting zone:', error);
      showToast("error", "❌ Error deleting zone");
    }
  }, [detail, contextMenu, showToast]);

  const clearSketch = useCallback(async () => {
    if (!detail) return;
    
    // Delete all features from database
    for (const feature of features) {
      if (feature.featureId) {
        try {
          await deleteFeatureFromDB(detail.id, feature.featureId);
        } catch (error) {
          console.error("Error deleting from DB:", error);
        }
      }
    }
    
    sketchRef.current?.clearLayers();
    setFeatures([]);
<<<<<<< HEAD
=======
    setFeatureVisibility({});
>>>>>>> b46afb83
  }, [detail, features]);

  const onLayerVisibilityChange = useCallback(async (layerId: string, isVisible: boolean) => {
    if (!detail?.id || !mapRef.current) return;
    
<<<<<<< HEAD
    // Update local state immediately
    const updatedLayers = detail.layers.map(layer => 
      layer.id === layerId ? { ...layer, isVisible } : layer
    );
    
    setDetail(prev => {
      if (!prev) return prev;
      return {
        ...prev,
        layers: updatedLayers
      };
    });
    
    try {
      // Update database
      const { updateMapLayer } = await import("@/lib/api");
      await updateMapLayer(detail.id, layerId, { isVisible });
      
      // Use targeted layer visibility toggle instead of re-rendering all layers
      const { toggleLayerVisibility } = await import("@/utils/mapUtils");
      await toggleLayerVisibility(mapRef.current, layerId, isVisible, updatedLayers, dataLayerRefs);
    } catch (error) {
      console.error("Failed to update layer visibility:", error);
    }
  }, [detail]);
=======
    const layerData = layers.find(l => l.id === layerId);
    
    await handleLayerVisibilityChange(
      detail.id,
      layerId,
      isVisible,
      mapRef.current as any,
      dataLayerRefs,
      setLayerVisibility,
      layerData
    );
  }, [detail?.id, layers]);
>>>>>>> b46afb83

  const onFeatureVisibilityChange = useCallback(async (featureId: string, isVisible: boolean) => {
    if (!detail?.id) return;
    
    await handleFeatureVisibilityChange(
      detail.id,
      featureId,
      isVisible,
      features,
      setFeatures,
      mapRef.current as any,
      sketchRef.current,
      setFeatureVisibility
    );
  }, [detail?.id, features]);

  const onSelectLayer = useCallback((layer: FeatureData | RawLayer) => {
    setSelectedLayer(layer);
    setShowStylePanel(true);
  }, []);

  const onUpdateLayer = useCallback(async (layerId: string, updates: { isVisible?: boolean; zIndex?: number; customStyle?: string; filterConfig?: string }) => {
    if (!detail || !mapRef.current) return;
  }, [detail]);

  const onUpdateFeature = useCallback(async (featureId: string, updates: UpdateMapFeatureRequest) => {
    if (!detail) return;
    
    try {
      await updateMapFeature(detail.id, featureId, updates);
      
      // Update local state
      setFeatures(prev => prev.map(f => 
        f.featureId === featureId 
          ? { ...f, name: updates.name || f.name } 
          : f
      ));
    } catch (error) {
    }
  }, [detail]);

  // Apply style visually to layer
  const onApplyStyle = useCallback((layer: Layer, styleOptions: LayerStyle) => {
    if (!layer || !('setStyle' in layer)) return;
    
    // Apply style
    (layer as unknown as PathLayer).setStyle(styleOptions);
    
    // Update original style ref
    originalStylesRef.current.set(layer, {
      ...styleOptions
    });
  }, []);

  const onDeleteFeature = useCallback(async (featureId: string) => {
    if (!detail) return;
    
    const feature = features.find(f => f.id === featureId || f.featureId === featureId);
    if (!feature) {
      return;
    }
    
    // Handle layer deletion state cleanup
    handleLayerDelete(feature.layer);
    
    if (mapRef.current && sketchRef.current) {
      sketchRef.current.removeLayer(feature.layer);
    }
    
    setFeatures(prev => prev.filter(f => f.id !== featureId && f.featureId !== featureId));
    
    setFeatureVisibility(prev => {
      const newVisibility = { ...prev };
      delete newVisibility[featureId];
      return newVisibility;
    });
    
    if (feature.featureId) {
      try {
        await deleteFeatureFromDB(detail.id, feature.featureId);
      } catch (error) {
        console.error("Error deleting from database:", error);
      }
    }
    
  }, [detail, features, handleLayerDelete]);

  // Keyboard event handler for delete/backspace
  useEffect(() => {
    const handleKeyDown = async (e: KeyboardEvent) => {
      if ((e.key === 'Delete' || e.key === 'Backspace') && selectedLayers.size > 0) {
        // Don't prevent backspace if user is typing in an input
        const target = e.target as HTMLElement;
        if (target.tagName === 'INPUT' || target.tagName === 'TEXTAREA' || target.isContentEditable) {
          return;
        }
        
        e.preventDefault();
        
        // Delete all selected layers
        const layersToDelete = Array.from(selectedLayers);
        for (const layer of layersToDelete) {
          const feature = features.find(f => f.layer === layer);
          if (feature && (feature.id || feature.featureId)) {
            await onDeleteFeature(feature.featureId || feature.id);
          }
        }
      }
    };

    window.addEventListener('keydown', handleKeyDown);
    return () => window.removeEventListener('keydown', handleKeyDown);
  }, [selectedLayers, features, onDeleteFeature]);

  const applyPresetStyleToFeature = useCallback(async (featureId: string, layerType: string, presetName: string) => {
    if (!detail) return;
<<<<<<< HEAD
    
    const feature = features.find(f => f.featureId === featureId);
    if (!feature) return;
    
    const presetStyle = getStylePreset(layerType, presetName);
    await applyStyleToFeature(detail.id, featureId, feature.layer, presetStyle, features, setFeatures);
  }, [detail, features, setFeatures]);
=======
  }, [detail]);
>>>>>>> b46afb83

  const applyCustomStyleToFeature = useCallback(async (featureId: string, styleOptions: {
    color?: string;
    fillColor?: string;
    weight?: number;
    opacity?: number;
    fillOpacity?: number;
    radius?: number;
    dashArray?: string;
  }) => {
    if (!detail) return;
<<<<<<< HEAD
    
    const feature = features.find(f => f.featureId === featureId);
    if (!feature) return;
    
    const customStyle = createCustomStyle(styleOptions);
    await applyStyleToFeature(detail.id, featureId, feature.layer, customStyle, features, setFeatures);
  }, [detail, features, setFeatures]);
=======
  }, [detail]);
>>>>>>> b46afb83

  const applyStyleToLayer = useCallback(async (layerId: string, styleOptions: {
    color?: string;
    fillColor?: string;
    weight?: number;
    opacity?: number;
    fillOpacity?: number;
  }) => {
    if (!detail) return;
<<<<<<< HEAD
    
    const customStyle = createCustomStyle(styleOptions);
    await applyStyleToDataLayer(detail.id, layerId, customStyle);
=======
>>>>>>> b46afb83
  }, [detail]);

  const getCurrentFeatureStyle = useCallback((featureId: string) => {
    const feature = features.find(f => f.id === featureId);
    if (!feature) return {};
    
    return extractLayerStyle(feature.layer);
  }, [features]);

<<<<<<< HEAD
   const saveMeta = useCallback(async () => {
     if (!detail) return;
     setBusySaveMeta(true);
     setFeedback(null);
     try {
       const body: UpdateMapRequest = {
         name: (name ?? "").trim() || "Untitled Map",
         baseMapProvider: baseKey === "osm" ? "OSM" : baseKey === "sat" ? "Satellite" : "Dark",
       };
       await updateMap(detail.id, body);
       setFeedback("Đã lưu thông tin bản đồ.");
     } catch (e) {
       setFeedback(e instanceof Error ? e.message : "Lưu thất bại");
     } finally {
       setBusySaveMeta(false);
       setTimeout(() => setFeedback(null), 1600);
     }
   }, [detail, name, baseKey]);
=======
  const saveMeta = useCallback(async () => {
    if (!detail) return;
    setBusySaveMeta(true);
    try {
      const body: UpdateMapRequest = {
        name: (name ?? "").trim() || "Untitled Map",
        baseMapProvider: baseKey === "osm" ? "OSM" : baseKey === "sat" ? "Satellite" : "Dark",
      };
      await updateMap(detail.id, body);
      showToast("success", "Đã lưu thông tin bản đồ.");
    } catch (e) {
      showToast("error", e instanceof Error ? e.message : "Lưu thất bại");
    } finally {
      setBusySaveMeta(false);
    }
  }, [detail, name, baseKey, showToast]);
>>>>>>> b46afb83

  const saveView = useCallback(async () => {
    if (!detail || !mapRef.current) {
      console.warn("saveView: detail or mapRef.current is null");
      return;
    }
    const map = mapRef.current;
    if (!map) {
      console.warn("saveView: map is null");
      return;
    }
    setBusySaveView(true);
    try {
      // Check if map is still valid
      if (!map.getCenter || typeof map.getCenter !== 'function') {
        console.warn("saveView: map.getCenter is not a function");
        showToast("error", "Bản đồ chưa sẵn sàng");
        return;
      }
      const c = map.getCenter();
      if (!c) {
        console.warn("saveView: map.getCenter() returned null");
        showToast("error", "Bản đồ chưa sẵn sàng");
        return;
      }
      const zoom = map.getZoom ? map.getZoom() : 10;
      const view = { center: [c.lat, c.lng] as [number, number], zoom };
      const body: UpdateMapRequest = { viewState: JSON.stringify(view) };
      await updateMap(detail.id, body);
<<<<<<< HEAD
      setFeedback("Đã lưu vị trí hiển thị.");
=======
      showToast("success", "Đã lưu vị trí hiển thị.");
>>>>>>> b46afb83
    } catch (e) {
      console.error("saveView error:", e);
      showToast("error", e instanceof Error ? e.message : "Lưu thất bại");
    } finally {
      setBusySaveView(false);
    }
<<<<<<< HEAD
  }, [detail]);
=======
  }, [detail, showToast]);
>>>>>>> b46afb83

  const GuardBtn: React.FC<
    React.PropsWithChildren<{ title: string; onClick?: () => void; disabled?: boolean }>
  > = ({ title, onClick, disabled, children }) => {
    return (
      <button
        className="px-2 py-1.5 rounded-md bg-transparent text-white text-xs hover:bg-emerald-500/20"
        title={title}
        onClick={onClick}
        disabled={disabled}
      >
        {children}
      </button>
    );
  };

  if (loading) return <main className="h-screen w-screen grid place-items-center text-zinc-400">Đang tải…</main>;
  if (err || !detail) return <main className="h-screen w-screen grid place-items-center text-red-300">{err ?? "Không tải được bản đồ"}</main>;

  return (
    <main className="relative h-screen w-screen overflow-hidden text-white">
      <div className="absolute top-0 left-0 z-[3000] w-full pointer-events-none">
        <div className="pointer-events-auto bg-black/70 backdrop-blur-md ring-1 ring-white/15 shadow-xl py-1 px-3">
          <div className="grid grid-cols-3 place-items-stretch gap-2">
            <div className="flex items-center justify-start gap-2 overflow-x-auto no-scrollbar">
              <input
                type="text"
                value={name}
                onChange={(e) => setName(e.target.value)}
                className="px-2.5 py-1.5 rounded-md bg-white text-black text-sm font-medium w-52"
                placeholder="Untitled Map"
              />
              <PublishButton mapId={mapId} status={mapStatus} onStatusChange={setMapStatus} />
            </div>
            <div className="flex items-center justify-center gap-1.5 overflow-x-auto no-scrollbar">
              <GuardBtn title="Vẽ điểm" onClick={() => enableDraw("Marker")} disabled={!mapRef.current}>
                <svg viewBox="0 0 24 24" width="18" height="18" stroke="currentColor" fill="none" strokeWidth="1.8" strokeLinecap="round" strokeLinejoin="round">
                  <path d="M12 21s-6-4.5-6-10a6 6 0 1 1 12 0c0 5.5-6 10-6 10z" />
                  <circle cx="12" cy="11" r="2.5" />
                </svg>
              </GuardBtn>
              <GuardBtn title="Vẽ đường" onClick={() => enableDraw("Line")} disabled={!mapRef.current}>
                <svg viewBox="0 0 24 24" width="18" height="18" stroke="currentColor" fill="none" strokeWidth="1.8" strokeLinecap="round" strokeLinejoin="round">
                  <circle cx="5" cy="7" r="2" />
                  <circle cx="19" cy="17" r="2" />
                  <path d="M7 8.5 17 15.5" />
                </svg>
              </GuardBtn>
              <GuardBtn title="Vẽ vùng" onClick={() => enableDraw("Polygon")} disabled={!mapRef.current}>
                <svg viewBox="0 0 24 24" width="18" height="18" stroke="currentColor" fill="none" strokeWidth="1.8" strokeLinecap="round" strokeLinejoin="round">
                  <path d="M7 4h10l4 6-4 10H7L3 10 7 4z" />
                </svg>
              </GuardBtn>
              <GuardBtn title="Vẽ hình chữ nhật" onClick={() => enableDraw("Rectangle")} disabled={!mapRef.current}>
                <svg viewBox="0 0 24 24" width="18" height="18" stroke="currentColor" fill="none" strokeWidth="1.8" strokeLinecap="round" strokeLinejoin="round">
                  <rect x="5" y="6" width="14" height="12" rx="1.5" />
                </svg>
              </GuardBtn>
              <GuardBtn title="Vẽ hình tròn" onClick={() => enableDraw("Circle")} disabled={!mapRef.current}>
                <svg viewBox="0 0 24 24" width="18" height="18" stroke="currentColor" fill="none" strokeWidth="1.8" strokeLinecap="round" strokeLinejoin="round">
                  <circle cx="12" cy="12" r="8.5" />
                </svg>
              </GuardBtn>
              <GuardBtn title="Thêm chữ" onClick={() => enableDraw("Text")} disabled={!mapRef.current}>
                <svg viewBox="0 0 24 24" width="18" height="18" stroke="currentColor" fill="none" strokeWidth="1.8" strokeLinecap="round" strokeLinejoin="round">
                  <path d="M4 6h16M12 6v12" />
                </svg>
              </GuardBtn>
              <GuardBtn title="Cắt polygon" onClick={enableCutPolygon} disabled={!mapRef.current}>
                <svg viewBox="0 0 24 24" width="18" height="18" stroke="currentColor" fill="none" strokeWidth="1.8" strokeLinecap="round" strokeLinejoin="round">
                  <circle cx="5.5" cy="8" r="2" />
                  <circle cx="5.5" cy="16" r="2" />
                  <path d="M8 9l12 8M8 15l12-8" />
                </svg>
              </GuardBtn>
              <GuardBtn title="Xoay đối tượng" onClick={toggleRotate} disabled={!mapRef.current}>
                <svg viewBox="0 0 24 24" width="18" height="18" stroke="currentColor" fill="none" strokeWidth="1.8" strokeLinecap="round" strokeLinejoin="round">
                  <path d="M20 11a8 8 0 1 1-2.2-5.5" />
                  <path d="M20 4v7h-7" />
                </svg>
              </GuardBtn>
              <GuardBtn title="Di chuyển đối tượng" onClick={toggleDrag} disabled={!mapRef.current}>
                <svg viewBox="0 0 24 24" width="18" height="18" stroke="currentColor" fill="none" strokeWidth="1.8" strokeLinecap="round" strokeLinejoin="round">
                  <path d="M5 9l-3 3 3 3M9 5l3-3 3 3M15 19l-3 3-3-3M19 9l3 3-3 3M2 12h20M12 2v20" />
                </svg>
              </GuardBtn>
              <GuardBtn title="Chỉnh sửa đối tượng" onClick={toggleEdit} disabled={!mapRef.current}>
                <svg viewBox="0 0 24 24" width="18" height="18" stroke="currentColor" fill="none" strokeWidth="1.8" strokeLinecap="round" strokeLinejoin="round">
                  <path d="M17 3a2.828 2.828 0 1 1 4 4L7.5 20.5 2 22l1.5-5.5L17 3z" />
                </svg>
              </GuardBtn>
            </div>
            <div className="flex items-center justify-end gap-1.5 overflow-x-auto no-scrollbar">
              <input
                type="file"
                accept=".geojson,.json,.kml,.gpx"
                onChange={async (e) => {
                  const file = e.target.files?.[0];
<<<<<<< HEAD
                  if (file) {
                    // TODO: Handle file upload for adding layer from template
                    console.log("File selected:", file.name);
=======
                  if (file && mapId) {
                    try {
                  showToast("info", "Đang tải file lên...");
                      
                      // Backend tự động tạo layer mới, chỉ cần truyền mapId
                      const result = await uploadGeoJsonToMap(mapId, file);
                      
                  showToast("info", "Đang load dữ liệu...");
                      
                      // Refresh toàn bộ map detail để lấy layer mới
                      const updatedDetail = await getMapDetail(mapId);
                      setDetail(updatedDetail);
                      
                  showToast("success", `Tải lên thành công! Đã thêm ${result.featuresAdded} đối tượng vào layer "${result.layerId}".`);
                      
                      // Clear the input
                      e.target.value = '';
                    } catch (error) {
                      console.error("Upload error:", error);
                  showToast("error", error instanceof Error ? error.message : "Tải file thất bại");
                      e.target.value = '';
                    }
>>>>>>> b46afb83
                  }
                }}
                className="hidden"
                id="upload-layer"
              />
              <label
                htmlFor="upload-layer"
                className="rounded-lg px-3 py-1.5 text-xs font-semibold bg-blue-600 hover:bg-blue-500 cursor-pointer"
<<<<<<< HEAD
                title="Upload GeoJSON file to add as layer"
=======
                title="Upload GeoJSON/KML/GPX file to add as layer"
>>>>>>> b46afb83
              >
                Upload File
              </label>
              <button
                className="rounded-lg px-3 py-1.5 text-xs font-semibold bg-zinc-700 hover:bg-zinc-600 disabled:opacity-60"
                onClick={saveView}
                disabled={busySaveView || !mapRef.current}
                title="Lưu tâm & zoom hiện tại"
              >
                {busySaveView ? "Đang lưu…" : "Save view"}
              </button>
              <button
                className="rounded-lg px-3 py-1.5 text-xs font-semibold bg-zinc-800 hover:bg-zinc-700"
                onClick={clearSketch}
                disabled={!mapRef.current}
              >
                Xoá vẽ
              </button>
              <button
                className="rounded-lg px-3 py-1.5 text-xs font-semibold bg-emerald-600 text-zinc-950 hover:bg-emerald-500 disabled:opacity-60"
                onClick={saveMeta}
                disabled={busySaveMeta}
              >
                {busySaveMeta ? "Đang lưu…" : "Save"}
              </button>
              <button
                className="rounded-lg p-1.5 text-xs font-semibold bg-zinc-700 hover:bg-zinc-600"
                onClick={() => {
                  localStorage.removeItem('skipDeleteConfirm');
                  showToast("info", "Delete confirmations re-enabled");
                }}
                title="Re-enable delete confirmation dialogs"
              >
                <svg xmlns="http://www.w3.org/2000/svg" width="18" height="18" viewBox="0 0 24 24" fill="none" stroke="currentColor" strokeWidth="2">
                  <path d="M12 22s8-4 8-10V5l-8-3-8 3v7c0 6 8 10 8 10z"/>
                </svg>
              </button>
            </div>
          </div>
          {/* Toast messages are handled globally via ToastProvider */}
        </div>
      </div>

      <div ref={mapEl} className="absolute inset-0" />

      <DataLayersPanel
        features={features}
        layers={layers}
        showDataLayersPanel={showDataLayersPanel}
        setShowDataLayersPanel={setShowDataLayersPanel}
        map={mapRef.current as any}
        dataLayerRefs={dataLayerRefs}
        onLayerVisibilityChange={onLayerVisibilityChange}
        onFeatureVisibilityChange={onFeatureVisibilityChange}
        onSelectLayer={onSelectLayer}
        onDeleteFeature={onDeleteFeature}
        onBaseLayerChange={setBaseKey}
        currentBaseLayer={baseKey}
        onFeatureHover={handleLayerHover}
        hoveredLayer={hoveredLayer}
        selectedLayers={selectedLayers}
      />

      <StylePanel
        selectedLayer={selectedLayer}
        showStylePanel={showStylePanel}
        setShowStylePanel={setShowStylePanel}
        onUpdateLayer={onUpdateLayer}
        onUpdateFeature={onUpdateFeature}
        onApplyStyle={onApplyStyle}
      />

      <MapControls
        zoomIn={zoomIn}
        zoomOut={zoomOut}
        showPoiPanel={showPoiPanel}
        onTogglePoiPanel={() => {
          setShowPoiPanel(!showPoiPanel);
          if (!showPoiPanel) setShowSegmentPanel(false);
        }}
        showStoryMapPanel={showSegmentPanel}
        onToggleStoryMapPanel={() => {
          setShowSegmentPanel(!showSegmentPanel);
          if (!showSegmentPanel) setShowPoiPanel(false);
        }}
      />

      {/* POI Panel */}
      {detail && <MapPoiPanel mapId={detail.id} isOpen={showPoiPanel} />}

      {/* Story Map Timeline */}
      {showSegmentPanel && detail && (
        <StoryMapTimeline
          mapId={detail.id}
          layers={layers.map(layer => ({ 
            id: layer.id, 
            name: layer.name 
          }))}
        />
      )}

      <ZoneContextMenu
        visible={contextMenu.visible}
        x={contextMenu.x}
        y={contextMenu.y}
        zoneName={contextMenu.feature ? getFeatureName(contextMenu.feature) : 'Zone'}
        onClose={() => setContextMenu(prev => ({ ...prev, visible: false }))}
        onZoomToFit={handleZoomToFit}
        onCopyCoordinates={handleCopyCoordinates}
        onCopyToExistingLayer={handleCopyToExistingLayer}
        onCopyToNewLayer={handleCopyToNewLayer}
        onDeleteZone={handleDeleteZone}
        mapId={detail?.id}
        layerId={contextMenu.layerId ?? undefined}
        feature={contextMenu.feature ?? undefined}
      />

      <CopyFeatureDialog
        isOpen={copyFeatureDialog.isOpen}
        onClose={() => setCopyFeatureDialog(prev => ({ ...prev, isOpen: false }))}
        mapId={detail?.id || ''}
        sourceLayerId={copyFeatureDialog.sourceLayerId}
        sourceLayerName={copyFeatureDialog.sourceLayerName}
        featureIndex={copyFeatureDialog.featureIndex}
        initialCopyMode={copyFeatureDialog.copyMode}
        onSuccess={handleCopyFeatureSuccess}
      />

      <style jsx global>{`
        .no-scrollbar::-webkit-scrollbar { display: none; }
        .no-scrollbar { -ms-overflow-style: none; scrollbar-width: none; }
        .leaflet-container { width: 100%; height: 100%; }
        .leaflet-top.leaflet-left .leaflet-control { display: none !important; }
        
        /* Hide Geoman tooltips and help text */
        .leaflet-pm-tooltip,
        .leaflet-pm-help,
        .leaflet-pm-hint,
        .leaflet-pm-cursor-marker,
        .leaflet-pm-cursor-marker-text {
          display: none !important;
        }
        
        /* Hide Geoman help text */
        .leaflet-pm-help-text,
        .leaflet-pm-tooltip-text {
          display: none !important;
        }
        
        /* Thêm các class mới để target tooltip vẽ/edit cụ thể */
        .leaflet-pm-draw-tooltip,
        .leaflet-pm-vertex-tooltip,
        .leaflet-pm-snapping-tooltip,
        .leaflet-pm-edit-tooltip,
        .leaflet-pm-drag-tooltip,
        .leaflet-pm-rotate-tooltip,
        .leaflet-pm-cut-tooltip {
          display: none !important;
          visibility: hidden !important;
          opacity: 0 !important;
        }
        
        /* Đảm bảo không hiển thị text động */
        [class*="leaflet-pm-tooltip"]::after,
        [class*="leaflet-pm-tooltip"]::before,
        [class*="leaflet-pm-hint"] * {
          display: none !important;
        }

        /* Force crosshair cursor khi draw mode active */
        .leaflet-pm-draw-mode-enabled {
          cursor: crosshair !important;
        }

        /* Tắt hiển thị bất kỳ marker tạm nào trong draw mode */
        .leaflet-pm-cursor-marker .leaflet-marker-icon,
        .leaflet-pm-cursor-marker .leaflet-marker-shadow {
          display: none !important;
        }
        
        /* Hide default Leaflet marker icons */
        .leaflet-marker-icon {
          background: none !important;
          border: none !important;
        }
        
        /* Custom marker style */
        .custom-marker-icon {
          background: none !important;
          border: none !important;
        }
        
        /* Custom default marker style */
        .custom-default-marker {
          background: none !important;
          border: none !important;
        }
        
        /* Đảm bảo tất cả marker đều dùng custom icon */
        .leaflet-marker-icon {
          background: none !important;
          border: none !important;
        }
        
        /* Override any default marker styles */
        .leaflet-marker-icon[src*="marker-icon"],
        .leaflet-marker-icon[src*="marker-shadow"] {
          display: none !important;
        }
        
        /* Custom marker icon styles for consistency */
        .custom-marker-icon,
        .custom-default-marker {
          filter: drop-shadow(0 1px 2px rgba(0,0,0,0.2));
          transition: transform 0.1s ease;
        }
        
        .custom-marker-icon:hover,
        .custom-default-marker:hover {
          transform: scale(1.1);
        }
      `}</style>
    </main>
  );
}<|MERGE_RESOLUTION|>--- conflicted
+++ resolved
@@ -478,12 +478,6 @@
         });
       }
 
-<<<<<<< HEAD
-       map.on("pm:create", async (e: PMCreateEvent) => {
-         sketch.addLayer(e.layer);
-         await saveFeature(detail.id, detail?.layers[0].id, e.layer as ExtendedLayer, loaded, setFeatures);
-       });
-=======
       map.on("pm:create", async (e: PMCreateEvent) => {
         const extLayer = e.layer as ExtendedLayer;
         sketch.addLayer(e.layer);
@@ -688,7 +682,6 @@
         }
       });
 
->>>>>>> b46afb83
     })();
     return () => {
       alive = false;
@@ -1163,42 +1156,12 @@
     
     sketchRef.current?.clearLayers();
     setFeatures([]);
-<<<<<<< HEAD
-=======
     setFeatureVisibility({});
->>>>>>> b46afb83
   }, [detail, features]);
 
   const onLayerVisibilityChange = useCallback(async (layerId: string, isVisible: boolean) => {
     if (!detail?.id || !mapRef.current) return;
     
-<<<<<<< HEAD
-    // Update local state immediately
-    const updatedLayers = detail.layers.map(layer => 
-      layer.id === layerId ? { ...layer, isVisible } : layer
-    );
-    
-    setDetail(prev => {
-      if (!prev) return prev;
-      return {
-        ...prev,
-        layers: updatedLayers
-      };
-    });
-    
-    try {
-      // Update database
-      const { updateMapLayer } = await import("@/lib/api");
-      await updateMapLayer(detail.id, layerId, { isVisible });
-      
-      // Use targeted layer visibility toggle instead of re-rendering all layers
-      const { toggleLayerVisibility } = await import("@/utils/mapUtils");
-      await toggleLayerVisibility(mapRef.current, layerId, isVisible, updatedLayers, dataLayerRefs);
-    } catch (error) {
-      console.error("Failed to update layer visibility:", error);
-    }
-  }, [detail]);
-=======
     const layerData = layers.find(l => l.id === layerId);
     
     await handleLayerVisibilityChange(
@@ -1211,7 +1174,6 @@
       layerData
     );
   }, [detail?.id, layers]);
->>>>>>> b46afb83
 
   const onFeatureVisibilityChange = useCallback(async (featureId: string, isVisible: boolean) => {
     if (!detail?.id) return;
@@ -1328,17 +1290,7 @@
 
   const applyPresetStyleToFeature = useCallback(async (featureId: string, layerType: string, presetName: string) => {
     if (!detail) return;
-<<<<<<< HEAD
-    
-    const feature = features.find(f => f.featureId === featureId);
-    if (!feature) return;
-    
-    const presetStyle = getStylePreset(layerType, presetName);
-    await applyStyleToFeature(detail.id, featureId, feature.layer, presetStyle, features, setFeatures);
-  }, [detail, features, setFeatures]);
-=======
   }, [detail]);
->>>>>>> b46afb83
 
   const applyCustomStyleToFeature = useCallback(async (featureId: string, styleOptions: {
     color?: string;
@@ -1350,17 +1302,7 @@
     dashArray?: string;
   }) => {
     if (!detail) return;
-<<<<<<< HEAD
-    
-    const feature = features.find(f => f.featureId === featureId);
-    if (!feature) return;
-    
-    const customStyle = createCustomStyle(styleOptions);
-    await applyStyleToFeature(detail.id, featureId, feature.layer, customStyle, features, setFeatures);
-  }, [detail, features, setFeatures]);
-=======
   }, [detail]);
->>>>>>> b46afb83
 
   const applyStyleToLayer = useCallback(async (layerId: string, styleOptions: {
     color?: string;
@@ -1370,12 +1312,6 @@
     fillOpacity?: number;
   }) => {
     if (!detail) return;
-<<<<<<< HEAD
-    
-    const customStyle = createCustomStyle(styleOptions);
-    await applyStyleToDataLayer(detail.id, layerId, customStyle);
-=======
->>>>>>> b46afb83
   }, [detail]);
 
   const getCurrentFeatureStyle = useCallback((featureId: string) => {
@@ -1385,26 +1321,6 @@
     return extractLayerStyle(feature.layer);
   }, [features]);
 
-<<<<<<< HEAD
-   const saveMeta = useCallback(async () => {
-     if (!detail) return;
-     setBusySaveMeta(true);
-     setFeedback(null);
-     try {
-       const body: UpdateMapRequest = {
-         name: (name ?? "").trim() || "Untitled Map",
-         baseMapProvider: baseKey === "osm" ? "OSM" : baseKey === "sat" ? "Satellite" : "Dark",
-       };
-       await updateMap(detail.id, body);
-       setFeedback("Đã lưu thông tin bản đồ.");
-     } catch (e) {
-       setFeedback(e instanceof Error ? e.message : "Lưu thất bại");
-     } finally {
-       setBusySaveMeta(false);
-       setTimeout(() => setFeedback(null), 1600);
-     }
-   }, [detail, name, baseKey]);
-=======
   const saveMeta = useCallback(async () => {
     if (!detail) return;
     setBusySaveMeta(true);
@@ -1421,7 +1337,6 @@
       setBusySaveMeta(false);
     }
   }, [detail, name, baseKey, showToast]);
->>>>>>> b46afb83
 
   const saveView = useCallback(async () => {
     if (!detail || !mapRef.current) {
@@ -1451,22 +1366,14 @@
       const view = { center: [c.lat, c.lng] as [number, number], zoom };
       const body: UpdateMapRequest = { viewState: JSON.stringify(view) };
       await updateMap(detail.id, body);
-<<<<<<< HEAD
-      setFeedback("Đã lưu vị trí hiển thị.");
-=======
       showToast("success", "Đã lưu vị trí hiển thị.");
->>>>>>> b46afb83
     } catch (e) {
       console.error("saveView error:", e);
       showToast("error", e instanceof Error ? e.message : "Lưu thất bại");
     } finally {
       setBusySaveView(false);
     }
-<<<<<<< HEAD
-  }, [detail]);
-=======
   }, [detail, showToast]);
->>>>>>> b46afb83
 
   const GuardBtn: React.FC<
     React.PropsWithChildren<{ title: string; onClick?: () => void; disabled?: boolean }>
@@ -1565,11 +1472,6 @@
                 accept=".geojson,.json,.kml,.gpx"
                 onChange={async (e) => {
                   const file = e.target.files?.[0];
-<<<<<<< HEAD
-                  if (file) {
-                    // TODO: Handle file upload for adding layer from template
-                    console.log("File selected:", file.name);
-=======
                   if (file && mapId) {
                     try {
                   showToast("info", "Đang tải file lên...");
@@ -1592,7 +1494,6 @@
                   showToast("error", error instanceof Error ? error.message : "Tải file thất bại");
                       e.target.value = '';
                     }
->>>>>>> b46afb83
                   }
                 }}
                 className="hidden"
@@ -1601,11 +1502,7 @@
               <label
                 htmlFor="upload-layer"
                 className="rounded-lg px-3 py-1.5 text-xs font-semibold bg-blue-600 hover:bg-blue-500 cursor-pointer"
-<<<<<<< HEAD
-                title="Upload GeoJSON file to add as layer"
-=======
                 title="Upload GeoJSON/KML/GPX file to add as layer"
->>>>>>> b46afb83
               >
                 Upload File
               </label>
