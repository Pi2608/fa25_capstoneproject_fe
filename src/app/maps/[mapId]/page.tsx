"use client";

import { useEffect, useRef, useState, useCallback } from "react";
import { useParams, useSearchParams } from "next/navigation";
import "leaflet/dist/leaflet.css";
import type { TileLayer, LatLngTuple, FeatureGroup } from "leaflet";
import type L from "leaflet";
import type {
  BaseKey,
  Layer,
  LeafletMouseEvent,
  LeafletMapClickEvent,
  MapWithPM,
  PMCreateEvent,
  LayerStyle,
  PathLayer,
  LayerWithOptions,
  GeomanLayer,
} from "@/types";

// CircleLayer type for circle radius updates
interface CircleLayer extends Layer {
  setRadius(radius: number): void;
}

import {
  getMapDetail,
  type MapDetail,
  updateMap,
  type UpdateMapRequest,
  type UpdateMapFeatureRequest,
  uploadGeoJsonToMap,
  updateLayerData,
  MapStatus,
  updateMapFeature,
  LayerDTO,
  getMapFeatureById,
} from "@/lib/api-maps";
import {
  type FeatureData,
  serializeFeature,
  extractLayerStyle,
  applyLayerStyle,
  handleLayerVisibilityChange,
  handleFeatureVisibilityChange,
  getFeatureType as getFeatureTypeUtil,
  saveFeature,
  updateFeatureInDB,
  deleteFeatureFromDB,
  loadFeaturesToMap,
  loadLayerToMap,
  type ExtendedLayer,
} from "@/utils/mapUtils";
import {
  getFeatureName,
  getFeatureBounds,
  formatCoordinates,
  copyToClipboard,
  findFeatureIndex,
  removeFeatureFromGeoJSON
} from "@/utils/zoneOperations";
import { StylePanel, DataLayersPanel, MapControls } from "@/components/map";
import { getCustomMarkerIcon, getCustomDefaultIcon } from "@/constants/mapIcons";
import ZoneContextMenu from "@/components/map/ZoneContextMenu";
import { CopyFeatureDialog } from "@/components/features";
import { getMapPois, type MapPoi } from "@/lib/api-poi";
import { getSegments, reorderSegments, type Segment, type TimelineTransition, getTimelineTransitions } from "@/lib/api-storymap";
import { LeftSidebarToolbox, TimelineWorkspace, PropertiesPanel, DrawingToolsBar, ActiveUsersIndicator } from "@/components/map-editor-ui";
import { useSegmentPlayback } from "@/hooks/useSegmentPlayback";
<<<<<<< HEAD
import { useUndoStack } from "@/hooks/useUndoStack";
import { useAutoSaveQueue } from "@/hooks/useAutoSaveQueue";
import { useMultiSelect } from "@/hooks/useMultiSelect";
import { useToolbarState } from "@/hooks/useToolbarState";
import { useMapCollaboration, type MapSelection } from "@/hooks/useMapCollaboration";
// import SegmentDialog from "@/components/storymap/dialogs/SegmentDialog";
// import TimelineTransitionsDialog from "@/components/storymap/dialogs/TimelineTransitionsDialog";

import { useToast } from "@/contexts/ToastContext";
import type { FeatureCollection, Feature as GeoJSONFeature, Position } from "geojson";
=======
import { useMapCollaboration, type MapSelection } from "@/hooks/useMapCollaboration";
import { useLayerStyles } from "@/hooks/useLayerStyles";
import { useCollaborationVisualization } from "@/hooks/useCollaborationVisualization";
import { useFeatureManagement } from "@/hooks/useFeatureManagement";
import { usePoiMarkers } from "@/hooks/usePoiMarkers";

import { useToast } from "@/contexts/ToastContext";
import type { FeatureCollection, Feature as GeoJSONFeature, Position } from "geojson";
import * as mapHelpers from "@/utils/mapHelpers";
import PublishButton from "@/components/map-editor/PublishButton";
>>>>>>> c749dad5



export default function EditMapPage() {
  const params = useParams<{ mapId: string }>();
  const sp = useSearchParams();
  const mapId = params?.mapId ?? "";

  const [isMapReady, setIsMapReady] = useState(false);
  const [detail, setDetail] = useState<MapDetail | null>(null);
  const [loading, setLoading] = useState<boolean>(true);
  const [err, setErr] = useState<string | null>(null);
  const [mapStatus, setMapStatus] = useState<MapStatus>("Draft");

  const [busySaveMeta, setBusySaveMeta] = useState<boolean>(false);
  const [busySaveView, setBusySaveView] = useState<boolean>(false);
  const { showToast } = useToast();

  const [name, setName] = useState<string>("");
  const [baseKey, setBaseKey] = useState<BaseKey>("osm");
  const [showStylePanel, setShowStylePanel] = useState(false);
  const [showDataLayersPanel, setShowDataLayersPanel] = useState(true);
  const [showSegmentPanel, setShowSegmentPanel] = useState(false);
  const [showPoiPanel, setShowPoiPanel] = useState(false);
  const [features, setFeatures] = useState<FeatureData[]>([]);
  const [selectedLayer, setSelectedLayer] = useState<FeatureData | LayerDTO | null>(null);
  const [layers, setLayers] = useState<LayerDTO[]>([]);
  const [layerVisibility, setLayerVisibility] = useState<Record<string, boolean>>({});
  const [featureVisibility, setFeatureVisibility] = useState<Record<string, boolean>>({})

  // POI tooltip modal state
  const [poiTooltipModal, setPoiTooltipModal] = useState<{
    isOpen: boolean;
    title?: string;
    content?: string;
    x?: number;
    y?: number;
  }>({
    isOpen: false,
  });

  // New VSCode-style UI state
  const [leftSidebarView, setLeftSidebarView] = useState<"explorer" | "segments" | "transitions" | null>("explorer");
  const [isPropertiesPanelOpen, setIsPropertiesPanelOpen] = useState(false);
  const [selectedEntity, setSelectedEntity] = useState<{
    type: "feature" | "layer" | "segment";
    data: FeatureData | LayerDTO | Segment;
  } | null>(null);

  const [activeTool, setActiveTool] = useState<string | null>(null);
  const [segments, setSegments] = useState<Segment[]>([]);
  const [transitions, setTransitions] = useState<TimelineTransition[]>([]);
  const [activeSegmentId, setActiveSegmentId] = useState<string | null>(null);
  const [isPlayingTimeline, setIsPlayingTimeline] = useState(false);
  const [currentPlaybackTime, setCurrentPlaybackTime] = useState(0);
  const [isTimelineOpen, setIsTimelineOpen] = useState(true);
  const [currentSegmentLayers, setCurrentSegmentLayers] = useState<any[]>([]);

<<<<<<< HEAD
  const [currentLayer, setCurrentLayer] = useState<Layer | null>(null);
  const [selectedLayers, setSelectedLayers] = useState<Set<Layer>>(new Set());
  const [hoveredLayer, setHoveredLayer] = useState<Layer | null>(null);
=======
  // Use layer styles hook for managing layer selection and styling
  const layerStyles = useLayerStyles();
  const {
    hoveredLayer,
    currentLayer,
    selectedLayers,
    originalStylesRef,
    setCurrentLayer,
    setSelectedLayers,
    storeOriginalStyle,
    applyHoverStyle,
    resetToOriginalStyle,
    applySelectionStyle,
    applyMultiSelectionStyle,
    handleLayerHover,
    // NOTE: resetAllSelections from hook is not used - we have a custom implementation below
    // resetAllSelections,
  } = layerStyles;
>>>>>>> c749dad5

  // Context menu state
  const [contextMenu, setContextMenu] = useState<{
    visible: boolean;
    x: number;
    y: number;
    feature: GeoJSONFeature | null;
    layerId: string | null;
    layerName: string | null;
    leafletLayer: Layer | null;
  }>({
    visible: false,
    x: 0,
    y: 0,
    feature: null,
    layerId: null,
    layerName: null,
    leafletLayer: null
  });

  const [copyFeatureDialog, setCopyFeatureDialog] = useState<{
    isOpen: boolean;
    sourceLayerId: string;
    sourceLayerName: string;
    featureIndex: number;
    copyMode: "existing" | "new";
  }>({
    isOpen: false,
    sourceLayerId: '',
    sourceLayerName: '',
    featureIndex: -1,
    copyMode: "existing"
  });

  const mapEl = useRef<HTMLDivElement | null>(null);
  const mapRef = useRef<MapWithPM | null>(null);
  const baseRef = useRef<TileLayer | null>(null);
  const sketchRef = useRef<FeatureGroup | null>(null);
  const dataLayerRefs = useRef<Map<string, L.Layer>>(new Map());
<<<<<<< HEAD
  const originalStylesRef = useRef<Map<Layer, LayerStyle>>(new Map());
  const lastUpdateRef = useRef<Map<string, number>>(new Map());
  const poiMarkersRef = useRef<L.Marker[]>([]);
  // Store state before edit/drag/rotate for undo
  const beforeEditStateRef = useRef<Map<string, any>>(new Map());
  const otherUsersSelectionsRef = useRef<Map<string, { selection: MapSelection; marker?: L.Marker; highlight?: L.Layer }>>(new Map());

  // Initialize segment playback hook
  const playback = useSegmentPlayback({
    mapId,
    segments,
    currentMap: mapRef.current,
    currentSegmentLayers,
    setCurrentSegmentLayers,
    setActiveSegmentId,
  });

  // Visualize other user's selection on map
  const visualizeOtherUserSelection = useCallback((selection: MapSelection) => {
    if (!mapRef.current) return;

    const existing = otherUsersSelectionsRef.current.get(selection.userId);
    
    // Remove existing visualization
    if (existing) {
      if (existing.marker && mapRef.current.hasLayer(existing.marker)) {
        mapRef.current.removeLayer(existing.marker);
      }
      if (existing.highlight && mapRef.current.hasLayer(existing.highlight)) {
        mapRef.current.removeLayer(existing.highlight);
      }
    }

    // Create new visualization based on selection type
    (async () => {
      const L = (await import("leaflet")).default;

      if (selection.selectionType === "Point" || selection.selectionType === "Marker") {
        if (selection.latitude && selection.longitude) {
          const marker = L.marker([selection.latitude, selection.longitude], {
            icon: L.divIcon({
              className: 'other-user-selection-marker',
              html: `<div style="
                width: 20px;
                height: 20px;
                border-radius: 50%;
                background: ${selection.highlightColor};
                border: 2px solid white;
                box-shadow: 0 2px 4px rgba(0,0,0,0.3);
              "></div>`,
              iconSize: [20, 20],
              iconAnchor: [10, 10],
            }),
            zIndexOffset: 1000,
          });
          marker.addTo(mapRef.current!);
          otherUsersSelectionsRef.current.set(selection.userId, { selection, marker });
        }
      } else if (selection.selectedObjectId) {
        // Try to find and highlight the selected feature/layer
        const currentFeatures = features; // Capture current features
        const feature = currentFeatures.find(f => f.featureId === selection.selectedObjectId || f.id === selection.selectedObjectId);
        if (feature && feature.layer && 'setStyle' in feature.layer) {
          const originalStyle = originalStylesRef.current.get(feature.layer) || extractLayerStyle(feature.layer);
          (feature.layer as unknown as PathLayer).setStyle({
            ...originalStyle,
            color: selection.highlightColor,
            weight: (typeof originalStyle.weight === 'number' ? originalStyle.weight : 3) + 2,
            fillColor: selection.highlightColor,
            fillOpacity: 0.3,
          });
          otherUsersSelectionsRef.current.set(selection.userId, { selection, highlight: feature.layer });
        }
      }
    })();
  }, [features]);

  // Remove user selection visualization
  const removeUserSelectionVisualization = useCallback((userId: string) => {
    if (!mapRef.current) return;

    const existing = otherUsersSelectionsRef.current.get(userId);
    if (existing) {
      if (existing.marker && mapRef.current.hasLayer(existing.marker)) {
        mapRef.current.removeLayer(existing.marker);
      }
      if (existing.highlight && 'setStyle' in existing.highlight) {
        const originalStyle = originalStylesRef.current.get(existing.highlight);
        if (originalStyle) {
          (existing.highlight as unknown as PathLayer).setStyle(originalStyle);
        }
      }
      otherUsersSelectionsRef.current.delete(userId);
    }
  }, []);

  // Initialize map collaboration hook
  // Use refs for callbacks to avoid recreating connection
  const visualizeRef = useRef(visualizeOtherUserSelection);
  const removeVisualizationRef = useRef(removeUserSelectionVisualization);
  const showToastRef = useRef(showToast);

  useEffect(() => {
    visualizeRef.current = visualizeOtherUserSelection;
    removeVisualizationRef.current = removeUserSelectionVisualization;
    showToastRef.current = showToast;
  }, [visualizeOtherUserSelection, removeUserSelectionVisualization, showToast]);

  // Initialize refs (will be set later)
  const handleMapDataChangedRef = useRef<(() => Promise<void>) | null>(null);
  const mapDataChangedTimeoutRef = useRef<NodeJS.Timeout | null>(null);
  const recentlyCreatedFeatureIdsRef = useRef<Set<string>>(new Set());
  const collaborationRef = useRef<{
    updateSelection?: (selection: {
      mapId: string;
      selectionType: string;
      selectedObjectId?: string | null;
      latitude?: number | null;
      longitude?: number | null;
    }) => Promise<void>;
    clearSelection?: (mapId: string) => Promise<void>;
  } | null>(null);

  // Initialize auto-save queue
  const autoSave = useAutoSaveQueue({
    enabled: true,
    debounceMs: 1000,
    maxQueueSize: 50,
    maxRetries: 3,
    retryDelayMs: 2000,
    showToasts: true,
    onSave: async (item) => {
      const { featureId, operation, data } = item;

      if (operation === "create") {
        // Feature was already saved in pm:create, this is for undo/redo
        await updateMapFeature(mapId, featureId, data as UpdateMapFeatureRequest);
      } else if (operation === "update") {
        await updateMapFeature(mapId, featureId, data as UpdateMapFeatureRequest);
      } else if (operation === "delete") {
        await deleteFeatureFromDB(mapId, featureId);
      }
    },
=======
  const {
    otherUsersSelectionsRef,
    visualizeOtherUserSelection,
    removeUserSelectionVisualization,
  } = useCollaborationVisualization({
    mapRef,
    originalStylesRef,
    features,
>>>>>>> c749dad5
  });
  // Handle layer click (single or multi-select)
  const handleLayerClick = useCallback((layer: Layer, isShiftKey: boolean) => {
    if (isShiftKey) {
      // Multi-select mode
      const newSelected = new Set(selectedLayers);
      if (newSelected.has(layer)) {
        newSelected.delete(layer);
        resetToOriginalStyle(layer);
      } else {
        newSelected.add(layer);
        applyMultiSelectionStyle(layer);
      }
      setSelectedLayers(newSelected);

      // Update currentLayer to the last selected
      if (newSelected.size > 0) {
        setCurrentLayer(layer);
      } else {
        setCurrentLayer(null);
      }
    } else {
      // Single select mode - clear previous selections
      selectedLayers.forEach(l => {
        if (l !== layer) {
          resetToOriginalStyle(l);
        }
      });

      setSelectedLayers(new Set([layer]));
      setCurrentLayer(layer);
      applySelectionStyle(layer);

      // Show style panel and find corresponding feature/layer data
      const feature = features.find(f => f.layer === layer);
      if (feature) {
        setSelectedLayer(feature);
        setShowStylePanel(true);

        // Send selection update to collaboration hub
        if (collaborationRef.current?.updateSelection && mapId) {
          const latLng = (layer as any).getLatLng?.() || (layer as any).getBounds?.()?.getCenter?.();
          collaborationRef.current.updateSelection({
            mapId,
            selectionType: getFeatureTypeUtil(layer as ExtendedLayer),
            selectedObjectId: feature.featureId || feature.id,
            latitude: latLng ? latLng.lat : null,
            longitude: latLng ? latLng.lng : null,
          });
        }
      }
    }
  }, [selectedLayers, features, resetToOriginalStyle, applySelectionStyle, applyMultiSelectionStyle, mapId]);
<<<<<<< HEAD
=======


  // Use feature management hook for Geoman event handling
  const featureManagement = useFeatureManagement({
    mapId,
    features,
    setFeatures,
    setFeatureVisibility,
    storeOriginalStyle,
    handleLayerHover,
    handleLayerClick,
    resetToOriginalStyle,
  });
  const {
    lastUpdateRef,
    recentlyCreatedFeatureIdsRef,
    handleFeatureCreate,
    handleSketchEdit,
    handleSketchDragEnd,
    handleSketchRotateEnd,
  } = featureManagement;

  // Initialize segment playback hook
  const playback = useSegmentPlayback({
    mapId,
    segments,
    currentMap: mapRef.current,
    currentSegmentLayers,
    setCurrentSegmentLayers,
    setActiveSegmentId,
  });

  // Use POI markers hook for POI rendering and lifecycle management
  const { poiMarkersRef } = usePoiMarkers({
    mapId,
    mapRef,
    isMapReady,
    showPoiPanel,
    setPoiTooltipModal,
  });

  const visualizeRef = useRef(visualizeOtherUserSelection);
  const removeVisualizationRef = useRef(removeUserSelectionVisualization);
  const showToastRef = useRef(showToast);

  useEffect(() => {
    visualizeRef.current = visualizeOtherUserSelection;
    removeVisualizationRef.current = removeUserSelectionVisualization;
    showToastRef.current = showToast;
  }, [visualizeOtherUserSelection, removeUserSelectionVisualization, showToast]);

  const handleMapDataChangedRef = useRef<(() => Promise<void>) | null>(null);
  const mapDataChangedTimeoutRef = useRef<NodeJS.Timeout | null>(null);
  const collaborationRef = useRef<{
    updateSelection?: (selection: {
      mapId: string;
      selectionType: string;
      selectedObjectId?: string | null;
      latitude?: number | null;
      longitude?: number | null;
    }) => Promise<void>;
    clearSelection?: (mapId: string) => Promise<void>;
  } | null>(null);
>>>>>>> c749dad5

  const handleMapDataChanged = useCallback(async () => {
    if (!detail?.id || !isMapReady) return;

    try {
      if (mapRef.current && sketchRef.current) {
        const L = (await import("leaflet")).default;

        // Clear existing features from sketch
        sketchRef.current.clearLayers();

        const dbFeatures = await loadFeaturesToMap(detail.id, L, sketchRef.current);

        dbFeatures.forEach(feature => {
          if (feature.layer) {
            storeOriginalStyle(feature.layer);
            feature.layer.on('mouseover', () => handleLayerHover(feature.layer, true));
            feature.layer.on('mouseout', () => handleLayerHover(feature.layer, false));
            feature.layer.on('click', (event: LeafletMouseEvent) => {
              if (event.originalEvent) {
                event.originalEvent.stopPropagation();
              }
              handleLayerClick(feature.layer, event.originalEvent.shiftKey);
            });

            if (feature.featureId) {
              feature.layer.on('pm:edit', async () => {
                const now = Date.now();
                const lastUpdate = lastUpdateRef.current.get(feature.featureId!) || 0;
                if (now - lastUpdate < 1000) return;
                lastUpdateRef.current.set(feature.featureId!, now);
                try {
                  resetToOriginalStyle(feature.layer);
                  await updateFeatureInDB(detail.id, feature.featureId!, feature);
                } catch (error) {
                  console.error("Error updating feature after edit:", error);
                }
              });

              feature.layer.on('pm:dragend', async () => {
                const now = Date.now();
                const lastUpdate = lastUpdateRef.current.get(feature.featureId!) || 0;
                if (now - lastUpdate < 1000) return;
                lastUpdateRef.current.set(feature.featureId!, now);
                try {
                  resetToOriginalStyle(feature.layer);
                  await updateFeatureInDB(detail.id, feature.featureId!, feature);
                } catch (error) {
                  console.error("Error updating feature after drag:", error);
                }
              });

              feature.layer.on('pm:rotateend', async () => {
                const now = Date.now();
                const lastUpdate = lastUpdateRef.current.get(feature.featureId!) || 0;
                if (now - lastUpdate < 1000) return;
                lastUpdateRef.current.set(feature.featureId!, now);
                try {
                  await updateFeatureInDB(detail.id, feature.featureId!, feature);
                } catch (error) {
                  console.error("Error updating feature after rotation:", error);
                }
              });
            }

            if ('pm' in feature.layer && (feature.layer as GeomanLayer).pm) {
              (feature.layer as GeomanLayer).pm.enable({
                draggable: true,
                allowEditing: true,
                allowSelfIntersection: true,
              });
            }
          }
        });

        setFeatures(dbFeatures);
        const initialFeatureVisibility: Record<string, boolean> = {};
        dbFeatures.forEach(feature => {
          initialFeatureVisibility[feature.id] = feature.isVisible ?? true;
          if (feature.featureId) {
            initialFeatureVisibility[feature.featureId] = feature.isVisible ?? true;
          }
        });
        setFeatureVisibility(initialFeatureVisibility);
      }
    } catch (error) {
      console.error("Failed to reload map data:", error);
    }
  }, [detail?.id, isMapReady, storeOriginalStyle, handleLayerHover, handleLayerClick, resetToOriginalStyle]);

  useEffect(() => {
    handleMapDataChangedRef.current = handleMapDataChanged;
  }, [handleMapDataChanged]);

  const handleFeatureUpdated = useCallback(async (featureId: string) => {
    if (!detail?.id || !isMapReady || !mapRef.current || !sketchRef.current) return;

    try {
      const updatedFeature = await getMapFeatureById(detail.id, featureId);
      if (!updatedFeature) return;

      const existingFeature = features.find(f => f.featureId === featureId);
      if (!existingFeature || !existingFeature.layer) {
        if (handleMapDataChangedRef.current) {
          handleMapDataChangedRef.current();
        }
        return;
      }

      let coordinates: Position | Position[] | Position[][];
      try {
        const parsed = JSON.parse(updatedFeature.coordinates);
        if (parsed.type && parsed.coordinates) {
          coordinates = parsed.coordinates;
        } else {
          coordinates = parsed;
        }
      } catch (error) {
        console.error("Failed to parse coordinates for updated feature:", error);
        return;
      }

      const L = (await import("leaflet")).default;
      const layer = existingFeature.layer;

      if (updatedFeature.geometryType.toLowerCase() === "point") {
        const coords = coordinates as Position;
        if ((layer as any)._latlng && 'setLatLng' in layer && typeof (layer as any).setLatLng === 'function') {
          (layer as any).setLatLng([coords[1], coords[0]]);
        }
      } else if (updatedFeature.geometryType.toLowerCase() === "linestring") {
        const coords = coordinates as Position[];
        if ('setLatLngs' in layer && typeof layer.setLatLngs === 'function') {
          (layer as any).setLatLngs(coords.map((c) => [c[1], c[0]]));
        }
      } else if (updatedFeature.geometryType.toLowerCase() === "polygon") {
        const coords = coordinates as Position[][];
        if ('setLatLngs' in layer && typeof layer.setLatLngs === 'function') {
          (layer as any).setLatLngs(coords[0].map((c) => [c[1], c[0]]));
        }
      } else if (updatedFeature.geometryType.toLowerCase() === "rectangle") {
        const rectCoords = coordinates as [number, number, number, number];
        const [minLng, minLat, maxLng, maxLat] = rectCoords;
        if ('setBounds' in layer && typeof layer.setBounds === 'function') {
          (layer as any).setBounds([[minLat, minLng], [maxLat, maxLng]]);
        }
      } else if (updatedFeature.geometryType.toLowerCase() === "circle") {
        let circleCoords: [number, number, number];

        if (Array.isArray(coordinates)) {
          if (coordinates.length === 3) {
            circleCoords = coordinates as [number, number, number];
          } else if (coordinates.length === 1 && Array.isArray(coordinates[0])) {
            const polygonCoords = coordinates[0] as Position[];
            if (polygonCoords.length > 0) {
              let sumLng = 0, sumLat = 0;
              for (const coord of polygonCoords) {
                sumLng += coord[0];
                sumLat += coord[1];
              }
              const centerLng = sumLng / polygonCoords.length;
              const centerLat = sumLat / polygonCoords.length;

              const firstPoint = polygonCoords[0];
              const radius = Math.sqrt(
                Math.pow(firstPoint[0] - centerLng, 2) +
                Math.pow(firstPoint[1] - centerLat, 2)
              ) * 111000;

              circleCoords = [centerLng, centerLat, radius];
            } else {
              console.error("Empty polygon coordinates for circle");
              return;
            }
          } else {
            console.error("Invalid circle coordinates length:", coordinates.length);
            return;
          }
        } else {
          console.error("Circle coordinates is not an array:", coordinates);
          return;
        }

        const [lng, lat, radius] = circleCoords;

        // Validate coordinates
        if (lng < -180 || lng > 180 || lat < -90 || lat > 90 || radius <= 0) {
          console.error("Circle coordinates out of valid range:", circleCoords);
          return;
        }

        // Check if values actually changed before updating to avoid unnecessary re-render
        const currentLatLng = (layer as any)._latlng;
        const currentRadius = (layer as any)._mRadius;

        const hasPositionChanged = !currentLatLng ||
          Math.abs(currentLatLng.lat - lat) > 0.000001 ||
          Math.abs(currentLatLng.lng - lng) > 0.000001;
        const hasRadiusChanged = currentRadius === undefined || Math.abs(currentRadius - radius) > 0.01;

        // Only update if values changed
        if (hasPositionChanged || hasRadiusChanged) {
          const circleLayer = layer as any;

          // Update both properties directly (Leaflet will batch the redraw internally)
          if (hasPositionChanged && 'setLatLng' in layer && typeof layer.setLatLng === 'function') {
            circleLayer.setLatLng([lat, lng]);
          }
          if (hasRadiusChanged && 'setRadius' in layer && typeof layer.setRadius === 'function') {
            (layer as CircleLayer).setRadius(radius);
          }
        }
      }

      // Update style if changed
      if (updatedFeature.style) {
        try {
          const storedStyle = JSON.parse(updatedFeature.style);
          const currentStyle = extractLayerStyle(layer);

          // Only update if style actually changed
          if (JSON.stringify(storedStyle) !== JSON.stringify(currentStyle)) {
            applyLayerStyle(layer, storedStyle);
            storeOriginalStyle(layer);
          }
        } catch (error) {
          console.warn("Failed to parse feature style:", error);
        }
      }

      // Update feature visibility if changed
      if (updatedFeature.isVisible !== existingFeature.isVisible) {
        if (updatedFeature.isVisible) {
          if (!sketchRef.current.hasLayer(layer)) {
            sketchRef.current.addLayer(layer);
          }
        } else {
          if (sketchRef.current.hasLayer(layer)) {
            sketchRef.current.removeLayer(layer);
          }
        }
        setFeatureVisibility(prev => ({
          ...prev,
          [existingFeature.id]: updatedFeature.isVisible ?? true,
          [featureId]: updatedFeature.isVisible ?? true,
        }));
      }

      // Update feature in state
      setFeatures(prev => prev.map(f =>
        f.featureId === featureId
          ? { ...f, isVisible: updatedFeature.isVisible ?? true }
          : f
      ));
    } catch (error) {
      console.error("Failed to update feature:", error);
      // Fallback to full reload on error
      if (handleMapDataChangedRef.current) {
        handleMapDataChangedRef.current();
      }
    }
  }, [detail?.id, isMapReady, features, storeOriginalStyle, extractLayerStyle, applyLayerStyle]);

  // Add a single feature without reloading all features (smooth add)
  const handleFeatureCreated = useCallback(async (featureId: string) => {
    if (!detail?.id || !isMapReady || !mapRef.current || !sketchRef.current) return;

    // Check if feature already exists (avoid duplicates)
    const existingFeature = features.find(f => f.featureId === featureId);
    if (existingFeature) {
      // Feature already exists, skip
      return;
    }

    if (recentlyCreatedFeatureIdsRef.current.has(featureId)) {
      return;
    }

    const alreadyInState = features.some(f => f.featureId === featureId);
    if (alreadyInState) {
      recentlyCreatedFeatureIdsRef.current.add(featureId);
      setTimeout(() => {
        recentlyCreatedFeatureIdsRef.current.delete(featureId);
      }, 5000);
      return;
    }

    try {
      // Fetch new feature from API
      const newFeature = await getMapFeatureById(detail.id, featureId);
      if (!newFeature) {
        return;
      }

      // Parse coordinates
      let coordinates: Position | Position[] | Position[][];
      try {
        const parsed = JSON.parse(newFeature.coordinates);
        if (parsed.type && parsed.coordinates) {
          coordinates = parsed.coordinates;
        } else {
          coordinates = parsed;
        }
      } catch (error) {
        console.error("Failed to parse coordinates for new feature:", error);
        // Don't fallback to reload, just return
        return;
      }

      const L = (await import("leaflet")).default;
      let layer: ExtendedLayer | null = null;

      // Create layer based on geometry type (same logic as loadFeaturesToMap)
      if (newFeature.geometryType.toLowerCase() === "point") {
        const coords = coordinates as Position;
        if (newFeature.annotationType?.toLowerCase() === "text") {
          layer = L.circleMarker([coords[1], coords[0]], {
            radius: 8,
            color: "#3388ff",
            fillColor: "#3388ff",
            fillOpacity: 0.8,
            weight: 2,
            opacity: 1
          }) as ExtendedLayer;
        } else {
          layer = L.circleMarker([coords[1], coords[0]], {
            radius: 6,
            color: '#3388ff',
            fillColor: 'white',
            fillOpacity: 1,
            weight: 2,
            opacity: 1
          }) as ExtendedLayer;
        }
      } else if (newFeature.geometryType.toLowerCase() === "linestring") {
        const coords = coordinates as Position[];
        layer = L.polyline(coords.map((c) => [c[1], c[0]])) as ExtendedLayer;
      } else if (newFeature.geometryType.toLowerCase() === "polygon") {
        const coords = coordinates as Position[][];
        layer = L.polygon(coords[0].map((c) => [c[1], c[0]])) as ExtendedLayer;
      } else if (newFeature.geometryType.toLowerCase() === "rectangle") {
        const rectCoords = coordinates as [number, number, number, number];
        const [minLng, minLat, maxLng, maxLat] = rectCoords;
        layer = L.rectangle([[minLat, minLng], [maxLat, maxLng]]) as ExtendedLayer;
      } else if (newFeature.geometryType.toLowerCase() === "circle") {
        // Handle circle coordinates - can be [lng, lat, radius] or array format
        let circleCoords: [number, number, number];
        if (Array.isArray(coordinates)) {
          if (coordinates.length === 3) {
            // Simple [lng, lat, radius] format
            circleCoords = coordinates as [number, number, number];
          } else if (coordinates.length === 1 && Array.isArray(coordinates[0])) {
            // GeoJSON Polygon format - extract center and calculate radius
            const polygonCoords = coordinates[0] as Position[];
            if (polygonCoords.length > 0) {
              // Calculate center point (average of all coordinates)
              let sumLng = 0, sumLat = 0;
              for (const coord of polygonCoords) {
                sumLng += coord[0];
                sumLat += coord[1];
              }
              const centerLng = sumLng / polygonCoords.length;
              const centerLat = sumLat / polygonCoords.length;

              // Calculate radius (distance from center to first point)
              const firstPoint = polygonCoords[0];
              const radius = Math.sqrt(
                Math.pow(firstPoint[0] - centerLng, 2) +
                Math.pow(firstPoint[1] - centerLat, 2)
              ) * 111000; // Convert degrees to meters (approximate)

              circleCoords = [centerLng, centerLat, radius];
            } else {
              console.error("Empty polygon coordinates for circle");
              return;
            }
          } else {
            console.error("Invalid circle coordinates length:", coordinates.length);
            return;
          }
        } else {
          console.error("Circle coordinates is not an array:", coordinates);
          return;
        }

        const [lng, lat, radius] = circleCoords;
        // Validate coordinates
        if (lng < -180 || lng > 180 || lat < -90 || lat > 90 || radius <= 0) {
          console.error("Circle coordinates out of valid range:", circleCoords);
          return;
        }

        // Create circle normally
        layer = L.circle([lat, lng], { radius: radius }) as ExtendedLayer;
      }

      if (!layer) {
        console.error("Failed to create layer for feature:", featureId);
        return;
      }

      // Apply style if available
      if (newFeature.style) {
        try {
          const storedStyle = JSON.parse(newFeature.style);
          applyLayerStyle(layer, storedStyle);
        } catch (error) {
          console.warn("Failed to parse feature style:", error);
        }
      }

      storeOriginalStyle(layer);

      if (newFeature.isVisible) {
        sketchRef.current.addLayer(layer);
      }

      layer.on('mouseover', () => handleLayerHover(layer, true));
      layer.on('mouseout', () => handleLayerHover(layer, false));
      layer.on('click', (event: LeafletMouseEvent) => {
        if (event.originalEvent) {
          event.originalEvent.stopPropagation();
        }
        handleLayerClick(layer, event.originalEvent.shiftKey);
      });

      if (featureId) {
        layer.on('pm:edit', async () => {
          const now = Date.now();
          const lastUpdate = lastUpdateRef.current.get(featureId) || 0;
          if (now - lastUpdate < 1000) return;
          lastUpdateRef.current.set(featureId, now);
          try {
            resetToOriginalStyle(layer);
            const featureData = features.find(f => f.featureId === featureId) || {
              id: `feature-${featureId}`,
              name: newFeature.name || "Feature",
              type: newFeature.geometryType,
              layer,
              isVisible: newFeature.isVisible ?? true,
              featureId,
            };
            await updateFeatureInDB(detail.id, featureId, featureData);
          } catch (error) {
            console.error("Error updating feature after edit:", error);
          }
        });

        layer.on('pm:dragend', async () => {
          const now = Date.now();
          const lastUpdate = lastUpdateRef.current.get(featureId) || 0;
          if (now - lastUpdate < 1000) return;
          lastUpdateRef.current.set(featureId, now);
          try {
            resetToOriginalStyle(layer);
            const featureData = features.find(f => f.featureId === featureId) || {
              id: `feature-${featureId}`,
              name: newFeature.name || "Feature",
              type: newFeature.geometryType,
              layer,
              isVisible: newFeature.isVisible ?? true,
              featureId,
            };
            await updateFeatureInDB(detail.id, featureId, featureData);
          } catch (error) {
            console.error("Error updating feature after drag:", error);
          }
        });

        layer.on('pm:rotateend', async () => {
          const now = Date.now();
          const lastUpdate = lastUpdateRef.current.get(featureId) || 0;
          if (now - lastUpdate < 1000) return;
          lastUpdateRef.current.set(featureId, now);
          try {
            const featureData = features.find(f => f.featureId === featureId) || {
              id: `feature-${featureId}`,
              name: newFeature.name || "Feature",
              type: newFeature.geometryType,
              layer,
              isVisible: newFeature.isVisible ?? true,
              featureId,
            };
            await updateFeatureInDB(detail.id, featureId, featureData);
          } catch (error) {
            console.error("Error updating feature after rotation:", error);
          }
        });
      }

      // Enable editing
      if ('pm' in layer && (layer as GeomanLayer).pm) {
        (layer as GeomanLayer).pm.enable({
          draggable: true,
          allowEditing: true,
          allowSelfIntersection: true,
        });
      }

      // Add to features state
      const featureType = getFeatureTypeUtil(layer);
      const newFeatureData: FeatureData = {
        id: `feature-${featureId}`,
        name: newFeature.name || featureType,
        type: featureType,
        layer,
        isVisible: newFeature.isVisible ?? true,
        featureId,
      };

      setFeatures(prev => [...prev, newFeatureData]);
      setFeatureVisibility(prev => ({
        ...prev,
        [newFeatureData.id]: newFeature.isVisible ?? true,
        [featureId]: newFeature.isVisible ?? true,
      }));
    } catch (error) {
      console.error("Failed to add feature:", error);
    }
  }, [detail?.id, isMapReady, features, storeOriginalStyle, handleLayerHover, handleLayerClick, resetToOriginalStyle, applyLayerStyle]);

  const handleFeatureDeleted = useCallback((featureId: string) => {
    if (!sketchRef.current) return;

    const featureToRemove = features.find(f => f.featureId === featureId);
    if (featureToRemove && featureToRemove.layer) {
      sketchRef.current.removeLayer(featureToRemove.layer);
      setFeatures(prev => prev.filter(f => f.featureId !== featureId));
      setFeatureVisibility(prev => {
        const newVisibility = { ...prev };
        delete newVisibility[featureToRemove.id];
        if (featureId) delete newVisibility[featureId];
        return newVisibility;
      });
    }
  }, [features]);

  const collaboration = useMapCollaboration({
    mapId: mapId || null,
    enabled: isMapReady && !!mapId,
    onSelectionUpdated: (selection) => {
      visualizeRef.current(selection);
    },
    onSelectionCleared: (userId) => {
      removeVisualizationRef.current(userId);
    },
    onUserJoined: (user) => {
    },
    onUserLeft: (user) => {
      removeVisualizationRef.current(user.userId);
    },
    onError: (error) => {
      console.error("Map collaboration error:", error);
    },
    onMapDataChanged: () => {
      if (mapDataChangedTimeoutRef.current) {
        clearTimeout(mapDataChangedTimeoutRef.current);
      }
      mapDataChangedTimeoutRef.current = setTimeout(() => {
        if (handleMapDataChangedRef.current) {
          handleMapDataChangedRef.current();
        }
      }, 500);
    },
    onFeatureUpdated: (featureId) => {
      handleFeatureUpdated(featureId);
    },
    onFeatureDeleted: (featureId) => {
      handleFeatureDeleted(featureId);
    },
    onFeatureCreated: (featureId) => {
      handleFeatureCreated(featureId);
    },
    shouldIgnoreFeatureCreated: (featureId) => {
      return recentlyCreatedFeatureIdsRef.current.has(featureId);
    },
  });

  useEffect(() => {
    collaborationRef.current = collaboration;
  }, [collaboration]);

  // Reload map data when other users make changes (triggered by SignalR events only)
  // This should only be called for FeatureCreated, FeatureDeleted, or LayerUpdated
  // FeatureUpdated uses handleFeatureUpdated instead (smooth update without reload)
  const handleMapDataChanged = useCallback(async () => {
    if (!detail?.id || !isMapReady) return;
    
    try {
      // Only reload features, don't reload map detail unnecessarily
      // Map detail (name, status, etc.) rarely changes, only features/layers change
      
      // Reload features directly using getMapFeatures API (more efficient than getMapDetail)
      if (mapRef.current && sketchRef.current) {
        const L = (await import("leaflet")).default;
        
        // Clear existing features from sketch
        sketchRef.current.clearLayers();
        
        const dbFeatures = await loadFeaturesToMap(detail.id, L, sketchRef.current);
        
        // Attach event listeners to loaded features (same as in useEffect)
        dbFeatures.forEach(feature => {
          if (feature.layer) {
            storeOriginalStyle(feature.layer);
            feature.layer.on('mouseover', () => handleLayerHover(feature.layer, true));
            feature.layer.on('mouseout', () => handleLayerHover(feature.layer, false));
            feature.layer.on('click', (event: LeafletMouseEvent) => {
              if (event.originalEvent) {
                event.originalEvent.stopPropagation();
              }
              handleLayerClick(feature.layer, event.originalEvent.shiftKey);
            });
            
            if (feature.featureId) {
              feature.layer.on('pm:edit', async () => {
                const now = Date.now();
                const lastUpdate = lastUpdateRef.current.get(feature.featureId!) || 0;
                if (now - lastUpdate < 1000) return;
                lastUpdateRef.current.set(feature.featureId!, now);
                try {
                  resetToOriginalStyle(feature.layer);
                  await updateFeatureInDB(detail.id, feature.featureId!, feature);
                } catch (error) {
                  console.error("Error updating feature after edit:", error);
                }
              });
              
              feature.layer.on('pm:dragend', async () => {
                const now = Date.now();
                const lastUpdate = lastUpdateRef.current.get(feature.featureId!) || 0;
                if (now - lastUpdate < 1000) return;
                lastUpdateRef.current.set(feature.featureId!, now);
                try {
                  resetToOriginalStyle(feature.layer);
                  await updateFeatureInDB(detail.id, feature.featureId!, feature);
                } catch (error) {
                  console.error("Error updating feature after drag:", error);
                }
              });
              
              feature.layer.on('pm:rotateend', async () => {
                const now = Date.now();
                const lastUpdate = lastUpdateRef.current.get(feature.featureId!) || 0;
                if (now - lastUpdate < 1000) return;
                lastUpdateRef.current.set(feature.featureId!, now);
                try {
                  await updateFeatureInDB(detail.id, feature.featureId!, feature);
                } catch (error) {
                  console.error("Error updating feature after rotation:", error);
                }
              });
            }
            
            if ('pm' in feature.layer && (feature.layer as GeomanLayer).pm) {
              (feature.layer as GeomanLayer).pm.enable({
                draggable: true,
                allowEditing: true,
                allowSelfIntersection: true,
              });
            }
          }
        });
        
        setFeatures(dbFeatures);
        const initialFeatureVisibility: Record<string, boolean> = {};
        dbFeatures.forEach(feature => {
          initialFeatureVisibility[feature.id] = feature.isVisible ?? true;
          if (feature.featureId) {
            initialFeatureVisibility[feature.featureId] = feature.isVisible ?? true;
          }
        });
        setFeatureVisibility(initialFeatureVisibility);
      }
    } catch (error) {
      console.error("Failed to reload map data:", error);
    }
  }, [detail?.id, isMapReady, storeOriginalStyle, handleLayerHover, handleLayerClick, resetToOriginalStyle]);

  // Update ref when handleMapDataChanged changes
  useEffect(() => {
    handleMapDataChangedRef.current = handleMapDataChanged;
  }, [handleMapDataChanged]);

  // Update a single feature without reloading all features (smooth update)
  const handleFeatureUpdated = useCallback(async (featureId: string) => {
    if (!detail?.id || !isMapReady || !mapRef.current || !sketchRef.current) return;
    
    try {
      // Fetch updated feature from API
      const updatedFeature = await getMapFeatureById(detail.id, featureId);
      if (!updatedFeature) return;

      // Find existing feature in state
      const existingFeature = features.find(f => f.featureId === featureId);
      if (!existingFeature || !existingFeature.layer) {
        // Feature not found, fallback to full reload
        if (handleMapDataChangedRef.current) {
          handleMapDataChangedRef.current();
        }
        return;
      }

      // Parse coordinates
      let coordinates: Position | Position[] | Position[][];
      try {
        const parsed = JSON.parse(updatedFeature.coordinates);
        if (parsed.type && parsed.coordinates) {
          coordinates = parsed.coordinates;
        } else {
          coordinates = parsed;
        }
      } catch (error) {
        console.error("Failed to parse coordinates for updated feature:", error);
        return;
      }

      const L = (await import("leaflet")).default;
      const layer = existingFeature.layer;

      // Update layer coordinates based on geometry type
      if (updatedFeature.geometryType.toLowerCase() === "point") {
        const coords = coordinates as Position;
        if ((layer as any)._latlng && 'setLatLng' in layer && typeof (layer as any).setLatLng === 'function') {
          (layer as any).setLatLng([coords[1], coords[0]]);
        }
      } else if (updatedFeature.geometryType.toLowerCase() === "linestring") {
        const coords = coordinates as Position[];
        if ('setLatLngs' in layer && typeof layer.setLatLngs === 'function') {
          (layer as any).setLatLngs(coords.map((c) => [c[1], c[0]]));
        }
      } else if (updatedFeature.geometryType.toLowerCase() === "polygon") {
        const coords = coordinates as Position[][];
        if ('setLatLngs' in layer && typeof layer.setLatLngs === 'function') {
          (layer as any).setLatLngs(coords[0].map((c) => [c[1], c[0]]));
        }
      } else if (updatedFeature.geometryType.toLowerCase() === "rectangle") {
        const rectCoords = coordinates as [number, number, number, number];
        const [minLng, minLat, maxLng, maxLat] = rectCoords;
        if ('setBounds' in layer && typeof layer.setBounds === 'function') {
          (layer as any).setBounds([[minLat, minLng], [maxLat, maxLng]]);
        }
      } else if (updatedFeature.geometryType.toLowerCase() === "circle") {
        // Handle circle coordinates - can be [lng, lat, radius] or GeoJSON Polygon format
        let circleCoords: [number, number, number];
        
        if (Array.isArray(coordinates)) {
          if (coordinates.length === 3) {
            // Simple [lng, lat, radius] format
            circleCoords = coordinates as [number, number, number];
          } else if (coordinates.length === 1 && Array.isArray(coordinates[0])) {
            // GeoJSON Polygon format - extract center and calculate radius
            const polygonCoords = coordinates[0] as Position[];
            if (polygonCoords.length > 0) {
              // Calculate center point (average of all coordinates)
              let sumLng = 0, sumLat = 0;
              for (const coord of polygonCoords) {
                sumLng += coord[0];
                sumLat += coord[1];
              }
              const centerLng = sumLng / polygonCoords.length;
              const centerLat = sumLat / polygonCoords.length;
              
              // Calculate radius (distance from center to first point)
              const firstPoint = polygonCoords[0];
              const radius = Math.sqrt(
                Math.pow(firstPoint[0] - centerLng, 2) + 
                Math.pow(firstPoint[1] - centerLat, 2)
              ) * 111000; // Convert degrees to meters (approximate)
              
              circleCoords = [centerLng, centerLat, radius];
            } else {
              console.error("Empty polygon coordinates for circle");
              return;
            }
          } else {
            console.error("Invalid circle coordinates length:", coordinates.length);
            return;
          }
        } else {
          console.error("Circle coordinates is not an array:", coordinates);
          return;
        }
        
        const [lng, lat, radius] = circleCoords;
        
        // Validate coordinates
        if (lng < -180 || lng > 180 || lat < -90 || lat > 90 || radius <= 0) {
          console.error("Circle coordinates out of valid range:", circleCoords);
          return;
        }
        
        // Check if values actually changed before updating to avoid unnecessary re-render
        const currentLatLng = (layer as any)._latlng;
        const currentRadius = (layer as any)._mRadius;
        
        const hasPositionChanged = !currentLatLng || 
          Math.abs(currentLatLng.lat - lat) > 0.000001 || 
          Math.abs(currentLatLng.lng - lng) > 0.000001;
        const hasRadiusChanged = currentRadius === undefined || Math.abs(currentRadius - radius) > 0.01;
        
        // Only update if values changed
        if (hasPositionChanged || hasRadiusChanged) {
          const circleLayer = layer as any;
          
          // Update both properties directly (Leaflet will batch the redraw internally)
          if (hasPositionChanged && 'setLatLng' in layer && typeof layer.setLatLng === 'function') {
            circleLayer.setLatLng([lat, lng]);
          }
          if (hasRadiusChanged && 'setRadius' in layer && typeof layer.setRadius === 'function') {
            (layer as CircleLayer).setRadius(radius);
          }
        }
      }

      // Update style if changed
      if (updatedFeature.style) {
        try {
          const storedStyle = JSON.parse(updatedFeature.style);
          const currentStyle = extractLayerStyle(layer);
          
          // Only update if style actually changed
          if (JSON.stringify(storedStyle) !== JSON.stringify(currentStyle)) {
            applyLayerStyle(layer, storedStyle);
            storeOriginalStyle(layer);
          }
        } catch (error) {
          console.warn("Failed to parse feature style:", error);
        }
      }

      // Update feature visibility if changed
      if (updatedFeature.isVisible !== existingFeature.isVisible) {
        if (updatedFeature.isVisible) {
          if (!sketchRef.current.hasLayer(layer)) {
            sketchRef.current.addLayer(layer);
          }
        } else {
          if (sketchRef.current.hasLayer(layer)) {
            sketchRef.current.removeLayer(layer);
          }
        }
        setFeatureVisibility(prev => ({
          ...prev,
          [existingFeature.id]: updatedFeature.isVisible ?? true,
          [featureId]: updatedFeature.isVisible ?? true,
        }));
      }

      // Update feature in state
      setFeatures(prev => prev.map(f => 
        f.featureId === featureId 
          ? { ...f, isVisible: updatedFeature.isVisible ?? true }
          : f
      ));
    } catch (error) {
      console.error("Failed to update feature:", error);
      // Fallback to full reload on error
      if (handleMapDataChangedRef.current) {
        handleMapDataChangedRef.current();
      }
    }
  }, [detail?.id, isMapReady, features, storeOriginalStyle, extractLayerStyle, applyLayerStyle]);

  // Add a single feature without reloading all features (smooth add)
  const handleFeatureCreated = useCallback(async (featureId: string) => {
    if (!detail?.id || !isMapReady || !mapRef.current || !sketchRef.current) return;
    
    // Check if feature already exists (avoid duplicates)
    const existingFeature = features.find(f => f.featureId === featureId);
    if (existingFeature) {
      // Feature already exists, skip
      return;
    }
    
    // Double-check: if this feature was created by current user, ignore
    if (recentlyCreatedFeatureIdsRef.current.has(featureId)) {
      return;
    }
    
    // Also check if feature already exists in state (from saveFeature optimistic update)
    // This handles race condition where SignalR event arrives before ref is updated
    const alreadyInState = features.some(f => f.featureId === featureId);
    if (alreadyInState) {
      // Feature already in state, likely created by current user
      // Add to tracking to prevent future events
      recentlyCreatedFeatureIdsRef.current.add(featureId);
      setTimeout(() => {
        recentlyCreatedFeatureIdsRef.current.delete(featureId);
      }, 5000);
      return;
    }
    
    try {
      // Fetch new feature from API
      const newFeature = await getMapFeatureById(detail.id, featureId);
      if (!newFeature) {
        // If feature not found, it might be because it was just created
        // Don't fallback to full reload, just return
        return;
      }

      // Parse coordinates
      let coordinates: Position | Position[] | Position[][];
      try {
        const parsed = JSON.parse(newFeature.coordinates);
        if (parsed.type && parsed.coordinates) {
          coordinates = parsed.coordinates;
        } else {
          coordinates = parsed;
        }
      } catch (error) {
        console.error("Failed to parse coordinates for new feature:", error);
        // Don't fallback to reload, just return
        return;
      }

      const L = (await import("leaflet")).default;
      let layer: ExtendedLayer | null = null;

      // Create layer based on geometry type (same logic as loadFeaturesToMap)
      if (newFeature.geometryType.toLowerCase() === "point") {
        const coords = coordinates as Position;
        if (newFeature.annotationType?.toLowerCase() === "text") {
          layer = L.circleMarker([coords[1], coords[0]], {
            radius: 8,
            color: "#3388ff",
            fillColor: "#3388ff",
            fillOpacity: 0.8,
            weight: 2,
            opacity: 1
          }) as ExtendedLayer;
        } else {
          layer = L.circleMarker([coords[1], coords[0]], {
            radius: 6,
            color: '#3388ff',
            fillColor: 'white',
            fillOpacity: 1,
            weight: 2,
            opacity: 1
          }) as ExtendedLayer;
        }
      } else if (newFeature.geometryType.toLowerCase() === "linestring") {
        const coords = coordinates as Position[];
        layer = L.polyline(coords.map((c) => [c[1], c[0]])) as ExtendedLayer;
      } else if (newFeature.geometryType.toLowerCase() === "polygon") {
        const coords = coordinates as Position[][];
        layer = L.polygon(coords[0].map((c) => [c[1], c[0]])) as ExtendedLayer;
      } else if (newFeature.geometryType.toLowerCase() === "rectangle") {
        const rectCoords = coordinates as [number, number, number, number];
        const [minLng, minLat, maxLng, maxLat] = rectCoords;
        layer = L.rectangle([[minLat, minLng], [maxLat, maxLng]]) as ExtendedLayer;
      } else if (newFeature.geometryType.toLowerCase() === "circle") {
        // Handle circle coordinates - can be [lng, lat, radius] or array format
        let circleCoords: [number, number, number];
        if (Array.isArray(coordinates)) {
          if (coordinates.length === 3) {
            // Simple [lng, lat, radius] format
            circleCoords = coordinates as [number, number, number];
          } else if (coordinates.length === 1 && Array.isArray(coordinates[0])) {
            // GeoJSON Polygon format - extract center and calculate radius
            const polygonCoords = coordinates[0] as Position[];
            if (polygonCoords.length > 0) {
              // Calculate center point (average of all coordinates)
              let sumLng = 0, sumLat = 0;
              for (const coord of polygonCoords) {
                sumLng += coord[0];
                sumLat += coord[1];
              }
              const centerLng = sumLng / polygonCoords.length;
              const centerLat = sumLat / polygonCoords.length;
              
              // Calculate radius (distance from center to first point)
              const firstPoint = polygonCoords[0];
              const radius = Math.sqrt(
                Math.pow(firstPoint[0] - centerLng, 2) + 
                Math.pow(firstPoint[1] - centerLat, 2)
              ) * 111000; // Convert degrees to meters (approximate)
              
              circleCoords = [centerLng, centerLat, radius];
            } else {
              console.error("Empty polygon coordinates for circle");
              return;
            }
          } else {
            console.error("Invalid circle coordinates length:", coordinates.length);
            return;
          }
        } else {
          console.error("Circle coordinates is not an array:", coordinates);
          return;
        }
        
        const [lng, lat, radius] = circleCoords;
        // Validate coordinates
        if (lng < -180 || lng > 180 || lat < -90 || lat > 90 || radius <= 0) {
          console.error("Circle coordinates out of valid range:", circleCoords);
          return;
        }
        
        // Create circle normally
        layer = L.circle([lat, lng], { radius: radius }) as ExtendedLayer;
      }

      if (!layer) {
        console.error("Failed to create layer for feature:", featureId);
        return;
      }

      // Apply style if available
      if (newFeature.style) {
        try {
          const storedStyle = JSON.parse(newFeature.style);
          applyLayerStyle(layer, storedStyle);
        } catch (error) {
          console.warn("Failed to parse feature style:", error);
        }
      }

      // Store original style
      storeOriginalStyle(layer);

      // Add to map if visible
      if (newFeature.isVisible) {
        // Add layer to map
        // For circle, the flicker might be caused by the layer being added before style is applied
        // So we ensure style is applied first, then add to map
        sketchRef.current.addLayer(layer);
      }

      // Attach event listeners (same as in loadFeaturesToMap)
      layer.on('mouseover', () => handleLayerHover(layer, true));
      layer.on('mouseout', () => handleLayerHover(layer, false));
      layer.on('click', (event: LeafletMouseEvent) => {
        if (event.originalEvent) {
          event.originalEvent.stopPropagation();
        }
        handleLayerClick(layer, event.originalEvent.shiftKey);
      });

      if (featureId) {
        layer.on('pm:edit', async () => {
          const now = Date.now();
          const lastUpdate = lastUpdateRef.current.get(featureId) || 0;
          if (now - lastUpdate < 1000) return;
          lastUpdateRef.current.set(featureId, now);
          try {
            resetToOriginalStyle(layer);
            const featureData = features.find(f => f.featureId === featureId) || {
              id: `feature-${featureId}`,
              name: newFeature.name || "Feature",
              type: newFeature.geometryType,
              layer,
              isVisible: newFeature.isVisible ?? true,
              featureId,
            };
            await updateFeatureInDB(detail.id, featureId, featureData);
          } catch (error) {
            console.error("Error updating feature after edit:", error);
          }
        });

        layer.on('pm:dragend', async () => {
          const now = Date.now();
          const lastUpdate = lastUpdateRef.current.get(featureId) || 0;
          if (now - lastUpdate < 1000) return;
          lastUpdateRef.current.set(featureId, now);
          try {
            resetToOriginalStyle(layer);
            const featureData = features.find(f => f.featureId === featureId) || {
              id: `feature-${featureId}`,
              name: newFeature.name || "Feature",
              type: newFeature.geometryType,
              layer,
              isVisible: newFeature.isVisible ?? true,
              featureId,
            };
            await updateFeatureInDB(detail.id, featureId, featureData);
          } catch (error) {
            console.error("Error updating feature after drag:", error);
          }
        });

        layer.on('pm:rotateend', async () => {
          const now = Date.now();
          const lastUpdate = lastUpdateRef.current.get(featureId) || 0;
          if (now - lastUpdate < 1000) return;
          lastUpdateRef.current.set(featureId, now);
          try {
            const featureData = features.find(f => f.featureId === featureId) || {
              id: `feature-${featureId}`,
              name: newFeature.name || "Feature",
              type: newFeature.geometryType,
              layer,
              isVisible: newFeature.isVisible ?? true,
              featureId,
            };
            await updateFeatureInDB(detail.id, featureId, featureData);
          } catch (error) {
            console.error("Error updating feature after rotation:", error);
          }
        });
      }

      // Enable editing
      if ('pm' in layer && (layer as GeomanLayer).pm) {
        (layer as GeomanLayer).pm.enable({
          draggable: true,
          allowEditing: true,
          allowSelfIntersection: true,
        });
      }

      // Add to features state
      const featureType = getFeatureTypeUtil(layer);
      const newFeatureData: FeatureData = {
        id: `feature-${featureId}`,
        name: newFeature.name || featureType,
        type: featureType,
        layer,
        isVisible: newFeature.isVisible ?? true,
        featureId,
      };

      setFeatures(prev => [...prev, newFeatureData]);
      setFeatureVisibility(prev => ({
        ...prev,
        [newFeatureData.id]: newFeature.isVisible ?? true,
        [featureId]: newFeature.isVisible ?? true,
      }));
    } catch (error) {
      console.error("Failed to add feature:", error);
      // Don't fallback to full reload - feature might have been created by current user
      // Just log the error and continue (feature is already in state from saveFeature)
    }
  }, [detail?.id, isMapReady, features, storeOriginalStyle, handleLayerHover, handleLayerClick, resetToOriginalStyle, applyLayerStyle]);

  // Handle feature deletion
  const handleFeatureDeleted = useCallback((featureId: string) => {
    if (!sketchRef.current) return;

    // Find and remove feature
    const featureToRemove = features.find(f => f.featureId === featureId);
    if (featureToRemove && featureToRemove.layer) {
      sketchRef.current.removeLayer(featureToRemove.layer);
      setFeatures(prev => prev.filter(f => f.featureId !== featureId));
      setFeatureVisibility(prev => {
        const newVisibility = { ...prev };
        delete newVisibility[featureToRemove.id];
        if (featureId) delete newVisibility[featureId];
        return newVisibility;
      });
    }
  }, [features]);

  const collaboration = useMapCollaboration({
    mapId: mapId || null,
    enabled: isMapReady && !!mapId,
    onSelectionUpdated: (selection) => {
      visualizeRef.current(selection);
    },
    onSelectionCleared: (userId) => {
      removeVisualizationRef.current(userId);
    },
    onUserJoined: (user) => {
    },
    onUserLeft: (user) => {
      removeVisualizationRef.current(user.userId);
    },
    onError: (error) => {
      console.error("Map collaboration error:", error);
    },
    onMapDataChanged: () => {
      if (mapDataChangedTimeoutRef.current) {
        clearTimeout(mapDataChangedTimeoutRef.current);
      }
      mapDataChangedTimeoutRef.current = setTimeout(() => {
        if (handleMapDataChangedRef.current) {
          handleMapDataChangedRef.current();
        }
      }, 500);
    },
    onFeatureUpdated: (featureId) => {
      handleFeatureUpdated(featureId);
    },
    onFeatureDeleted: (featureId) => {
      handleFeatureDeleted(featureId);
    },
    onFeatureCreated: (featureId) => {
      // Feature created by other user - add it smoothly without reload
      handleFeatureCreated(featureId);
    },
    shouldIgnoreFeatureCreated: (featureId) => {
      // Ignore FeatureCreated event if this feature was recently created by current user
      return recentlyCreatedFeatureIdsRef.current.has(featureId);
    },
  });

  // Update collaboration ref when it changes
  useEffect(() => {
    collaborationRef.current = collaboration;
  }, [collaboration]);

  // Polling is disabled - SignalR events handle all real-time updates
  // Only reload when SignalR events are received (FeatureCreated, FeatureUpdated, FeatureDeleted, LayerUpdated)

  const handleLayerDelete = useCallback((layer: Layer) => {
    if (currentLayer === layer) {
      setCurrentLayer(null);
      setSelectedLayer(null);
      setShowStylePanel(false);
    }

    const newSelected = new Set(selectedLayers);
    newSelected.delete(layer);
    setSelectedLayers(newSelected);

    originalStylesRef.current.delete(layer);
  }, [currentLayer, selectedLayers]);

  const resetAllSelections = useCallback(() => {
    selectedLayers.forEach(layer => resetToOriginalStyle(layer));
    setSelectedLayers(new Set());
    setCurrentLayer(null);
    setSelectedLayer(null);
    setShowStylePanel(false);

<<<<<<< HEAD
    // Clear selection in collaboration hub
=======
>>>>>>> c749dad5
    if (collaborationRef.current?.clearSelection && mapId) {
      collaborationRef.current.clearSelection(mapId);
    }
  }, [selectedLayers, resetToOriginalStyle, mapId]);
<<<<<<< HEAD
=======

  const handleZoomIn = useCallback(() => {
    mapHelpers.zoomIn(mapRef);
  }, []);

  const handleZoomOut = useCallback(() => {
    mapHelpers.zoomOut(mapRef);
  }, []);
>>>>>>> c749dad5

  const applyBaseLayer = useCallback((key: BaseKey) => {
    if (!mapRef.current) return;
    if (baseRef.current) {
      try {
        mapRef.current.removeLayer(baseRef.current);
        baseRef.current = null;
      } catch (error) {
        console.warn("Failed to remove existing baseLayer:", error);
        baseRef.current = null;
      }
    }
    let cancelled = false;
    (async () => {
      try {
        const L = (await import("leaflet")).default;
        if (cancelled) return;
        let layer: TileLayer;
        if (key === "sat") {
          layer = L.tileLayer("https://server.arcgisonline.com/ArcGIS/rest/services/World_Imagery/MapServer/tile/{z}/{y}/{x}", { maxZoom: 20, attribution: "Tiles © Esri" });
        } else if (key === "dark") {
          layer = L.tileLayer("https://{s}.basemaps.cartocdn.com/dark_all/{z}/{x}/{y}{r}.png", { maxZoom: 20, attribution: "© OpenStreetMap contributors © CARTO" });
        } else {
          layer = L.tileLayer("https://{s}.tile.openstreetmap.org/{z}/{x}/{y}.png", { maxZoom: 20, attribution: "© OpenStreetMap contributors" });
        }
        if (!cancelled && mapRef.current) {
          layer.addTo(mapRef.current as any);
          baseRef.current = layer;
        }
      } catch (error) {
        console.error("Failed to apply baseLayer:", error);
      }
    })();
    return () => {
      cancelled = true;
    };
  }, []);

  useEffect(() => {
    if (!mapId) return;
    let alive = true;
    (async () => {
      try {
        setLoading(true);
        setErr(null);
        const m = await getMapDetail(mapId);
        if (!alive) return;
        setDetail(m);
        setName(m.name ?? "");
        setBaseKey(m.baseLayer === "Satellite" ? "sat" : m.baseLayer === "Dark" ? "dark" : "osm");
        setMapStatus(m.status || "Draft");
      } catch (e) {
        if (!alive) return;
        setErr(e instanceof Error ? e.message : "Không tải được bản đồ");
      } finally {
        if (alive) setLoading(false);
      }
    })();
    return () => {
      alive = false;
    };
  }, [mapId]);


  useEffect(() => {
    if (!detail || !mapEl.current || mapRef.current) return;
    let alive = true;
    const el = mapEl.current;
    (async () => {
      const L = (await import("leaflet")).default;
      await import("@geoman-io/leaflet-geoman-free");

      // Get custom icons
      const customDefaultIcon = await getCustomDefaultIcon();
      const customMarkerIcon = await getCustomMarkerIcon();

      if (customDefaultIcon) {
        // Override icon mặc định bằng cách tạo constructor mới
        (L.Icon.Default as any) = L.Icon.extend({
          options: {
            iconSize: [12, 12],
            iconAnchor: [6, 6],
            popupAnchor: [0, -6],
            shadowSize: [0, 0],
            shadowAnchor: [0, 0]
          },
          _getIconUrl: function () {
            return '';
          },
          createIcon: function () {
            return customDefaultIcon.createIcon();
          },
          createShadow: function () {
            return null;
          }
        });
      }

      if (!alive || !el) return;

      const VN_CENTER: LatLngTuple = [14.058324, 108.277199];
      const VN_ZOOM = 6;

      const createdFlag = sp?.get("created") === "1";
      // Backend returns center as [lat, lng] in viewState
      const viewState = detail.viewState;
      const center = viewState?.center;

      // Extract lat/lng from center array: [lat, lng]
      const rawLat = center && Array.isArray(center) && center.length >= 2
        ? Number(center[0])
        : null;
      const rawLng = center && Array.isArray(center) && center.length >= 2
        ? Number(center[1])
        : null;
      const rawZoom = viewState?.zoom ? Number(viewState.zoom) : null;

      // Check if we have valid coordinates (not null, not zero/zero)
      const hasValidCoordinates = rawLat !== null && rawLng !== null &&
        !(Math.abs(rawLat) < 1e-6 && Math.abs(rawLng) < 1e-6);
      const hasValidZoom = rawZoom !== null && rawZoom >= 3 && rawZoom <= 20;

      // Use VN center only if map was just created, or if viewState is missing/invalid
      const useVN = createdFlag || !hasValidCoordinates;
      const initialCenter: LatLngTuple = useVN
        ? VN_CENTER
        : [rawLat!, rawLng!]; // Safe to use ! here because hasValidCoordinates ensures they're not null
      const initialZoom = useVN || !hasValidZoom
        ? VN_ZOOM
        : Math.min(Math.max(rawZoom!, 3), 20);

      const map = L.map(el, { zoomControl: false, minZoom: 2, maxZoom: 20 }).setView(initialCenter, initialZoom) as MapWithPM;
      mapRef.current = map;
      if (!alive) return;
      setIsMapReady(true);

      applyBaseLayer(detail.baseLayer === "Satellite" ? "sat" : detail.baseLayer === "Dark" ? "dark" : "osm");

      const sketch = L.featureGroup().addTo(map as any);
      sketchRef.current = sketch;

      try {
        // Features will be loaded in a separate useEffect
      } catch (error) {
        console.error("Failed to initialize map:", error);
      }

      // Check if PM is available on map before using it
      if (map.pm) {
        map.pm.addControls({
          drawMarker: false,
          drawPolyline: false,
          drawRectangle: false,
          drawPolygon: false,
          drawCircle: false,
          drawCircleMarker: false,
          drawText: false,
          editMode: false,
          dragMode: false,
          cutPolygon: false,
          rotateMode: false,
          removalMode: false,
        });

        // Set global options (thêm tooltips: false nếu chưa)
        map.pm.setGlobalOptions({
          limitMarkersToCount: 20,
          allowSelfIntersection: true,
          finishOn: "contextmenu",  // Sử dụng click chuột phải để hoàn thành polygon
          snappable: true,
          snapDistance: 20,
          hideMiddleMarkers: true,
          cursorMarker: false,  // Tắt cursor marker hoàn toàn
          tooltips: false       // Tắt tooltip nếu chưa có
        });
      }

      // Handle feature creation - now managed by useFeatureManagement hook
      map.on("pm:create", async (e: PMCreateEvent) => {
<<<<<<< HEAD
        const extLayer = e.layer as ExtendedLayer;
        sketch.addLayer(e.layer);

        // Get shape type from layer
        const type = getFeatureTypeUtil(extLayer);

        // Notify toolbar of shape completion
        toolbar.handleShapeCreated({
          layer: e.layer,
          shape: type,
          type: "pm:create",
        });

        // Áp dụng custom marker icon cho markers (giờ an toàn hơn)
        if (extLayer instanceof L.Marker && customMarkerIcon) {
          extLayer.setIcon(customMarkerIcon);
        }

        // Store original style
        storeOriginalStyle(e.layer);

        // Attach hover and click event listeners
        e.layer.on('mouseover', () => handleLayerHover(e.layer, true));
        e.layer.on('mouseout', () => handleLayerHover(e.layer, false));
        e.layer.on('click', (event: LeafletMouseEvent) => {
          // Stop propagation to prevent base layer click from firing
          if (event.originalEvent) {
            event.originalEvent.stopPropagation();
          }
          handleLayerClick(e.layer, event.originalEvent.shiftKey);
        });
        const serialized = serializeFeature(extLayer);
        const { geometryType, coordinates, text, annotationType } = serialized;
        const layerStyle = extractLayerStyle(extLayer);

        const localId = `feature-${Date.now()}-${Math.random().toString(36).substr(2, 9)}`;
        const newFeature: FeatureData = {
          id: localId,
          name: `${type} ${features.length + 1}`,
          type,
          layer: extLayer,
          isVisible: true,
        };


        // Save to database
        // Note: saveFeature already handles adding to features state (optimistic update)
        try {
          const savedFeature = await saveFeature(detail.id, "", extLayer, features, setFeatures);

          if (savedFeature?.featureId) {
            // Track this feature as recently created by current user IMMEDIATELY
            // This must happen before SignalR event can arrive to prevent race condition
            const featureId = savedFeature.featureId;
            recentlyCreatedFeatureIdsRef.current.add(featureId);
            
            // Remove from tracking after 5 seconds (enough time for SignalR event to arrive)
            setTimeout(() => {
              recentlyCreatedFeatureIdsRef.current.delete(featureId);
            }, 5000);
          }

          if (savedFeature) {
            // Attach edit/drag/rotate event listeners for the saved feature with undo tracking

            // Capture state before edit starts
            e.layer.on('pm:editstart', () => {
              if (savedFeature.featureId) {
                const serialized = serializeFeature(e.layer as ExtendedLayer);
                beforeEditStateRef.current.set(savedFeature.featureId, {
                  geometry: serialized.coordinates,
                  type: serialized.geometryType,
                });
              }
            });

            e.layer.on('pm:edit', async () => {
              if (savedFeature.featureId) {
                const now = Date.now();
                const lastUpdate = lastUpdateRef.current.get(savedFeature.featureId) || 0;
                if (now - lastUpdate < 1000) return;
                lastUpdateRef.current.set(savedFeature.featureId, now);

                try {
                  // Get before and after state for undo
                  const beforeState = beforeEditStateRef.current.get(savedFeature.featureId);
                  const afterSerialized = serializeFeature(e.layer as ExtendedLayer);
                  const afterState = {
                    geometry: afterSerialized.coordinates,
                    type: afterSerialized.geometryType,
                  };

                  // Push to undo stack
                  if (beforeState) {
                    undoStack.push(
                      savedFeature.featureId,
                      "geometry",
                      beforeState,
                      afterState,
                      "Edited geometry"
                    );
                  }

                  // Reset to original style first to remove selection styling
                  resetToOriginalStyle(e.layer);

                  // Queue auto-save instead of direct DB call
                  autoSave.enqueueSave(
                    savedFeature.featureId,
                    "update",
                    afterState,
                    0
                  );
                } catch (error) {
                  console.error("Error updating feature after edit:", error);
                }
              }
            });

            // Capture state before drag starts
            e.layer.on('pm:dragstart', () => {
              if (savedFeature.featureId) {
                const serialized = serializeFeature(e.layer as ExtendedLayer);
                beforeEditStateRef.current.set(savedFeature.featureId, {
                  geometry: serialized.coordinates,
                  type: serialized.geometryType,
                });
              }
            });

            e.layer.on('pm:dragend', async () => {
              if (savedFeature.featureId) {
                const now = Date.now();
                const lastUpdate = lastUpdateRef.current.get(savedFeature.featureId) || 0;
                if (now - lastUpdate < 1000) return;
                lastUpdateRef.current.set(savedFeature.featureId, now);

                try {
                  // Get before and after state for undo
                  const beforeState = beforeEditStateRef.current.get(savedFeature.featureId);
                  const afterSerialized = serializeFeature(e.layer as ExtendedLayer);
                  const afterState = {
                    geometry: afterSerialized.coordinates,
                    type: afterSerialized.geometryType,
                  };

                  // Push to undo stack
                  if (beforeState) {
                    undoStack.push(
                      savedFeature.featureId,
                      "geometry",
                      beforeState,
                      afterState,
                      "Dragged feature"
                    );
                  }

                  resetToOriginalStyle(e.layer);

                  // Queue auto-save instead of direct DB call
                  autoSave.enqueueSave(
                    savedFeature.featureId,
                    "update",
                    afterState,
                    0
                  );
                } catch (error) {
                  console.error("Error updating feature after drag:", error);
                }
              }
            });

            // Capture state before rotate starts
            e.layer.on('pm:rotatestart', () => {
              if (savedFeature.featureId) {
                const serialized = serializeFeature(e.layer as ExtendedLayer);
                beforeEditStateRef.current.set(savedFeature.featureId, {
                  geometry: serialized.coordinates,
                  type: serialized.geometryType,
                });
              }
            });

            e.layer.on('pm:rotateend', async () => {
              if (savedFeature.featureId) {
                const now = Date.now();
                const lastUpdate = lastUpdateRef.current.get(savedFeature.featureId) || 0;
                if (now - lastUpdate < 1000) return;
                lastUpdateRef.current.set(savedFeature.featureId, now);

                try {
                  // Get before and after state for undo
                  const beforeState = beforeEditStateRef.current.get(savedFeature.featureId);
                  const afterSerialized = serializeFeature(e.layer as ExtendedLayer);
                  const afterState = {
                    geometry: afterSerialized.coordinates,
                    type: afterSerialized.geometryType,
                  };

                  // Push to undo stack
                  if (beforeState) {
                    undoStack.push(
                      savedFeature.featureId,
                      "geometry",
                      beforeState,
                      afterState,
                      "Rotated feature"
                    );
                  }

                  // Queue auto-save instead of direct DB call
                  autoSave.enqueueSave(
                    savedFeature.featureId,
                    "update",
                    afterState,
                    0
                  );
                } catch (error) {
                  console.error("Error updating feature after rotation:", error);
                }
              }
            });

            // Capture state before cut starts
            e.layer.on('pm:cutstart', () => {
              if (savedFeature.featureId) {
                const serialized = serializeFeature(e.layer as ExtendedLayer);
                beforeEditStateRef.current.set(savedFeature.featureId, {
                  geometry: serialized.coordinates,
                  type: serialized.geometryType,
                });
              }
            });

            // Handle cut operation
            e.layer.on('pm:cut', async (cutEvent: any) => {
              if (savedFeature.featureId) {
                const now = Date.now();
                const lastUpdate = lastUpdateRef.current.get(savedFeature.featureId) || 0;
                if (now - lastUpdate < 1000) return;
                lastUpdateRef.current.set(savedFeature.featureId, now);

                try {
                  // Get before and after state for undo
                  const beforeState = beforeEditStateRef.current.get(savedFeature.featureId);
                  const afterSerialized = serializeFeature(e.layer as ExtendedLayer);
                  const afterState = {
                    geometry: afterSerialized.coordinates,
                    type: afterSerialized.geometryType,
                  };

                  // Push to undo stack
                  if (beforeState) {
                    undoStack.push(
                      savedFeature.featureId,
                      "geometry",
                      beforeState,
                      afterState,
                      "Cut feature"
                    );
                  }

                  // Queue auto-save instead of direct DB call
                  autoSave.enqueueSave(
                    savedFeature.featureId,
                    "update",
                    afterState,
                    0
                  );
                } catch (error) {
                  console.error("Error updating feature after cut:", error);
                }
              }
            });

            // Update visibility for the saved feature
            setFeatureVisibility(prev => ({
              ...prev,
              [savedFeature.id]: true,
              ...(savedFeature.featureId ? { [savedFeature.featureId]: true } : {})
            }));

            // Add to undo stack
            if (savedFeature.featureId) {
              undoStack.push(
                savedFeature.featureId,
                "create",
                null, // No previous data for new features
                {
                  properties: { name: savedFeature.name },
                  geometry: coordinates,
                  style: layerStyle,
                  type: type,
                },
                `Created ${type}`
              );
            }
          } else {
            setFeatures(prev => [...prev, newFeature]);
            setFeatureVisibility(prev => ({
              ...prev,
              [newFeature.id]: true
            }));
          }
        } catch (error) {
          console.error("Error saving to database:", error);
          // Only add to features if save failed
          setFeatures(prev => [...prev, newFeature]);
          setFeatureVisibility(prev => ({
            ...prev,
            [newFeature.id]: true
          }));
        }

        // Enable dragging and editing via Geoman
        if ('pm' in e.layer && e.layer.pm) {
          (e.layer as GeomanLayer).pm.enable({
            draggable: true,
            allowEditing: true,
            allowSelfIntersection: true,
          });
        }
=======
        await handleFeatureCreate(e, customMarkerIcon as L.Icon | L.DivIcon | null, L, sketch);
>>>>>>> c749dad5
      });


      // Handle sketch-level edit/drag/rotate events - now managed by useFeatureManagement hook
      sketch.on("pm:edit", handleSketchEdit);
      sketch.on("pm:dragend", handleSketchDragEnd);
      sketch.on("pm:rotateend", handleSketchRotateEnd);

    })();
    return () => {
      alive = false;
      mapRef.current?.remove();
      setIsMapReady(false);
    };
  }, [detail?.id, applyBaseLayer, sp]);

  useEffect(() => {
    if (!detail?.id || !isMapReady) return;

    let alive = true;

    (async () => {
      try {
        const L = (await import("leaflet")).default;
        const sketch = sketchRef.current;
        if (!sketch || !alive) return;

        const dbFeatures = await loadFeaturesToMap(detail.id, L, sketch);

        // Attach event listeners to loaded features
        dbFeatures.forEach(feature => {
          if (feature.layer) {
            // Store original style
            storeOriginalStyle(feature.layer);

            // Attach hover and click event listeners
            feature.layer.on('mouseover', () => handleLayerHover(feature.layer, true));
            feature.layer.on('mouseout', () => handleLayerHover(feature.layer, false));
            feature.layer.on('click', (event: LeafletMouseEvent) => {
              // Stop propagation to prevent base layer click from firing
              if (event.originalEvent) {
                event.originalEvent.stopPropagation();
              }
              handleLayerClick(feature.layer, event.originalEvent.shiftKey);
            });

            // Attach edit/drag/rotate event listeners for database updates
            if (feature.featureId) {
              feature.layer.on('pm:edit', async () => {
                const now = Date.now();
                const lastUpdate = lastUpdateRef.current.get(feature.featureId!) || 0;
                if (now - lastUpdate < 1000) return;
                lastUpdateRef.current.set(feature.featureId!, now);

                try {
                  // Reset to original style first to remove selection styling
                  resetToOriginalStyle(feature.layer);
                  await updateFeatureInDB(detail.id, feature.featureId!, feature);
                } catch (error) {
                  console.error("Error updating feature after edit:", error);
                }
              });

              feature.layer.on('pm:dragend', async () => {
                const now = Date.now();
                const lastUpdate = lastUpdateRef.current.get(feature.featureId!) || 0;
                if (now - lastUpdate < 1000) return;
                lastUpdateRef.current.set(feature.featureId!, now);

                try {
                  // Reset to original style first to remove selection styling
                  resetToOriginalStyle(feature.layer);
                  await updateFeatureInDB(detail.id, feature.featureId!, feature);
                } catch (error) {
                  console.error("Error updating feature after drag:", error);
                }
              });

              feature.layer.on('pm:rotateend', async () => {
                const now = Date.now();
                const lastUpdate = lastUpdateRef.current.get(feature.featureId!) || 0;
                if (now - lastUpdate < 1000) return;
                lastUpdateRef.current.set(feature.featureId!, now);

                try {
                  await updateFeatureInDB(detail.id, feature.featureId!, feature);
                } catch (error) {
                  console.error("Error updating feature after rotation:", error);
                }
              });
            }

            // Enable dragging and editing via Geoman
            if ('pm' in feature.layer && (feature.layer as GeomanLayer).pm) {
              (feature.layer as GeomanLayer).pm.enable({
                draggable: true,
                allowEditing: true,
                allowSelfIntersection: true,
              });
            }
          }
        });

        if (alive) {
          setFeatures(dbFeatures);
          const initialFeatureVisibility: Record<string, boolean> = {};
          dbFeatures.forEach(feature => {
            initialFeatureVisibility[feature.id] = feature.isVisible ?? true;
            if (feature.featureId) {
              initialFeatureVisibility[feature.featureId] = feature.isVisible ?? true;
            }
          });
          setFeatureVisibility(initialFeatureVisibility);
        }
      } catch (error) {
        console.error("Failed to load features from database:", error);
      }
    })();

    return () => {
      alive = false;
    };
  }, [detail?.id, isMapReady]);

  useEffect(() => {
    if (!mapRef.current || !detail?.layers || detail.layers.length === 0 || !isMapReady) return;
    const map = mapRef.current;

    let alive = true;

    (async () => {
      setLayers((detail.layers));

      dataLayerRefs.current.forEach((layer) => {
        if (map.hasLayer(layer)) {
          map.removeLayer(layer);
        }
      });
      dataLayerRefs.current.clear();

      const initialLayerVisibility: Record<string, boolean> = {};

      for (const layer of detail.layers) {
        if (!alive) break;
        const isVisible = layer.isPublic ?? true;
        initialLayerVisibility[layer.id] = isVisible;

        try {
          const loaded = await loadLayerToMap(map as any, layer as LayerDTO, dataLayerRefs);
          if (loaded && !isVisible) {
            const leafletLayer = dataLayerRefs.current.get(layer.id);
            if (leafletLayer && map.hasLayer(leafletLayer)) {
              map.removeLayer(leafletLayer);
            }
          }
        } catch (error) {
          console.error(`Error loading layer ${layer.layerName}:`, error);
        }

      }

      if (alive) setLayerVisibility(initialLayerVisibility);
    })();

    return () => {
      alive = false;
    };
  }, [detail?.layers, detail?.id, isMapReady]);

  useEffect(() => {
    if (!mapRef.current) return;

    Object.entries(layerVisibility).forEach(([layerId, isVisible]) => {
      const layerOnMap = dataLayerRefs.current.get(layerId);
      if (!layerOnMap) return;

      const isOnMap = mapRef.current!.hasLayer(layerOnMap);

      if (isVisible && !isOnMap) {
        mapRef.current!.addLayer(layerOnMap);
      } else if (!isVisible && isOnMap) {
        mapRef.current!.removeLayer(layerOnMap);
      }
    });
  }, [layerVisibility]);

  useEffect(() => {
    if (!mapRef.current || !sketchRef.current) return;

    Object.entries(featureVisibility).forEach(([featureId, isVisible]) => {
      const feature = features.find(f => f.id === featureId || f.featureId === featureId);
      if (!feature) return;

      const isOnMap = sketchRef.current!.hasLayer(feature.layer);

      if (isVisible && !isOnMap) {
        sketchRef.current!.addLayer(feature.layer);
      } else if (!isVisible && isOnMap) {
        sketchRef.current!.removeLayer(feature.layer);
      }
    });
  }, [featureVisibility, features]);

  useEffect(() => {
    applyBaseLayer(baseKey);
  }, [baseKey, applyBaseLayer]);

  // Load segments and transitions for timeline
  useEffect(() => {
    if (!mapId || !isMapReady) return;

    let alive = true;

    (async () => {
      try {
        const [segmentsData, transitionsData] = await Promise.all([
          getSegments(mapId),
          getTimelineTransitions(mapId),
        ]);

        if (alive) {
          setSegments(segmentsData);
          setTransitions(transitionsData);
        }
      } catch (error) {
        console.error("Failed to load segments/transitions:", error);
      }
    })();

    return () => {
      alive = false;
    };
  }, [mapId, isMapReady]);

  // Zone selection mode handler
  useEffect(() => {
    const handleEnableZoneSelection = (e: CustomEvent) => {
      const { enabled } = e.detail;
      // Set global flag for zone selection mode
      (window as any).__zoneSelectionMode = enabled;

      // Optionally add visual feedback by changing cursor
      if (mapRef.current) {
        const mapContainer = mapRef.current.getContainer();
        if (enabled) {
          mapContainer.style.cursor = 'crosshair';
        } else {
          mapContainer.style.cursor = '';
        }
      }
    };

    window.addEventListener('storymap:enableZoneSelection', handleEnableZoneSelection as EventListener);

    return () => {
      window.removeEventListener('storymap:enableZoneSelection', handleEnableZoneSelection as EventListener);
    };
  }, []);

  // Context menu handler
  useEffect(() => {
    const handleZoneContextMenu = (e: Event) => {
      const customEvent = e as CustomEvent;
      const { feature, layerId, layerName, x, y, leafletLayer } = customEvent.detail;

      setContextMenu({
        visible: true,
        x,
        y,
        feature,
        layerId,
        layerName,
        leafletLayer
      });
    };

    window.addEventListener('zone-contextmenu', handleZoneContextMenu as EventListener);

    return () => {
      window.removeEventListener('zone-contextmenu', handleZoneContextMenu as EventListener);
    };
  }, []);

  // POI picking mode handler
  useEffect(() => {
    let isPickingPoi = false;
    let clickHandler: ((e: LeafletMouseEvent) => void) | null = null;

    const handleStartPickLocation = () => {
      const map = mapRef.current;
      if (!map) {
        console.warn('⚠️ Map not ready yet');
        return;
      }

      isPickingPoi = true;

      // Thay đổi cursor thành crosshair (dấu cộng)
      const mapContainer = map.getContainer();
      mapContainer.style.cursor = 'crosshair';
      // Đảm bảo cursor được apply ngay
      mapContainer.style.setProperty('cursor', 'crosshair', 'important');

      // Xử lý click trên map
      clickHandler = (e: LeafletMouseEvent) => {
        if (!isPickingPoi) return;

        const { lat, lng } = e.latlng;

        // Dispatch event với tọa độ đã chọn
        window.dispatchEvent(
          new CustomEvent("poi:locationPicked", {
            detail: {
              lngLat: [lng, lat],
            },
          })
        );

        // Reset cursor và tắt picking mode
        mapContainer.style.cursor = '';
        isPickingPoi = false;

        if (clickHandler) {
          map.off('click', clickHandler);
          clickHandler = null;
        }
      };

      map.on('click', clickHandler);
    };

    const handleStopPickLocation = () => {
      const map = mapRef.current;
      if (!map) return;

      isPickingPoi = false;

      // Reset cursor
      const mapContainer = map.getContainer();
      mapContainer.style.cursor = '';

      // Remove click handler nếu có
      if (clickHandler) {
        map.off('click', clickHandler);
        clickHandler = null;
      }
    };

    window.addEventListener('poi:startPickLocation', handleStartPickLocation);
    window.addEventListener('poi:stopPickLocation', handleStopPickLocation);

    return () => {
      window.removeEventListener('poi:startPickLocation', handleStartPickLocation);
      window.removeEventListener('poi:stopPickLocation', handleStopPickLocation);
      if (clickHandler && mapRef.current) {
        mapRef.current.off('click', clickHandler);
      }
      // Reset cursor khi cleanup
      if (mapRef.current) {
        mapRef.current.getContainer().style.cursor = '';
      }
    };
  }, []);

  // Inject global CSS for POI markers
  useEffect(() => {
    const styleId = 'poi-marker-styles';
    if (document.getElementById(styleId)) return;

    const style = document.createElement('style');
    style.id = styleId;
    style.textContent = `
      .poi-marker {
        display: block !important;
        visibility: visible !important;
        opacity: 1 !important;
        background: transparent !important;
        border: none !important;
      }
      .poi-marker > div {
        display: flex !important;
        align-items: center !important;
        justify-content: center !important;
        visibility: visible !important;
        opacity: 1 !important;
        background: transparent !important;
        border: none !important;
        width: 100% !important;
        height: 100% !important;
      }
      .poi-marker img {
        display: block !important;
        visibility: visible !important;
        opacity: 1 !important;
      }
      .poi-tooltip-modal {
        scrollbar-width: thin;
        scrollbar-color: rgba(255, 255, 255, 0.3) transparent;
      }
      .poi-tooltip-modal::-webkit-scrollbar {
        width: 6px;
      }
      .poi-tooltip-modal::-webkit-scrollbar-track {
        background: transparent;
      }
      .poi-tooltip-modal::-webkit-scrollbar-thumb {
        background: rgba(255, 255, 255, 0.3);
        border-radius: 3px;
      }
      .poi-tooltip-modal::-webkit-scrollbar-thumb:hover {
        background: rgba(255, 255, 255, 0.5);
      }
      .poi-tooltip-modal h1,
      .poi-tooltip-modal h2,
      .poi-tooltip-modal h3,
      .poi-tooltip-modal h4,
      .poi-tooltip-modal h5,
      .poi-tooltip-modal h6 {
        margin: 0 0 8px 0;
        color: #ffffff;
      }
      .poi-tooltip-modal p {
        margin: 0 0 8px 0;
      }
      .poi-tooltip-modal p:last-child {
        margin-bottom: 0;
      }
      .poi-tooltip-modal ul,
      .poi-tooltip-modal ol {
        margin: 8px 0;
        padding-left: 24px;
      }
      .poi-tooltip-modal * {
        color: inherit !important;
      }
      .poi-tooltip-modal {
        color: #ffffff !important;
      }
      .poi-tooltip-modal p,
      .poi-tooltip-modal span,
      .poi-tooltip-modal div,
      .poi-tooltip-modal li {
        color: #ffffff !important;
      }
    `;
    document.head.appendChild(style);

    return () => {
      const existingStyle = document.getElementById(styleId);
      if (existingStyle) {
        existingStyle.remove();
      }
    };
  }, []);

  // NOTE: POI rendering and lifecycle management is now handled by usePoiMarkers hook
  // (Old 328-line useEffect removed - now using hook)

  // Layer feature click handler for highlighting
  useEffect(() => {
    const handleLayerFeatureClick = (e: CustomEvent) => {
      const { leafletLayer } = e.detail;

      if (!leafletLayer || !('setStyle' in leafletLayer)) return;

      // Store original style if not already stored
      if (!originalStylesRef.current.has(leafletLayer)) {
        const currentOptions = (leafletLayer as any).options || {};
        const style: LayerStyle = {
          color: currentOptions.color || '#3388ff',
          weight: currentOptions.weight || 3,
          opacity: currentOptions.opacity || 1.0,
          fillColor: currentOptions.fillColor || currentOptions.color || '#3388ff',
          fillOpacity: currentOptions.fillOpacity || 0.2,
          dashArray: currentOptions.dashArray || ''
        };
        originalStylesRef.current.set(leafletLayer, style);
      }

      // Clear previous selections
      selectedLayers.forEach(layer => {
        if (layer !== leafletLayer) {
          const originalStyle = originalStylesRef.current.get(layer);
          if (originalStyle && 'setStyle' in layer) {
            (layer as any).setStyle(originalStyle);
          }
        }
      });

      // Apply selection style
      (leafletLayer as any).setStyle({
        color: '#ff6600',
        weight: 4,
        fillOpacity: 0.5
      });

      setSelectedLayers(new Set([leafletLayer]));
      setCurrentLayer(leafletLayer);
    };

    window.addEventListener('layer-feature-click', handleLayerFeatureClick as EventListener);

    return () => {
      window.removeEventListener('layer-feature-click', handleLayerFeatureClick as EventListener);
    };
  }, [selectedLayers]);

  // Map click handler for deselecting when clicking on empty space or base layer
  useEffect(() => {
    if (!mapRef.current) return;

    const handleMapClick = (e: LeafletMapClickEvent) => {
      // Only reset if clicking directly on map/base layer (not on a feature layer)
      const target = e.originalEvent.target;
      if (target && target instanceof HTMLElement && !target.closest('.leaflet-interactive')) {
        // Use ref to avoid dependency on resetAllSelections
        selectedLayers.forEach(layer => {
          const originalStyle = originalStylesRef.current.get(layer);
          if (originalStyle && 'setStyle' in layer && typeof (layer as unknown as PathLayer).setStyle === 'function') {
            (layer as unknown as PathLayer).setStyle(originalStyle);
          }
        });
        setSelectedLayers(new Set());
        setCurrentLayer(null);
        setSelectedLayer(null);
        setShowStylePanel(false);
      }
    };

    mapRef.current.on('click', handleMapClick);

    return () => {
      mapRef.current?.off('click', handleMapClick);
    };
  }, [selectedLayers]); // Only depend on selectedLayers, not the callback

  // NOTE: Map tool helper functions (enableDraw, toggleEdit, toggleDelete,
  // toggleDrag, enableCutPolygon, toggleRotate, zoomIn, zoomOut)
  // are now available from mapHelpers utility module
  // Usage: mapHelpers.enableDraw(mapRef, "Marker")
  // (Old implementation removed - now using utility functions)

  // Context menu handlers
  const handleZoomToFit = useCallback(async () => {
    if (!mapRef.current || !contextMenu.feature) return;
    const bounds = getFeatureBounds(contextMenu.feature);
    if (bounds) {
      const L = (await import("leaflet")).default;
      const leafletBounds = L.latLngBounds(bounds);
      mapRef.current.fitBounds(leafletBounds, { padding: [50, 50] });
    }
  }, [contextMenu.feature]);

  const handleCopyCoordinates = useCallback(async () => {
    if (!contextMenu.feature) return;
    const coordsText = formatCoordinates(contextMenu.feature);
    const success = await copyToClipboard(coordsText);
    if (success) {
      showToast("success", "📍 Coordinates copied to clipboard!");
    } else {
      showToast("error", "❌ Failed to copy coordinates");
    }
  }, [contextMenu.feature, showToast]);

  const openCopyFeatureDialog = useCallback((copyMode: "existing" | "new") => {
    if (!detail || !contextMenu.feature || !contextMenu.layerId) {
      return;
    }

    const sourceLayerId = contextMenu.layerId;
    const sourceLayer = detail.layers.find(l => l.id === sourceLayerId);
    const sourceLayerName = sourceLayer?.layerName || 'Unknown Layer';

    const layerData = sourceLayer?.layerData as FeatureCollection || {};
    const featureIndex = findFeatureIndex(layerData, contextMenu.feature);

    if (featureIndex === -1) {
      showToast("error", "❌ Feature not found in layer");
      return;
    }

    setCopyFeatureDialog({
      isOpen: true,
      sourceLayerId,
      sourceLayerName,
      featureIndex,
      copyMode
    });
  }, [detail, contextMenu.feature, contextMenu.layerId, showToast]);

  const handleCopyToExistingLayer = useCallback(() => {
    openCopyFeatureDialog("existing");
  }, [openCopyFeatureDialog]);

  const handleCopyToNewLayer = useCallback(() => {
    openCopyFeatureDialog("new");
  }, [openCopyFeatureDialog]);

  const handleCopyFeatureSuccess = useCallback(async (message: string) => {
    showToast("success", `✅ ${message}`);
    if (detail) {
      const updatedDetail = await getMapDetail(detail.id);
      setDetail(updatedDetail);
    }
  }, [detail, showToast]);

  const handleDeleteZone = useCallback(async () => {
    if (!detail || !contextMenu.feature || !contextMenu.layerId) return;
    const confirmed = window.confirm(
      `Are you sure you want to delete "${getFeatureName(contextMenu.feature)}"?`
    );
    if (!confirmed) return;

    const layerId = contextMenu.layerId;
    const targetLayer = detail.layers.find(l => l.id === layerId);
    if (!targetLayer) {
      showToast("error", "❌ Layer not found");
      return;
    }

    try {
      const layerData = targetLayer.layerData as FeatureCollection;
      const featureIndex = findFeatureIndex(layerData, contextMenu.feature);
      if (featureIndex === -1) {
        showToast("error", "❌ Feature not found in layer");
        return;
      }

      const updatedGeoJSON = removeFeatureFromGeoJSON(layerData as FeatureCollection, featureIndex);
      const success = await updateLayerData(detail.id, layerId, updatedGeoJSON);
      if (success) {
        showToast("success", "✅ Zone deleted successfully!");
        if (contextMenu.leafletLayer && mapRef.current) {
          mapRef.current.removeLayer(contextMenu.leafletLayer);
        }
        const updatedDetail = await getMapDetail(detail.id);
        setDetail(updatedDetail);
      } else {
        showToast("error", "❌ Failed to delete zone");
      }
    } catch (error) {
      console.error('Error deleting zone:', error);
      showToast("error", "❌ Error deleting zone");
    }
  }, [detail, contextMenu, showToast]);

  const clearSketch = useCallback(async () => {
    if (!detail) return;

    // Delete all features from database
    for (const feature of features) {
      if (feature.featureId) {
        try {
          await deleteFeatureFromDB(detail.id, feature.featureId);
        } catch (error) {
          console.error("Error deleting from DB:", error);
        }
      }
    }

    sketchRef.current?.clearLayers();
    setFeatures([]);
    setFeatureVisibility({});
  }, [detail, features]);

  const onLayerVisibilityChange = useCallback(async (layerId: string, isVisible: boolean) => {
    if (!detail?.id || !mapRef.current) return;

    const layerData = layers.find(l => l.id === layerId);

    await handleLayerVisibilityChange(
      detail.id,
      layerId,
      isVisible,
      mapRef.current as any,
      dataLayerRefs,
      setLayerVisibility,
      layerData
    );
  }, [detail?.id, layers]);

  const onFeatureVisibilityChange = useCallback(async (featureId: string, isVisible: boolean) => {
    if (!detail?.id) return;

    await handleFeatureVisibilityChange(
      detail.id,
      featureId,
      isVisible,
      features,
      setFeatures,
      mapRef.current as any,
      sketchRef.current,
      setFeatureVisibility
    );
  }, [detail?.id, features]);

  const onSelectLayer = useCallback((layer: FeatureData | LayerDTO) => {
    setSelectedLayer(layer);
    setShowStylePanel(true);
    // Also update new UI
    setSelectedEntity({ type: "layer", data: layer });
    setIsPropertiesPanelOpen(true);
  }, []);

  // New handlers for video editor UI
  const handleSelectFeature = useCallback((feature: FeatureData) => {
    setSelectedEntity({ type: "feature", data: feature });
    setIsPropertiesPanelOpen(true);
    setSelectedLayer(feature);
    setShowStylePanel(true);
  }, []);

  const handleSelectLayerNew = useCallback((layer: LayerDTO) => {
    setSelectedEntity({ type: "layer", data: layer });
    setIsPropertiesPanelOpen(true);
    setSelectedLayer(layer);
    setShowStylePanel(true);
  }, []);

  const handleSegmentClick = useCallback((segmentId: string) => {
    const segment = segments.find((s) => s.segmentId === segmentId);
    if (segment) {
      setSelectedEntity({ type: "segment", data: segment });
      setIsPropertiesPanelOpen(true);
      setActiveSegmentId(segmentId);
    }
  }, [segments]);

  // Update feature properties and style
  const handleUpdateFeature = useCallback(async (updates: {
    name?: string;
    description?: string;
    style?: Record<string, unknown>;
    properties?: Record<string, unknown>;
    isVisible?: boolean;
    zIndex?: number;
  }) => {
    if (!mapId || !selectedEntity || selectedEntity.type !== "feature") return;

    const feature = selectedEntity.data as FeatureData;
    if (!feature.featureId) {
      showToast("error", "Cannot update feature: No feature ID");
      return;
    }

    try {
      const { updateMapFeature } = await import("@/lib/api-maps");

      // Prepare update request
      const updateRequest: any = {};

      if (updates.name !== undefined) updateRequest.name = updates.name;
      if (updates.description !== undefined) updateRequest.description = updates.description;
      if (updates.isVisible !== undefined) updateRequest.isVisible = updates.isVisible;
      if (updates.zIndex !== undefined) updateRequest.zIndex = updates.zIndex;

      // Serialize style and properties to JSON strings
      if (updates.style !== undefined) {
        updateRequest.style = JSON.stringify(updates.style);
      }
      if (updates.properties !== undefined) {
        updateRequest.properties = JSON.stringify(updates.properties);
      }

      // Update in database
      await updateMapFeature(mapId, feature.featureId, updateRequest);

      // Update local state
      setFeatures((prev) =>
        prev.map((f) =>
          f.featureId === feature.featureId
            ? { ...f, name: updates.name || f.name, isVisible: updates.isVisible ?? f.isVisible }
            : f
        )
      );

      // Update selected entity
      setSelectedEntity({
        type: "feature",
        data: { ...feature, name: updates.name || feature.name, isVisible: updates.isVisible ?? feature.isVisible },
      });

      showToast("success", "Feature updated successfully");
    } catch (error) {
      console.error("Failed to update feature:", error);
      showToast("error", "Failed to update feature");
    }
  }, [mapId, selectedEntity, showToast]);

  // Save segment (create or update) - used by inline form
  const handleSaveSegment = useCallback(async (data: any, segmentId?: string) => {
    if (!mapId) return;

    try {
      const { createSegment, updateSegment, getSegments } = await import("@/lib/api-storymap");

      if (segmentId) {
        // Update existing segment
        await updateSegment(mapId, segmentId, data);
        showToast("success", "Segment updated successfully");
      } else {
        // Create new segment
        await createSegment(mapId, data);
        showToast("success", "Segment created successfully");
      }

      // Reload segments
      const updatedSegments = await getSegments(mapId);
      setSegments(updatedSegments);
    } catch (error) {
      console.error("Failed to save segment:", error);
      showToast("error", "Failed to save segment");
    }
  }, [mapId, showToast]);

  // Delete segment
  const handleDeleteSegment = useCallback(async (segmentId: string) => {
    if (!mapId) return;

    try {
      const { deleteSegment, getSegments } = await import("@/lib/api-storymap");
      await deleteSegment(mapId, segmentId);
      showToast("success", "Segment deleted successfully");

      // Reload segments
      const updatedSegments = await getSegments(mapId);
      setSegments(updatedSegments);
    } catch (error) {
      console.error("Failed to delete segment:", error);
      showToast("error", "Failed to delete segment");
    }
  }, [mapId, showToast]);

  // Save transition (create only - edit not supported by API yet)
  const handleSaveTransition = useCallback(async (data: any, transitionId?: string) => {
    if (!mapId) return;

    try {
      const { createTimelineTransition, getTimelineTransitions } = await import("@/lib/api-storymap");

      if (transitionId) {
        // Update not supported by API - would need to delete and recreate
        showToast("warning", "Transition editing not yet supported. Please delete and recreate.");
        return;
      } else {
        // Create new transition
        await createTimelineTransition(mapId, data);
        showToast("success", "Transition created successfully");
      }

      // Reload transitions
      const updatedTransitions = await getTimelineTransitions(mapId);
      setTransitions(updatedTransitions);
    } catch (error) {
      console.error("Failed to save transition:", error);
      showToast("error", "Failed to save transition");
    }
  }, [mapId, showToast]);

  // Delete transition
  const handleDeleteTransition = useCallback(async (transitionId: string) => {
    if (!mapId) return;

    try {
      const { deleteTimelineTransition, getTimelineTransitions } = await import("@/lib/api-storymap");
      await deleteTimelineTransition(mapId, transitionId);
      showToast("success", "Transition deleted successfully");

      // Reload transitions
      const updatedTransitions = await getTimelineTransitions(mapId);
      setTransitions(updatedTransitions);
    } catch (error) {
      console.error("Failed to delete transition:", error);
      showToast("error", "Failed to delete transition");
    }
  }, [mapId, showToast]);

  const handleTimelineReorder = useCallback(
    async (newOrder: Segment[]) => {
      if (!mapId) return;

      // Check affected transitions
      const affectedTransitions = transitions.filter((t) => {
        const fromIndex = newOrder.findIndex((s) => s.segmentId === t.fromSegmentId);
        const toIndex = newOrder.findIndex((s) => s.segmentId === t.toSegmentId);
        return toIndex !== fromIndex + 1;
      });

      if (affectedTransitions.length > 0) {
        const confirmed = window.confirm(
          `Reordering will affect ${affectedTransitions.length} transition(s). Continue?`
        );
        if (!confirmed) return;
      }

      try {
        await reorderSegments(mapId, newOrder.map((s) => s.segmentId));
        setSegments(newOrder);
        showToast("success", "Segments reordered successfully");
      } catch (error) {
        console.error("Failed to reorder segments:", error);
        showToast("error", "Failed to reorder segments");
      }
    },
    [mapId, transitions, showToast]
  );

  const handlePlayTimeline = useCallback(() => {
    if (playback.isPlaying) {
      playback.handleStopPreview();
      setIsPlayingTimeline(false);
    } else {
      playback.handlePlayPreview();
      setIsPlayingTimeline(true);
    }
  }, [playback]);

  const handleStopTimeline = useCallback(() => {
    playback.handleStopPreview();
    setIsPlayingTimeline(false);
    setCurrentPlaybackTime(0);
  }, [playback]);

  const handleSkipForward = useCallback((seconds: number) => {
    const totalDuration = segments.reduce((sum, seg) => sum + seg.durationMs, 0) / 1000;
    setCurrentPlaybackTime((prev) => Math.min(totalDuration, prev + seconds));
  }, [segments]);

  const handleSkipBackward = useCallback((seconds: number) => {
    setCurrentPlaybackTime((prev) => Math.max(0, prev - seconds));
  }, []);

  // Sync isPlayingTimeline with hook's isPlaying state
  useEffect(() => {
    setIsPlayingTimeline(playback.isPlaying);
  }, [playback.isPlaying]);

  // Smooth playback time progression
  useEffect(() => {
    if (!playback.isPlaying || segments.length === 0) return;

    // Calculate base time from completed segments
    let baseTime = 0;
    for (let i = 0; i < playback.currentPlayIndex && i < segments.length; i++) {
      baseTime += segments[i].durationMs / 1000;
    }

    // Set initial time when segment changes
    setCurrentPlaybackTime(baseTime);

    // Start smooth time progression
    const startTime = Date.now();
    const currentSegmentDuration = segments[playback.currentPlayIndex]?.durationMs || 0;

    const intervalId = setInterval(() => {
      const elapsed = (Date.now() - startTime) / 1000;
      const newTime = baseTime + elapsed;

      // Stop advancing if we've reached the end of current segment
      if (elapsed >= currentSegmentDuration / 1000) {
        setCurrentPlaybackTime(baseTime + currentSegmentDuration / 1000);
        return;
      }

      setCurrentPlaybackTime(newTime);
    }, 100); // Update every 100ms for smooth animation

    return () => clearInterval(intervalId);
  }, [playback.isPlaying, playback.currentPlayIndex, segments]);

  const onUpdateLayer = useCallback(async (layerId: string, updates: { isVisible?: boolean; zIndex?: number; customStyle?: string; filterConfig?: string }) => {
    if (!detail || !mapRef.current) return;
  }, [detail]);

  const onUpdateFeature = useCallback(async (featureId: string, updates: UpdateMapFeatureRequest) => {
    if (!detail) return;

    try {
      await updateMapFeature(detail.id, featureId, updates);

      // Update local state
      setFeatures(prev => prev.map(f =>
        f.featureId === featureId
          ? { ...f, name: updates.name || f.name }
          : f
      ));
    } catch (error) {
    }
  }, [detail]);

  // Apply style visually to layer
  const onApplyStyle = useCallback((layer: Layer, styleOptions: LayerStyle) => {
    if (!layer || !('setStyle' in layer)) return;

    // Apply style
    (layer as unknown as PathLayer).setStyle(styleOptions);

    // Update original style ref
    originalStylesRef.current.set(layer, {
      ...styleOptions
    });
  }, []);

  const onDeleteFeature = useCallback(async (featureId: string) => {
    if (!detail) return;

    const feature = features.find(f => f.id === featureId || f.featureId === featureId);
    if (!feature) {
      return;
    }

    // Handle layer deletion state cleanup
    handleLayerDelete(feature.layer);

    if (mapRef.current && sketchRef.current) {
      sketchRef.current.removeLayer(feature.layer);
    }

    setFeatures(prev => prev.filter(f => f.id !== featureId && f.featureId !== featureId));

    setFeatureVisibility(prev => {
      const newVisibility = { ...prev };
      delete newVisibility[featureId];
      return newVisibility;
    });

    if (feature.featureId) {
      try {
        await deleteFeatureFromDB(detail.id, feature.featureId);
      } catch (error) {
        console.error("Error deleting from database:", error);
      }
    }

  }, [detail, features, handleLayerDelete]);

  // Keyboard event handler for delete/backspace
  useEffect(() => {
    const handleKeyDown = async (e: KeyboardEvent) => {
      if ((e.key === 'Delete' || e.key === 'Backspace') && selectedLayers.size > 0) {
        // Don't prevent backspace if user is typing in an input
        const target = e.target as HTMLElement;
        if (target.tagName === 'INPUT' || target.tagName === 'TEXTAREA' || target.isContentEditable) {
          return;
        }

        e.preventDefault();

        // Delete all selected layers
        const layersToDelete = Array.from(selectedLayers);
        for (const layer of layersToDelete) {
          const feature = features.find(f => f.layer === layer);
          if (feature && (feature.id || feature.featureId)) {
            await onDeleteFeature(feature.featureId || feature.id);
          }
        }
      }
    };

    window.addEventListener('keydown', handleKeyDown);
    return () => window.removeEventListener('keydown', handleKeyDown);
  }, [selectedLayers, features, onDeleteFeature]);

  const applyPresetStyleToFeature = useCallback(async (featureId: string, layerType: string, presetName: string) => {
    if (!detail) return;
  }, [detail]);

  const applyCustomStyleToFeature = useCallback(async (featureId: string, styleOptions: {
    color?: string;
    fillColor?: string;
    weight?: number;
    opacity?: number;
    fillOpacity?: number;
    radius?: number;
    dashArray?: string;
  }) => {
    if (!detail) return;
  }, [detail]);

  const applyStyleToLayer = useCallback(async (layerId: string, styleOptions: {
    color?: string;
    fillColor?: string;
    weight?: number;
    opacity?: number;
    fillOpacity?: number;
  }) => {
    if (!detail) return;
  }, [detail]);

  const getCurrentFeatureStyle = useCallback((featureId: string) => {
    const feature = features.find(f => f.id === featureId);
    if (!feature) return {};

    return extractLayerStyle(feature.layer);
  }, [features]);

  const saveMeta = useCallback(async () => {
    if (!detail) return;
    setBusySaveMeta(true);
    try {
      const body: UpdateMapRequest = {
        name: (name ?? "").trim() || "Untitled Map",
        baseLayer: baseKey === "osm" ? "OSM" : baseKey === "sat" ? "Satellite" : "Dark",
      };
      await updateMap(detail.id, body);
      showToast("success", "Đã lưu thông tin bản đồ.");
    } catch (e) {
      showToast("error", e instanceof Error ? e.message : "Lưu thất bại");
    } finally {
      setBusySaveMeta(false);
    }
  }, [detail, name, baseKey, showToast]);

  const saveView = useCallback(async () => {
    if (!detail || !mapRef.current) {
      console.warn("saveView: detail or mapRef.current is null");
      return;
    }
    const map = mapRef.current;
    if (!map) {
      console.warn("saveView: map is null");
      return;
    }
    setBusySaveView(true);
    try {
      // Check if map is still valid
      if (!map.getCenter || typeof map.getCenter !== 'function') {
        console.warn("saveView: map.getCenter is not a function");
        showToast("error", "Bản đồ chưa sẵn sàng");
        return;
      }
      const c = map.getCenter();
      if (!c) {
        console.warn("saveView: map.getCenter() returned null");
        showToast("error", "Bản đồ chưa sẵn sàng");
        return;
      }
      const zoom = map.getZoom ? map.getZoom() : 10;
      const view = { center: [c.lat, c.lng] as [number, number], zoom };
      const body: UpdateMapRequest = { viewState: JSON.stringify(view) };
      await updateMap(detail.id, body);
      showToast("success", "Đã lưu vị trí hiển thị.");
    } catch (e) {
      console.error("saveView error:", e);
      showToast("error", e instanceof Error ? e.message : "Lưu thất bại");
    } finally {
      setBusySaveView(false);
    }
  }, [detail, showToast]);


  if (loading) return <main className="h-screen w-screen grid place-items-center text-zinc-400">Đang tải…</main>;
  if (err || !detail) return <main className="h-screen w-screen grid place-items-center text-red-300">{err ?? "Không tải được bản đồ"}</main>;

  // Helper function to get initials from email
  const getInitials = (email: string): string => {
    if (!email) return "?";
    const parts = email.split("@")[0];
    if (parts.length >= 2) {
      return parts.substring(0, 2).toUpperCase();
    }
    return parts.substring(0, 1).toUpperCase();
  };

  return (
    <main className="relative h-screen w-screen overflow-hidden text-white">
      <div className="absolute top-0 left-0 z-[3000] w-full pointer-events-none">
        <div className="pointer-events-auto bg-black/70 backdrop-blur-md ring-1 ring-white/15 shadow-xl py-1 px-3">
          <div className="grid grid-cols-3 place-items-stretch gap-2">
            <div className="flex items-center justify-start gap-2 overflow-x-auto no-scrollbar">
              <input
                type="text"
                value={name}
                onChange={(e) => setName(e.target.value)}
                className="px-2.5 py-1.5 rounded-md bg-white text-black text-sm font-medium w-52"
                placeholder="Untitled Map"
              />
              <PublishButton mapId={mapId} status={mapStatus} onStatusChange={setMapStatus} />
            </div>
            <DrawingToolsBar mapRef={mapRef} />
            <div className="flex items-center justify-end gap-1.5 overflow-x-auto no-scrollbar">
<<<<<<< HEAD
              {/* Active Users Avatars */}
              {collaboration.activeUsers.length > 0 && (
                <div className="flex items-center gap-1.5 mr-2">
                  {collaboration.activeUsers.slice(0, 3).map((user) => (
                    <div
                      key={user.userId}
                      className="relative group"
                      title={user.userName}
                    >
                      {user.userAvatar ? (
                        <img
                          src={user.userAvatar}
                          alt={user.userName}
                          className="w-8 h-8 rounded-full border-2 border-white/30 object-cover"
                          style={{ borderColor: user.highlightColor }}
                        />
                      ) : (
                        <div
                          className="w-8 h-8 rounded-full border-2 flex items-center justify-center text-xs font-semibold text-white"
                          style={{ 
                            backgroundColor: user.highlightColor,
                            borderColor: user.highlightColor
                          }}
                        >
                          {getInitials(user.userName)}
                        </div>
                      )}
                    </div>
                  ))}
                  {collaboration.activeUsers.length > 3 && (
                    <div
                      className="w-8 h-8 rounded-full border-2 border-white/30 bg-zinc-700 flex items-center justify-center text-xs font-semibold text-white"
                      title={`${collaboration.activeUsers.length - 3} more user(s)`}
                    >
                      +{collaboration.activeUsers.length - 3}
                    </div>
                  )}
                  {collaboration.isConnected && (
                    <div className="flex items-center gap-1 ml-1">
                      <div className="w-2 h-2 rounded-full bg-green-500 animate-pulse" title="Connected" />
                    </div>
                  )}
                </div>
              )}
=======
              <ActiveUsersIndicator
                activeUsers={collaboration.activeUsers}
                isConnected={collaboration.isConnected}
              />
>>>>>>> c749dad5
              <input
                type="file"
                accept=".geojson,.json,.kml,.gpx"
                onChange={async (e) => {
                  const file = e.target.files?.[0];
                  if (file && mapId) {
                    try {
                      showToast("info", "Đang tải file lên...");

                      // Backend tự động tạo layer mới, chỉ cần truyền mapId
                      const result = await uploadGeoJsonToMap(mapId, file);

                      showToast("info", "Đang load dữ liệu...");

                      // Refresh toàn bộ map detail để lấy layer mới
                      const updatedDetail = await getMapDetail(mapId);
                      setDetail(updatedDetail);

                      showToast("success", `Tải lên thành công! Đã thêm ${result.featuresAdded} đối tượng vào layer "${result.layerId}".`);

                      // Clear the input
                      e.target.value = '';
                    } catch (error) {
                      console.error("Upload error:", error);
                      showToast("error", error instanceof Error ? error.message : "Tải file thất bại");
                      e.target.value = '';
                    }
                  }
                }}
                className="hidden"
                id="upload-layer"
              />
              <label
                htmlFor="upload-layer"
                className="rounded-lg px-3 py-1.5 text-xs font-semibold bg-blue-600 hover:bg-blue-500 cursor-pointer"
                title="Upload GeoJSON/KML/GPX file to add as layer"
              >
                Upload File
              </label>
              <button
                className="rounded-lg px-3 py-1.5 text-xs font-semibold bg-zinc-700 hover:bg-zinc-600 disabled:opacity-60"
                onClick={saveView}
                disabled={busySaveView || !mapRef.current}
                title="Lưu tâm & zoom hiện tại"
              >
                {busySaveView ? "Đang lưu…" : "Save view"}
              </button>
              <button
                className="rounded-lg px-3 py-1.5 text-xs font-semibold bg-zinc-800 hover:bg-zinc-700"
                onClick={clearSketch}
                disabled={!mapRef.current}
              >
                Xoá vẽ
              </button>
              <button
                className="rounded-lg px-3 py-1.5 text-xs font-semibold bg-emerald-600 text-zinc-950 hover:bg-emerald-500 disabled:opacity-60"
                onClick={saveMeta}
                disabled={busySaveMeta}
              >
                {busySaveMeta ? "Đang lưu…" : "Save"}
              </button>
              {/* Story Map Buttons */}
              {mapStatus === "Published" && (
                <>
                  <button
                    className="rounded-lg px-3 py-1.5 text-xs font-semibold bg-emerald-600 hover:bg-emerald-500 flex items-center gap-1"
                    onClick={() => window.open(`/storymap/control/${mapId}`, '_blank')}
                    title="Open control panel (presenter view)"
                  >
                    <svg className="w-4 h-4" fill="none" stroke="currentColor" viewBox="0 0 24 24">
                      <path strokeLinecap="round" strokeLinejoin="round" strokeWidth={2} d="M12 6V4m0 2a2 2 0 100 4m0-4a2 2 0 110 4m-6 8a2 2 0 100-4m0 4a2 2 0 110-4m0 4v2m0-6V4m6 6v10m6-2a2 2 0 100-4m0 4a2 2 0 110-4m0 4v2m0-6V4" />
                    </svg>
                    Control
                  </button>
                  <button
                    className="rounded-lg px-3 py-1.5 text-xs font-semibold bg-purple-600 hover:bg-purple-500 flex items-center gap-1"
                    onClick={() => window.open(`/storymap/${mapId}`, '_blank')}
                    title="Open viewer (audience view)"
                  >
                    <svg className="w-4 h-4" fill="none" stroke="currentColor" viewBox="0 0 24 24">
                      <path strokeLinecap="round" strokeLinejoin="round" strokeWidth={2} d="M14.752 11.168l-3.197-2.132A1 1 0 0010 9.87v4.263a1 1 0 001.555.832l3.197-2.132a1 1 0 000-1.664z" />
                      <path strokeLinecap="round" strokeLinejoin="round" strokeWidth={2} d="M21 12a9 9 0 11-18 0 9 9 0 0118 0z" />
                    </svg>
                    View
                  </button>
                </>
              )}
              <button
                className="rounded-lg p-1.5 text-xs font-semibold bg-zinc-700 hover:bg-zinc-600"
                onClick={() => {
                  localStorage.removeItem('skipDeleteConfirm');
                  showToast("info", "Delete confirmations re-enabled");
                }}
                title="Re-enable delete confirmation dialogs"
              >
                <svg xmlns="http://www.w3.org/2000/svg" width="18" height="18" viewBox="0 0 24 24" fill="none" stroke="currentColor" strokeWidth="2">
                  <path d="M12 22s8-4 8-10V5l-8-3-8 3v7c0 6 8 10 8 10z" />
                </svg>
              </button>
            </div>
          </div>
          {/* Toast messages are handled globally via ToastProvider */}
        </div>
      </div>

      {/* Map Canvas - Adjusted for VSCode-style UI panels */}
      <div
        ref={mapEl}
        className="absolute inset-0 transition-all duration-300"
        style={{
          left: leftSidebarView ? "332px" : "48px", // Icon bar (48px) + panel (280px) when open
          right: isPropertiesPanelOpen ? "360px" : "0",
          // top: "60px",
          bottom: "200px", // Space for timeline workspace
        }}
      />

      {/* NEW: VSCode-style Left Sidebar */}
      <LeftSidebarToolbox
        activeView={leftSidebarView}
        onViewChange={setLeftSidebarView}
        features={features}
        layers={layers}
        segments={segments}
        transitions={transitions}
        baseLayer={baseKey}
        currentMap={mapRef.current}
        mapId={mapId}
        onSelectFeature={handleSelectFeature}
        onSelectLayer={handleSelectLayerNew}
        onBaseLayerChange={setBaseKey}
        onFeatureVisibilityChange={onFeatureVisibilityChange}
        onLayerVisibilityChange={onLayerVisibilityChange}
        onDeleteFeature={onDeleteFeature}
        onSegmentClick={handleSegmentClick}
        onSaveSegment={handleSaveSegment}
        onDeleteSegment={handleDeleteSegment}
        onSaveTransition={handleSaveTransition}
        onDeleteTransition={handleDeleteTransition}
      />

      {/* NEW: Right Properties Panel */}
      <PropertiesPanel
        isOpen={isPropertiesPanelOpen}
        selectedItem={selectedEntity}
        onClose={() => setIsPropertiesPanelOpen(false)}
        onUpdate={handleUpdateFeature}
      />

      {/* NEW: Bottom Timeline Workspace */}
      <TimelineWorkspace
        segments={segments}
        transitions={transitions}
        activeSegmentId={activeSegmentId}
        isPlaying={isPlayingTimeline}
        currentTime={currentPlaybackTime}
        leftOffset={leftSidebarView ? 332 : 48}
        isOpen={isTimelineOpen}
        onToggle={() => setIsTimelineOpen((prev) => !prev)}
        onReorder={handleTimelineReorder}
        onPlay={handlePlayTimeline}
        onStop={handleStopTimeline}
        // onSkipForward={handleSkipForward}
        // onSkipBackward={handleSkipBackward}
        onSegmentClick={handleSegmentClick}
      />

      <MapControls
        zoomIn={handleZoomIn}
        zoomOut={handleZoomOut}
        isTimelineOpen={isTimelineOpen}
      />

      <ZoneContextMenu
        visible={contextMenu.visible}
        x={contextMenu.x}
        y={contextMenu.y}
        zoneName={contextMenu.feature ? getFeatureName(contextMenu.feature) : 'Zone'}
        onClose={() => setContextMenu(prev => ({ ...prev, visible: false }))}
        onZoomToFit={handleZoomToFit}
        onCopyCoordinates={handleCopyCoordinates}
        onCopyToExistingLayer={handleCopyToExistingLayer}
        onCopyToNewLayer={handleCopyToNewLayer}
        onDeleteZone={handleDeleteZone}
        mapId={detail?.id}
        layerId={contextMenu.layerId ?? undefined}
        feature={contextMenu.feature ?? undefined}
      />

      <CopyFeatureDialog
        isOpen={copyFeatureDialog.isOpen}
        onClose={() => setCopyFeatureDialog(prev => ({ ...prev, isOpen: false }))}
        mapId={detail?.id || ''}
        sourceLayerId={copyFeatureDialog.sourceLayerId}
        sourceLayerName={copyFeatureDialog.sourceLayerName}
        featureIndex={copyFeatureDialog.featureIndex}
        initialCopyMode={copyFeatureDialog.copyMode}
        onSuccess={handleCopyFeatureSuccess}
      />


      <style jsx global>{`
        .no-scrollbar::-webkit-scrollbar { display: none; }
        .no-scrollbar { -ms-overflow-style: none; scrollbar-width: none; }
        .leaflet-container { width: 100%; height: 100%; }
        .leaflet-top.leaflet-left .leaflet-control { display: none !important; }
        
        /* Other user selection markers */
        .other-user-selection-marker {
          background: transparent !important;
          border: none !important;
        }
        
        /* Hide Geoman tooltips and help text */
        .leaflet-pm-tooltip,
        .leaflet-pm-help,
        .leaflet-pm-hint,
        .leaflet-pm-cursor-marker,
        .leaflet-pm-cursor-marker-text {
          display: none !important;
        }
        
        /* Hide Geoman help text */
        .leaflet-pm-help-text,
        .leaflet-pm-tooltip-text {
          display: none !important;
        }
        
        /* Thêm các class mới để target tooltip vẽ/edit cụ thể */
        .leaflet-pm-draw-tooltip,
        .leaflet-pm-vertex-tooltip,
        .leaflet-pm-snapping-tooltip,
        .leaflet-pm-edit-tooltip,
        .leaflet-pm-drag-tooltip,
        .leaflet-pm-rotate-tooltip,
        .leaflet-pm-cut-tooltip {
          display: none !important;
          visibility: hidden !important;
          opacity: 0 !important;
        }
        
        /* Đảm bảo không hiển thị text động */
        [class*="leaflet-pm-tooltip"]::after,
        [class*="leaflet-pm-tooltip"]::before,
        [class*="leaflet-pm-hint"] * {
          display: none !important;
        }

        /* Force crosshair cursor khi draw mode active */
        .leaflet-pm-draw-mode-enabled {
          cursor: crosshair !important;
        }

        /* Tắt hiển thị bất kỳ marker tạm nào trong draw mode */
        .leaflet-pm-cursor-marker .leaflet-marker-icon,
        .leaflet-pm-cursor-marker .leaflet-marker-shadow {
          display: none !important;
        }
        
        /* Hide default Leaflet marker icons */
        .leaflet-marker-icon {
          background: none !important;
          border: none !important;
        }
        
        /* Custom marker style */
        .custom-marker-icon {
          background: none !important;
          border: none !important;
        }
        
        /* Custom default marker style */
        .custom-default-marker {
          background: none !important;
          border: none !important;
        }
        
        /* Đảm bảo tất cả marker đều dùng custom icon */
        .leaflet-marker-icon {
          background: none !important;
          border: none !important;
        }
        
        /* Override any default marker styles */
        .leaflet-marker-icon[src*="marker-icon"],
        .leaflet-marker-icon[src*="marker-shadow"] {
          display: none !important;
        }
        
        /* Custom marker icon styles for consistency */
        .custom-marker-icon,
        .custom-default-marker {
          filter: drop-shadow(0 1px 2px rgba(0,0,0,0.2));
          transition: transform 0.1s ease;
        }
        
        .custom-marker-icon:hover,
        .custom-default-marker:hover {
          transform: scale(1.1);
        }
      `}</style>
    </main>
  );
}<|MERGE_RESOLUTION|>--- conflicted
+++ resolved
@@ -67,18 +67,6 @@
 import { getSegments, reorderSegments, type Segment, type TimelineTransition, getTimelineTransitions } from "@/lib/api-storymap";
 import { LeftSidebarToolbox, TimelineWorkspace, PropertiesPanel, DrawingToolsBar, ActiveUsersIndicator } from "@/components/map-editor-ui";
 import { useSegmentPlayback } from "@/hooks/useSegmentPlayback";
-<<<<<<< HEAD
-import { useUndoStack } from "@/hooks/useUndoStack";
-import { useAutoSaveQueue } from "@/hooks/useAutoSaveQueue";
-import { useMultiSelect } from "@/hooks/useMultiSelect";
-import { useToolbarState } from "@/hooks/useToolbarState";
-import { useMapCollaboration, type MapSelection } from "@/hooks/useMapCollaboration";
-// import SegmentDialog from "@/components/storymap/dialogs/SegmentDialog";
-// import TimelineTransitionsDialog from "@/components/storymap/dialogs/TimelineTransitionsDialog";
-
-import { useToast } from "@/contexts/ToastContext";
-import type { FeatureCollection, Feature as GeoJSONFeature, Position } from "geojson";
-=======
 import { useMapCollaboration, type MapSelection } from "@/hooks/useMapCollaboration";
 import { useLayerStyles } from "@/hooks/useLayerStyles";
 import { useCollaborationVisualization } from "@/hooks/useCollaborationVisualization";
@@ -89,7 +77,6 @@
 import type { FeatureCollection, Feature as GeoJSONFeature, Position } from "geojson";
 import * as mapHelpers from "@/utils/mapHelpers";
 import PublishButton from "@/components/map-editor/PublishButton";
->>>>>>> c749dad5
 
 
 
@@ -148,11 +135,6 @@
   const [isTimelineOpen, setIsTimelineOpen] = useState(true);
   const [currentSegmentLayers, setCurrentSegmentLayers] = useState<any[]>([]);
 
-<<<<<<< HEAD
-  const [currentLayer, setCurrentLayer] = useState<Layer | null>(null);
-  const [selectedLayers, setSelectedLayers] = useState<Set<Layer>>(new Set());
-  const [hoveredLayer, setHoveredLayer] = useState<Layer | null>(null);
-=======
   // Use layer styles hook for managing layer selection and styling
   const layerStyles = useLayerStyles();
   const {
@@ -171,7 +153,6 @@
     // NOTE: resetAllSelections from hook is not used - we have a custom implementation below
     // resetAllSelections,
   } = layerStyles;
->>>>>>> c749dad5
 
   // Context menu state
   const [contextMenu, setContextMenu] = useState<{
@@ -211,151 +192,6 @@
   const baseRef = useRef<TileLayer | null>(null);
   const sketchRef = useRef<FeatureGroup | null>(null);
   const dataLayerRefs = useRef<Map<string, L.Layer>>(new Map());
-<<<<<<< HEAD
-  const originalStylesRef = useRef<Map<Layer, LayerStyle>>(new Map());
-  const lastUpdateRef = useRef<Map<string, number>>(new Map());
-  const poiMarkersRef = useRef<L.Marker[]>([]);
-  // Store state before edit/drag/rotate for undo
-  const beforeEditStateRef = useRef<Map<string, any>>(new Map());
-  const otherUsersSelectionsRef = useRef<Map<string, { selection: MapSelection; marker?: L.Marker; highlight?: L.Layer }>>(new Map());
-
-  // Initialize segment playback hook
-  const playback = useSegmentPlayback({
-    mapId,
-    segments,
-    currentMap: mapRef.current,
-    currentSegmentLayers,
-    setCurrentSegmentLayers,
-    setActiveSegmentId,
-  });
-
-  // Visualize other user's selection on map
-  const visualizeOtherUserSelection = useCallback((selection: MapSelection) => {
-    if (!mapRef.current) return;
-
-    const existing = otherUsersSelectionsRef.current.get(selection.userId);
-    
-    // Remove existing visualization
-    if (existing) {
-      if (existing.marker && mapRef.current.hasLayer(existing.marker)) {
-        mapRef.current.removeLayer(existing.marker);
-      }
-      if (existing.highlight && mapRef.current.hasLayer(existing.highlight)) {
-        mapRef.current.removeLayer(existing.highlight);
-      }
-    }
-
-    // Create new visualization based on selection type
-    (async () => {
-      const L = (await import("leaflet")).default;
-
-      if (selection.selectionType === "Point" || selection.selectionType === "Marker") {
-        if (selection.latitude && selection.longitude) {
-          const marker = L.marker([selection.latitude, selection.longitude], {
-            icon: L.divIcon({
-              className: 'other-user-selection-marker',
-              html: `<div style="
-                width: 20px;
-                height: 20px;
-                border-radius: 50%;
-                background: ${selection.highlightColor};
-                border: 2px solid white;
-                box-shadow: 0 2px 4px rgba(0,0,0,0.3);
-              "></div>`,
-              iconSize: [20, 20],
-              iconAnchor: [10, 10],
-            }),
-            zIndexOffset: 1000,
-          });
-          marker.addTo(mapRef.current!);
-          otherUsersSelectionsRef.current.set(selection.userId, { selection, marker });
-        }
-      } else if (selection.selectedObjectId) {
-        // Try to find and highlight the selected feature/layer
-        const currentFeatures = features; // Capture current features
-        const feature = currentFeatures.find(f => f.featureId === selection.selectedObjectId || f.id === selection.selectedObjectId);
-        if (feature && feature.layer && 'setStyle' in feature.layer) {
-          const originalStyle = originalStylesRef.current.get(feature.layer) || extractLayerStyle(feature.layer);
-          (feature.layer as unknown as PathLayer).setStyle({
-            ...originalStyle,
-            color: selection.highlightColor,
-            weight: (typeof originalStyle.weight === 'number' ? originalStyle.weight : 3) + 2,
-            fillColor: selection.highlightColor,
-            fillOpacity: 0.3,
-          });
-          otherUsersSelectionsRef.current.set(selection.userId, { selection, highlight: feature.layer });
-        }
-      }
-    })();
-  }, [features]);
-
-  // Remove user selection visualization
-  const removeUserSelectionVisualization = useCallback((userId: string) => {
-    if (!mapRef.current) return;
-
-    const existing = otherUsersSelectionsRef.current.get(userId);
-    if (existing) {
-      if (existing.marker && mapRef.current.hasLayer(existing.marker)) {
-        mapRef.current.removeLayer(existing.marker);
-      }
-      if (existing.highlight && 'setStyle' in existing.highlight) {
-        const originalStyle = originalStylesRef.current.get(existing.highlight);
-        if (originalStyle) {
-          (existing.highlight as unknown as PathLayer).setStyle(originalStyle);
-        }
-      }
-      otherUsersSelectionsRef.current.delete(userId);
-    }
-  }, []);
-
-  // Initialize map collaboration hook
-  // Use refs for callbacks to avoid recreating connection
-  const visualizeRef = useRef(visualizeOtherUserSelection);
-  const removeVisualizationRef = useRef(removeUserSelectionVisualization);
-  const showToastRef = useRef(showToast);
-
-  useEffect(() => {
-    visualizeRef.current = visualizeOtherUserSelection;
-    removeVisualizationRef.current = removeUserSelectionVisualization;
-    showToastRef.current = showToast;
-  }, [visualizeOtherUserSelection, removeUserSelectionVisualization, showToast]);
-
-  // Initialize refs (will be set later)
-  const handleMapDataChangedRef = useRef<(() => Promise<void>) | null>(null);
-  const mapDataChangedTimeoutRef = useRef<NodeJS.Timeout | null>(null);
-  const recentlyCreatedFeatureIdsRef = useRef<Set<string>>(new Set());
-  const collaborationRef = useRef<{
-    updateSelection?: (selection: {
-      mapId: string;
-      selectionType: string;
-      selectedObjectId?: string | null;
-      latitude?: number | null;
-      longitude?: number | null;
-    }) => Promise<void>;
-    clearSelection?: (mapId: string) => Promise<void>;
-  } | null>(null);
-
-  // Initialize auto-save queue
-  const autoSave = useAutoSaveQueue({
-    enabled: true,
-    debounceMs: 1000,
-    maxQueueSize: 50,
-    maxRetries: 3,
-    retryDelayMs: 2000,
-    showToasts: true,
-    onSave: async (item) => {
-      const { featureId, operation, data } = item;
-
-      if (operation === "create") {
-        // Feature was already saved in pm:create, this is for undo/redo
-        await updateMapFeature(mapId, featureId, data as UpdateMapFeatureRequest);
-      } else if (operation === "update") {
-        await updateMapFeature(mapId, featureId, data as UpdateMapFeatureRequest);
-      } else if (operation === "delete") {
-        await deleteFeatureFromDB(mapId, featureId);
-      }
-    },
-=======
   const {
     otherUsersSelectionsRef,
     visualizeOtherUserSelection,
@@ -364,7 +200,6 @@
     mapRef,
     originalStylesRef,
     features,
->>>>>>> c749dad5
   });
   // Handle layer click (single or multi-select)
   const handleLayerClick = useCallback((layer: Layer, isShiftKey: boolean) => {
@@ -418,8 +253,6 @@
       }
     }
   }, [selectedLayers, features, resetToOriginalStyle, applySelectionStyle, applyMultiSelectionStyle, mapId]);
-<<<<<<< HEAD
-=======
 
 
   // Use feature management hook for Geoman event handling
@@ -483,7 +316,6 @@
     }) => Promise<void>;
     clearSelection?: (mapId: string) => Promise<void>;
   } | null>(null);
->>>>>>> c749dad5
 
   const handleMapDataChanged = useCallback(async () => {
     if (!detail?.id || !isMapReady) return;
@@ -1066,630 +898,6 @@
     collaborationRef.current = collaboration;
   }, [collaboration]);
 
-  // Reload map data when other users make changes (triggered by SignalR events only)
-  // This should only be called for FeatureCreated, FeatureDeleted, or LayerUpdated
-  // FeatureUpdated uses handleFeatureUpdated instead (smooth update without reload)
-  const handleMapDataChanged = useCallback(async () => {
-    if (!detail?.id || !isMapReady) return;
-    
-    try {
-      // Only reload features, don't reload map detail unnecessarily
-      // Map detail (name, status, etc.) rarely changes, only features/layers change
-      
-      // Reload features directly using getMapFeatures API (more efficient than getMapDetail)
-      if (mapRef.current && sketchRef.current) {
-        const L = (await import("leaflet")).default;
-        
-        // Clear existing features from sketch
-        sketchRef.current.clearLayers();
-        
-        const dbFeatures = await loadFeaturesToMap(detail.id, L, sketchRef.current);
-        
-        // Attach event listeners to loaded features (same as in useEffect)
-        dbFeatures.forEach(feature => {
-          if (feature.layer) {
-            storeOriginalStyle(feature.layer);
-            feature.layer.on('mouseover', () => handleLayerHover(feature.layer, true));
-            feature.layer.on('mouseout', () => handleLayerHover(feature.layer, false));
-            feature.layer.on('click', (event: LeafletMouseEvent) => {
-              if (event.originalEvent) {
-                event.originalEvent.stopPropagation();
-              }
-              handleLayerClick(feature.layer, event.originalEvent.shiftKey);
-            });
-            
-            if (feature.featureId) {
-              feature.layer.on('pm:edit', async () => {
-                const now = Date.now();
-                const lastUpdate = lastUpdateRef.current.get(feature.featureId!) || 0;
-                if (now - lastUpdate < 1000) return;
-                lastUpdateRef.current.set(feature.featureId!, now);
-                try {
-                  resetToOriginalStyle(feature.layer);
-                  await updateFeatureInDB(detail.id, feature.featureId!, feature);
-                } catch (error) {
-                  console.error("Error updating feature after edit:", error);
-                }
-              });
-              
-              feature.layer.on('pm:dragend', async () => {
-                const now = Date.now();
-                const lastUpdate = lastUpdateRef.current.get(feature.featureId!) || 0;
-                if (now - lastUpdate < 1000) return;
-                lastUpdateRef.current.set(feature.featureId!, now);
-                try {
-                  resetToOriginalStyle(feature.layer);
-                  await updateFeatureInDB(detail.id, feature.featureId!, feature);
-                } catch (error) {
-                  console.error("Error updating feature after drag:", error);
-                }
-              });
-              
-              feature.layer.on('pm:rotateend', async () => {
-                const now = Date.now();
-                const lastUpdate = lastUpdateRef.current.get(feature.featureId!) || 0;
-                if (now - lastUpdate < 1000) return;
-                lastUpdateRef.current.set(feature.featureId!, now);
-                try {
-                  await updateFeatureInDB(detail.id, feature.featureId!, feature);
-                } catch (error) {
-                  console.error("Error updating feature after rotation:", error);
-                }
-              });
-            }
-            
-            if ('pm' in feature.layer && (feature.layer as GeomanLayer).pm) {
-              (feature.layer as GeomanLayer).pm.enable({
-                draggable: true,
-                allowEditing: true,
-                allowSelfIntersection: true,
-              });
-            }
-          }
-        });
-        
-        setFeatures(dbFeatures);
-        const initialFeatureVisibility: Record<string, boolean> = {};
-        dbFeatures.forEach(feature => {
-          initialFeatureVisibility[feature.id] = feature.isVisible ?? true;
-          if (feature.featureId) {
-            initialFeatureVisibility[feature.featureId] = feature.isVisible ?? true;
-          }
-        });
-        setFeatureVisibility(initialFeatureVisibility);
-      }
-    } catch (error) {
-      console.error("Failed to reload map data:", error);
-    }
-  }, [detail?.id, isMapReady, storeOriginalStyle, handleLayerHover, handleLayerClick, resetToOriginalStyle]);
-
-  // Update ref when handleMapDataChanged changes
-  useEffect(() => {
-    handleMapDataChangedRef.current = handleMapDataChanged;
-  }, [handleMapDataChanged]);
-
-  // Update a single feature without reloading all features (smooth update)
-  const handleFeatureUpdated = useCallback(async (featureId: string) => {
-    if (!detail?.id || !isMapReady || !mapRef.current || !sketchRef.current) return;
-    
-    try {
-      // Fetch updated feature from API
-      const updatedFeature = await getMapFeatureById(detail.id, featureId);
-      if (!updatedFeature) return;
-
-      // Find existing feature in state
-      const existingFeature = features.find(f => f.featureId === featureId);
-      if (!existingFeature || !existingFeature.layer) {
-        // Feature not found, fallback to full reload
-        if (handleMapDataChangedRef.current) {
-          handleMapDataChangedRef.current();
-        }
-        return;
-      }
-
-      // Parse coordinates
-      let coordinates: Position | Position[] | Position[][];
-      try {
-        const parsed = JSON.parse(updatedFeature.coordinates);
-        if (parsed.type && parsed.coordinates) {
-          coordinates = parsed.coordinates;
-        } else {
-          coordinates = parsed;
-        }
-      } catch (error) {
-        console.error("Failed to parse coordinates for updated feature:", error);
-        return;
-      }
-
-      const L = (await import("leaflet")).default;
-      const layer = existingFeature.layer;
-
-      // Update layer coordinates based on geometry type
-      if (updatedFeature.geometryType.toLowerCase() === "point") {
-        const coords = coordinates as Position;
-        if ((layer as any)._latlng && 'setLatLng' in layer && typeof (layer as any).setLatLng === 'function') {
-          (layer as any).setLatLng([coords[1], coords[0]]);
-        }
-      } else if (updatedFeature.geometryType.toLowerCase() === "linestring") {
-        const coords = coordinates as Position[];
-        if ('setLatLngs' in layer && typeof layer.setLatLngs === 'function') {
-          (layer as any).setLatLngs(coords.map((c) => [c[1], c[0]]));
-        }
-      } else if (updatedFeature.geometryType.toLowerCase() === "polygon") {
-        const coords = coordinates as Position[][];
-        if ('setLatLngs' in layer && typeof layer.setLatLngs === 'function') {
-          (layer as any).setLatLngs(coords[0].map((c) => [c[1], c[0]]));
-        }
-      } else if (updatedFeature.geometryType.toLowerCase() === "rectangle") {
-        const rectCoords = coordinates as [number, number, number, number];
-        const [minLng, minLat, maxLng, maxLat] = rectCoords;
-        if ('setBounds' in layer && typeof layer.setBounds === 'function') {
-          (layer as any).setBounds([[minLat, minLng], [maxLat, maxLng]]);
-        }
-      } else if (updatedFeature.geometryType.toLowerCase() === "circle") {
-        // Handle circle coordinates - can be [lng, lat, radius] or GeoJSON Polygon format
-        let circleCoords: [number, number, number];
-        
-        if (Array.isArray(coordinates)) {
-          if (coordinates.length === 3) {
-            // Simple [lng, lat, radius] format
-            circleCoords = coordinates as [number, number, number];
-          } else if (coordinates.length === 1 && Array.isArray(coordinates[0])) {
-            // GeoJSON Polygon format - extract center and calculate radius
-            const polygonCoords = coordinates[0] as Position[];
-            if (polygonCoords.length > 0) {
-              // Calculate center point (average of all coordinates)
-              let sumLng = 0, sumLat = 0;
-              for (const coord of polygonCoords) {
-                sumLng += coord[0];
-                sumLat += coord[1];
-              }
-              const centerLng = sumLng / polygonCoords.length;
-              const centerLat = sumLat / polygonCoords.length;
-              
-              // Calculate radius (distance from center to first point)
-              const firstPoint = polygonCoords[0];
-              const radius = Math.sqrt(
-                Math.pow(firstPoint[0] - centerLng, 2) + 
-                Math.pow(firstPoint[1] - centerLat, 2)
-              ) * 111000; // Convert degrees to meters (approximate)
-              
-              circleCoords = [centerLng, centerLat, radius];
-            } else {
-              console.error("Empty polygon coordinates for circle");
-              return;
-            }
-          } else {
-            console.error("Invalid circle coordinates length:", coordinates.length);
-            return;
-          }
-        } else {
-          console.error("Circle coordinates is not an array:", coordinates);
-          return;
-        }
-        
-        const [lng, lat, radius] = circleCoords;
-        
-        // Validate coordinates
-        if (lng < -180 || lng > 180 || lat < -90 || lat > 90 || radius <= 0) {
-          console.error("Circle coordinates out of valid range:", circleCoords);
-          return;
-        }
-        
-        // Check if values actually changed before updating to avoid unnecessary re-render
-        const currentLatLng = (layer as any)._latlng;
-        const currentRadius = (layer as any)._mRadius;
-        
-        const hasPositionChanged = !currentLatLng || 
-          Math.abs(currentLatLng.lat - lat) > 0.000001 || 
-          Math.abs(currentLatLng.lng - lng) > 0.000001;
-        const hasRadiusChanged = currentRadius === undefined || Math.abs(currentRadius - radius) > 0.01;
-        
-        // Only update if values changed
-        if (hasPositionChanged || hasRadiusChanged) {
-          const circleLayer = layer as any;
-          
-          // Update both properties directly (Leaflet will batch the redraw internally)
-          if (hasPositionChanged && 'setLatLng' in layer && typeof layer.setLatLng === 'function') {
-            circleLayer.setLatLng([lat, lng]);
-          }
-          if (hasRadiusChanged && 'setRadius' in layer && typeof layer.setRadius === 'function') {
-            (layer as CircleLayer).setRadius(radius);
-          }
-        }
-      }
-
-      // Update style if changed
-      if (updatedFeature.style) {
-        try {
-          const storedStyle = JSON.parse(updatedFeature.style);
-          const currentStyle = extractLayerStyle(layer);
-          
-          // Only update if style actually changed
-          if (JSON.stringify(storedStyle) !== JSON.stringify(currentStyle)) {
-            applyLayerStyle(layer, storedStyle);
-            storeOriginalStyle(layer);
-          }
-        } catch (error) {
-          console.warn("Failed to parse feature style:", error);
-        }
-      }
-
-      // Update feature visibility if changed
-      if (updatedFeature.isVisible !== existingFeature.isVisible) {
-        if (updatedFeature.isVisible) {
-          if (!sketchRef.current.hasLayer(layer)) {
-            sketchRef.current.addLayer(layer);
-          }
-        } else {
-          if (sketchRef.current.hasLayer(layer)) {
-            sketchRef.current.removeLayer(layer);
-          }
-        }
-        setFeatureVisibility(prev => ({
-          ...prev,
-          [existingFeature.id]: updatedFeature.isVisible ?? true,
-          [featureId]: updatedFeature.isVisible ?? true,
-        }));
-      }
-
-      // Update feature in state
-      setFeatures(prev => prev.map(f => 
-        f.featureId === featureId 
-          ? { ...f, isVisible: updatedFeature.isVisible ?? true }
-          : f
-      ));
-    } catch (error) {
-      console.error("Failed to update feature:", error);
-      // Fallback to full reload on error
-      if (handleMapDataChangedRef.current) {
-        handleMapDataChangedRef.current();
-      }
-    }
-  }, [detail?.id, isMapReady, features, storeOriginalStyle, extractLayerStyle, applyLayerStyle]);
-
-  // Add a single feature without reloading all features (smooth add)
-  const handleFeatureCreated = useCallback(async (featureId: string) => {
-    if (!detail?.id || !isMapReady || !mapRef.current || !sketchRef.current) return;
-    
-    // Check if feature already exists (avoid duplicates)
-    const existingFeature = features.find(f => f.featureId === featureId);
-    if (existingFeature) {
-      // Feature already exists, skip
-      return;
-    }
-    
-    // Double-check: if this feature was created by current user, ignore
-    if (recentlyCreatedFeatureIdsRef.current.has(featureId)) {
-      return;
-    }
-    
-    // Also check if feature already exists in state (from saveFeature optimistic update)
-    // This handles race condition where SignalR event arrives before ref is updated
-    const alreadyInState = features.some(f => f.featureId === featureId);
-    if (alreadyInState) {
-      // Feature already in state, likely created by current user
-      // Add to tracking to prevent future events
-      recentlyCreatedFeatureIdsRef.current.add(featureId);
-      setTimeout(() => {
-        recentlyCreatedFeatureIdsRef.current.delete(featureId);
-      }, 5000);
-      return;
-    }
-    
-    try {
-      // Fetch new feature from API
-      const newFeature = await getMapFeatureById(detail.id, featureId);
-      if (!newFeature) {
-        // If feature not found, it might be because it was just created
-        // Don't fallback to full reload, just return
-        return;
-      }
-
-      // Parse coordinates
-      let coordinates: Position | Position[] | Position[][];
-      try {
-        const parsed = JSON.parse(newFeature.coordinates);
-        if (parsed.type && parsed.coordinates) {
-          coordinates = parsed.coordinates;
-        } else {
-          coordinates = parsed;
-        }
-      } catch (error) {
-        console.error("Failed to parse coordinates for new feature:", error);
-        // Don't fallback to reload, just return
-        return;
-      }
-
-      const L = (await import("leaflet")).default;
-      let layer: ExtendedLayer | null = null;
-
-      // Create layer based on geometry type (same logic as loadFeaturesToMap)
-      if (newFeature.geometryType.toLowerCase() === "point") {
-        const coords = coordinates as Position;
-        if (newFeature.annotationType?.toLowerCase() === "text") {
-          layer = L.circleMarker([coords[1], coords[0]], {
-            radius: 8,
-            color: "#3388ff",
-            fillColor: "#3388ff",
-            fillOpacity: 0.8,
-            weight: 2,
-            opacity: 1
-          }) as ExtendedLayer;
-        } else {
-          layer = L.circleMarker([coords[1], coords[0]], {
-            radius: 6,
-            color: '#3388ff',
-            fillColor: 'white',
-            fillOpacity: 1,
-            weight: 2,
-            opacity: 1
-          }) as ExtendedLayer;
-        }
-      } else if (newFeature.geometryType.toLowerCase() === "linestring") {
-        const coords = coordinates as Position[];
-        layer = L.polyline(coords.map((c) => [c[1], c[0]])) as ExtendedLayer;
-      } else if (newFeature.geometryType.toLowerCase() === "polygon") {
-        const coords = coordinates as Position[][];
-        layer = L.polygon(coords[0].map((c) => [c[1], c[0]])) as ExtendedLayer;
-      } else if (newFeature.geometryType.toLowerCase() === "rectangle") {
-        const rectCoords = coordinates as [number, number, number, number];
-        const [minLng, minLat, maxLng, maxLat] = rectCoords;
-        layer = L.rectangle([[minLat, minLng], [maxLat, maxLng]]) as ExtendedLayer;
-      } else if (newFeature.geometryType.toLowerCase() === "circle") {
-        // Handle circle coordinates - can be [lng, lat, radius] or array format
-        let circleCoords: [number, number, number];
-        if (Array.isArray(coordinates)) {
-          if (coordinates.length === 3) {
-            // Simple [lng, lat, radius] format
-            circleCoords = coordinates as [number, number, number];
-          } else if (coordinates.length === 1 && Array.isArray(coordinates[0])) {
-            // GeoJSON Polygon format - extract center and calculate radius
-            const polygonCoords = coordinates[0] as Position[];
-            if (polygonCoords.length > 0) {
-              // Calculate center point (average of all coordinates)
-              let sumLng = 0, sumLat = 0;
-              for (const coord of polygonCoords) {
-                sumLng += coord[0];
-                sumLat += coord[1];
-              }
-              const centerLng = sumLng / polygonCoords.length;
-              const centerLat = sumLat / polygonCoords.length;
-              
-              // Calculate radius (distance from center to first point)
-              const firstPoint = polygonCoords[0];
-              const radius = Math.sqrt(
-                Math.pow(firstPoint[0] - centerLng, 2) + 
-                Math.pow(firstPoint[1] - centerLat, 2)
-              ) * 111000; // Convert degrees to meters (approximate)
-              
-              circleCoords = [centerLng, centerLat, radius];
-            } else {
-              console.error("Empty polygon coordinates for circle");
-              return;
-            }
-          } else {
-            console.error("Invalid circle coordinates length:", coordinates.length);
-            return;
-          }
-        } else {
-          console.error("Circle coordinates is not an array:", coordinates);
-          return;
-        }
-        
-        const [lng, lat, radius] = circleCoords;
-        // Validate coordinates
-        if (lng < -180 || lng > 180 || lat < -90 || lat > 90 || radius <= 0) {
-          console.error("Circle coordinates out of valid range:", circleCoords);
-          return;
-        }
-        
-        // Create circle normally
-        layer = L.circle([lat, lng], { radius: radius }) as ExtendedLayer;
-      }
-
-      if (!layer) {
-        console.error("Failed to create layer for feature:", featureId);
-        return;
-      }
-
-      // Apply style if available
-      if (newFeature.style) {
-        try {
-          const storedStyle = JSON.parse(newFeature.style);
-          applyLayerStyle(layer, storedStyle);
-        } catch (error) {
-          console.warn("Failed to parse feature style:", error);
-        }
-      }
-
-      // Store original style
-      storeOriginalStyle(layer);
-
-      // Add to map if visible
-      if (newFeature.isVisible) {
-        // Add layer to map
-        // For circle, the flicker might be caused by the layer being added before style is applied
-        // So we ensure style is applied first, then add to map
-        sketchRef.current.addLayer(layer);
-      }
-
-      // Attach event listeners (same as in loadFeaturesToMap)
-      layer.on('mouseover', () => handleLayerHover(layer, true));
-      layer.on('mouseout', () => handleLayerHover(layer, false));
-      layer.on('click', (event: LeafletMouseEvent) => {
-        if (event.originalEvent) {
-          event.originalEvent.stopPropagation();
-        }
-        handleLayerClick(layer, event.originalEvent.shiftKey);
-      });
-
-      if (featureId) {
-        layer.on('pm:edit', async () => {
-          const now = Date.now();
-          const lastUpdate = lastUpdateRef.current.get(featureId) || 0;
-          if (now - lastUpdate < 1000) return;
-          lastUpdateRef.current.set(featureId, now);
-          try {
-            resetToOriginalStyle(layer);
-            const featureData = features.find(f => f.featureId === featureId) || {
-              id: `feature-${featureId}`,
-              name: newFeature.name || "Feature",
-              type: newFeature.geometryType,
-              layer,
-              isVisible: newFeature.isVisible ?? true,
-              featureId,
-            };
-            await updateFeatureInDB(detail.id, featureId, featureData);
-          } catch (error) {
-            console.error("Error updating feature after edit:", error);
-          }
-        });
-
-        layer.on('pm:dragend', async () => {
-          const now = Date.now();
-          const lastUpdate = lastUpdateRef.current.get(featureId) || 0;
-          if (now - lastUpdate < 1000) return;
-          lastUpdateRef.current.set(featureId, now);
-          try {
-            resetToOriginalStyle(layer);
-            const featureData = features.find(f => f.featureId === featureId) || {
-              id: `feature-${featureId}`,
-              name: newFeature.name || "Feature",
-              type: newFeature.geometryType,
-              layer,
-              isVisible: newFeature.isVisible ?? true,
-              featureId,
-            };
-            await updateFeatureInDB(detail.id, featureId, featureData);
-          } catch (error) {
-            console.error("Error updating feature after drag:", error);
-          }
-        });
-
-        layer.on('pm:rotateend', async () => {
-          const now = Date.now();
-          const lastUpdate = lastUpdateRef.current.get(featureId) || 0;
-          if (now - lastUpdate < 1000) return;
-          lastUpdateRef.current.set(featureId, now);
-          try {
-            const featureData = features.find(f => f.featureId === featureId) || {
-              id: `feature-${featureId}`,
-              name: newFeature.name || "Feature",
-              type: newFeature.geometryType,
-              layer,
-              isVisible: newFeature.isVisible ?? true,
-              featureId,
-            };
-            await updateFeatureInDB(detail.id, featureId, featureData);
-          } catch (error) {
-            console.error("Error updating feature after rotation:", error);
-          }
-        });
-      }
-
-      // Enable editing
-      if ('pm' in layer && (layer as GeomanLayer).pm) {
-        (layer as GeomanLayer).pm.enable({
-          draggable: true,
-          allowEditing: true,
-          allowSelfIntersection: true,
-        });
-      }
-
-      // Add to features state
-      const featureType = getFeatureTypeUtil(layer);
-      const newFeatureData: FeatureData = {
-        id: `feature-${featureId}`,
-        name: newFeature.name || featureType,
-        type: featureType,
-        layer,
-        isVisible: newFeature.isVisible ?? true,
-        featureId,
-      };
-
-      setFeatures(prev => [...prev, newFeatureData]);
-      setFeatureVisibility(prev => ({
-        ...prev,
-        [newFeatureData.id]: newFeature.isVisible ?? true,
-        [featureId]: newFeature.isVisible ?? true,
-      }));
-    } catch (error) {
-      console.error("Failed to add feature:", error);
-      // Don't fallback to full reload - feature might have been created by current user
-      // Just log the error and continue (feature is already in state from saveFeature)
-    }
-  }, [detail?.id, isMapReady, features, storeOriginalStyle, handleLayerHover, handleLayerClick, resetToOriginalStyle, applyLayerStyle]);
-
-  // Handle feature deletion
-  const handleFeatureDeleted = useCallback((featureId: string) => {
-    if (!sketchRef.current) return;
-
-    // Find and remove feature
-    const featureToRemove = features.find(f => f.featureId === featureId);
-    if (featureToRemove && featureToRemove.layer) {
-      sketchRef.current.removeLayer(featureToRemove.layer);
-      setFeatures(prev => prev.filter(f => f.featureId !== featureId));
-      setFeatureVisibility(prev => {
-        const newVisibility = { ...prev };
-        delete newVisibility[featureToRemove.id];
-        if (featureId) delete newVisibility[featureId];
-        return newVisibility;
-      });
-    }
-  }, [features]);
-
-  const collaboration = useMapCollaboration({
-    mapId: mapId || null,
-    enabled: isMapReady && !!mapId,
-    onSelectionUpdated: (selection) => {
-      visualizeRef.current(selection);
-    },
-    onSelectionCleared: (userId) => {
-      removeVisualizationRef.current(userId);
-    },
-    onUserJoined: (user) => {
-    },
-    onUserLeft: (user) => {
-      removeVisualizationRef.current(user.userId);
-    },
-    onError: (error) => {
-      console.error("Map collaboration error:", error);
-    },
-    onMapDataChanged: () => {
-      if (mapDataChangedTimeoutRef.current) {
-        clearTimeout(mapDataChangedTimeoutRef.current);
-      }
-      mapDataChangedTimeoutRef.current = setTimeout(() => {
-        if (handleMapDataChangedRef.current) {
-          handleMapDataChangedRef.current();
-        }
-      }, 500);
-    },
-    onFeatureUpdated: (featureId) => {
-      handleFeatureUpdated(featureId);
-    },
-    onFeatureDeleted: (featureId) => {
-      handleFeatureDeleted(featureId);
-    },
-    onFeatureCreated: (featureId) => {
-      // Feature created by other user - add it smoothly without reload
-      handleFeatureCreated(featureId);
-    },
-    shouldIgnoreFeatureCreated: (featureId) => {
-      // Ignore FeatureCreated event if this feature was recently created by current user
-      return recentlyCreatedFeatureIdsRef.current.has(featureId);
-    },
-  });
-
-  // Update collaboration ref when it changes
-  useEffect(() => {
-    collaborationRef.current = collaboration;
-  }, [collaboration]);
-
-  // Polling is disabled - SignalR events handle all real-time updates
-  // Only reload when SignalR events are received (FeatureCreated, FeatureUpdated, FeatureDeleted, LayerUpdated)
-
   const handleLayerDelete = useCallback((layer: Layer) => {
     if (currentLayer === layer) {
       setCurrentLayer(null);
@@ -1711,16 +919,10 @@
     setSelectedLayer(null);
     setShowStylePanel(false);
 
-<<<<<<< HEAD
-    // Clear selection in collaboration hub
-=======
->>>>>>> c749dad5
     if (collaborationRef.current?.clearSelection && mapId) {
       collaborationRef.current.clearSelection(mapId);
     }
   }, [selectedLayers, resetToOriginalStyle, mapId]);
-<<<<<<< HEAD
-=======
 
   const handleZoomIn = useCallback(() => {
     mapHelpers.zoomIn(mapRef);
@@ -1729,7 +931,6 @@
   const handleZoomOut = useCallback(() => {
     mapHelpers.zoomOut(mapRef);
   }, []);
->>>>>>> c749dad5
 
   const applyBaseLayer = useCallback((key: BaseKey) => {
     if (!mapRef.current) return;
@@ -1909,332 +1110,7 @@
 
       // Handle feature creation - now managed by useFeatureManagement hook
       map.on("pm:create", async (e: PMCreateEvent) => {
-<<<<<<< HEAD
-        const extLayer = e.layer as ExtendedLayer;
-        sketch.addLayer(e.layer);
-
-        // Get shape type from layer
-        const type = getFeatureTypeUtil(extLayer);
-
-        // Notify toolbar of shape completion
-        toolbar.handleShapeCreated({
-          layer: e.layer,
-          shape: type,
-          type: "pm:create",
-        });
-
-        // Áp dụng custom marker icon cho markers (giờ an toàn hơn)
-        if (extLayer instanceof L.Marker && customMarkerIcon) {
-          extLayer.setIcon(customMarkerIcon);
-        }
-
-        // Store original style
-        storeOriginalStyle(e.layer);
-
-        // Attach hover and click event listeners
-        e.layer.on('mouseover', () => handleLayerHover(e.layer, true));
-        e.layer.on('mouseout', () => handleLayerHover(e.layer, false));
-        e.layer.on('click', (event: LeafletMouseEvent) => {
-          // Stop propagation to prevent base layer click from firing
-          if (event.originalEvent) {
-            event.originalEvent.stopPropagation();
-          }
-          handleLayerClick(e.layer, event.originalEvent.shiftKey);
-        });
-        const serialized = serializeFeature(extLayer);
-        const { geometryType, coordinates, text, annotationType } = serialized;
-        const layerStyle = extractLayerStyle(extLayer);
-
-        const localId = `feature-${Date.now()}-${Math.random().toString(36).substr(2, 9)}`;
-        const newFeature: FeatureData = {
-          id: localId,
-          name: `${type} ${features.length + 1}`,
-          type,
-          layer: extLayer,
-          isVisible: true,
-        };
-
-
-        // Save to database
-        // Note: saveFeature already handles adding to features state (optimistic update)
-        try {
-          const savedFeature = await saveFeature(detail.id, "", extLayer, features, setFeatures);
-
-          if (savedFeature?.featureId) {
-            // Track this feature as recently created by current user IMMEDIATELY
-            // This must happen before SignalR event can arrive to prevent race condition
-            const featureId = savedFeature.featureId;
-            recentlyCreatedFeatureIdsRef.current.add(featureId);
-            
-            // Remove from tracking after 5 seconds (enough time for SignalR event to arrive)
-            setTimeout(() => {
-              recentlyCreatedFeatureIdsRef.current.delete(featureId);
-            }, 5000);
-          }
-
-          if (savedFeature) {
-            // Attach edit/drag/rotate event listeners for the saved feature with undo tracking
-
-            // Capture state before edit starts
-            e.layer.on('pm:editstart', () => {
-              if (savedFeature.featureId) {
-                const serialized = serializeFeature(e.layer as ExtendedLayer);
-                beforeEditStateRef.current.set(savedFeature.featureId, {
-                  geometry: serialized.coordinates,
-                  type: serialized.geometryType,
-                });
-              }
-            });
-
-            e.layer.on('pm:edit', async () => {
-              if (savedFeature.featureId) {
-                const now = Date.now();
-                const lastUpdate = lastUpdateRef.current.get(savedFeature.featureId) || 0;
-                if (now - lastUpdate < 1000) return;
-                lastUpdateRef.current.set(savedFeature.featureId, now);
-
-                try {
-                  // Get before and after state for undo
-                  const beforeState = beforeEditStateRef.current.get(savedFeature.featureId);
-                  const afterSerialized = serializeFeature(e.layer as ExtendedLayer);
-                  const afterState = {
-                    geometry: afterSerialized.coordinates,
-                    type: afterSerialized.geometryType,
-                  };
-
-                  // Push to undo stack
-                  if (beforeState) {
-                    undoStack.push(
-                      savedFeature.featureId,
-                      "geometry",
-                      beforeState,
-                      afterState,
-                      "Edited geometry"
-                    );
-                  }
-
-                  // Reset to original style first to remove selection styling
-                  resetToOriginalStyle(e.layer);
-
-                  // Queue auto-save instead of direct DB call
-                  autoSave.enqueueSave(
-                    savedFeature.featureId,
-                    "update",
-                    afterState,
-                    0
-                  );
-                } catch (error) {
-                  console.error("Error updating feature after edit:", error);
-                }
-              }
-            });
-
-            // Capture state before drag starts
-            e.layer.on('pm:dragstart', () => {
-              if (savedFeature.featureId) {
-                const serialized = serializeFeature(e.layer as ExtendedLayer);
-                beforeEditStateRef.current.set(savedFeature.featureId, {
-                  geometry: serialized.coordinates,
-                  type: serialized.geometryType,
-                });
-              }
-            });
-
-            e.layer.on('pm:dragend', async () => {
-              if (savedFeature.featureId) {
-                const now = Date.now();
-                const lastUpdate = lastUpdateRef.current.get(savedFeature.featureId) || 0;
-                if (now - lastUpdate < 1000) return;
-                lastUpdateRef.current.set(savedFeature.featureId, now);
-
-                try {
-                  // Get before and after state for undo
-                  const beforeState = beforeEditStateRef.current.get(savedFeature.featureId);
-                  const afterSerialized = serializeFeature(e.layer as ExtendedLayer);
-                  const afterState = {
-                    geometry: afterSerialized.coordinates,
-                    type: afterSerialized.geometryType,
-                  };
-
-                  // Push to undo stack
-                  if (beforeState) {
-                    undoStack.push(
-                      savedFeature.featureId,
-                      "geometry",
-                      beforeState,
-                      afterState,
-                      "Dragged feature"
-                    );
-                  }
-
-                  resetToOriginalStyle(e.layer);
-
-                  // Queue auto-save instead of direct DB call
-                  autoSave.enqueueSave(
-                    savedFeature.featureId,
-                    "update",
-                    afterState,
-                    0
-                  );
-                } catch (error) {
-                  console.error("Error updating feature after drag:", error);
-                }
-              }
-            });
-
-            // Capture state before rotate starts
-            e.layer.on('pm:rotatestart', () => {
-              if (savedFeature.featureId) {
-                const serialized = serializeFeature(e.layer as ExtendedLayer);
-                beforeEditStateRef.current.set(savedFeature.featureId, {
-                  geometry: serialized.coordinates,
-                  type: serialized.geometryType,
-                });
-              }
-            });
-
-            e.layer.on('pm:rotateend', async () => {
-              if (savedFeature.featureId) {
-                const now = Date.now();
-                const lastUpdate = lastUpdateRef.current.get(savedFeature.featureId) || 0;
-                if (now - lastUpdate < 1000) return;
-                lastUpdateRef.current.set(savedFeature.featureId, now);
-
-                try {
-                  // Get before and after state for undo
-                  const beforeState = beforeEditStateRef.current.get(savedFeature.featureId);
-                  const afterSerialized = serializeFeature(e.layer as ExtendedLayer);
-                  const afterState = {
-                    geometry: afterSerialized.coordinates,
-                    type: afterSerialized.geometryType,
-                  };
-
-                  // Push to undo stack
-                  if (beforeState) {
-                    undoStack.push(
-                      savedFeature.featureId,
-                      "geometry",
-                      beforeState,
-                      afterState,
-                      "Rotated feature"
-                    );
-                  }
-
-                  // Queue auto-save instead of direct DB call
-                  autoSave.enqueueSave(
-                    savedFeature.featureId,
-                    "update",
-                    afterState,
-                    0
-                  );
-                } catch (error) {
-                  console.error("Error updating feature after rotation:", error);
-                }
-              }
-            });
-
-            // Capture state before cut starts
-            e.layer.on('pm:cutstart', () => {
-              if (savedFeature.featureId) {
-                const serialized = serializeFeature(e.layer as ExtendedLayer);
-                beforeEditStateRef.current.set(savedFeature.featureId, {
-                  geometry: serialized.coordinates,
-                  type: serialized.geometryType,
-                });
-              }
-            });
-
-            // Handle cut operation
-            e.layer.on('pm:cut', async (cutEvent: any) => {
-              if (savedFeature.featureId) {
-                const now = Date.now();
-                const lastUpdate = lastUpdateRef.current.get(savedFeature.featureId) || 0;
-                if (now - lastUpdate < 1000) return;
-                lastUpdateRef.current.set(savedFeature.featureId, now);
-
-                try {
-                  // Get before and after state for undo
-                  const beforeState = beforeEditStateRef.current.get(savedFeature.featureId);
-                  const afterSerialized = serializeFeature(e.layer as ExtendedLayer);
-                  const afterState = {
-                    geometry: afterSerialized.coordinates,
-                    type: afterSerialized.geometryType,
-                  };
-
-                  // Push to undo stack
-                  if (beforeState) {
-                    undoStack.push(
-                      savedFeature.featureId,
-                      "geometry",
-                      beforeState,
-                      afterState,
-                      "Cut feature"
-                    );
-                  }
-
-                  // Queue auto-save instead of direct DB call
-                  autoSave.enqueueSave(
-                    savedFeature.featureId,
-                    "update",
-                    afterState,
-                    0
-                  );
-                } catch (error) {
-                  console.error("Error updating feature after cut:", error);
-                }
-              }
-            });
-
-            // Update visibility for the saved feature
-            setFeatureVisibility(prev => ({
-              ...prev,
-              [savedFeature.id]: true,
-              ...(savedFeature.featureId ? { [savedFeature.featureId]: true } : {})
-            }));
-
-            // Add to undo stack
-            if (savedFeature.featureId) {
-              undoStack.push(
-                savedFeature.featureId,
-                "create",
-                null, // No previous data for new features
-                {
-                  properties: { name: savedFeature.name },
-                  geometry: coordinates,
-                  style: layerStyle,
-                  type: type,
-                },
-                `Created ${type}`
-              );
-            }
-          } else {
-            setFeatures(prev => [...prev, newFeature]);
-            setFeatureVisibility(prev => ({
-              ...prev,
-              [newFeature.id]: true
-            }));
-          }
-        } catch (error) {
-          console.error("Error saving to database:", error);
-          // Only add to features if save failed
-          setFeatures(prev => [...prev, newFeature]);
-          setFeatureVisibility(prev => ({
-            ...prev,
-            [newFeature.id]: true
-          }));
-        }
-
-        // Enable dragging and editing via Geoman
-        if ('pm' in e.layer && e.layer.pm) {
-          (e.layer as GeomanLayer).pm.enable({
-            draggable: true,
-            allowEditing: true,
-            allowSelfIntersection: true,
-          });
-        }
-=======
         await handleFeatureCreate(e, customMarkerIcon as L.Icon | L.DivIcon | null, L, sketch);
->>>>>>> c749dad5
       });
 
 
@@ -3388,16 +2264,6 @@
 
   if (loading) return <main className="h-screen w-screen grid place-items-center text-zinc-400">Đang tải…</main>;
   if (err || !detail) return <main className="h-screen w-screen grid place-items-center text-red-300">{err ?? "Không tải được bản đồ"}</main>;
-
-  // Helper function to get initials from email
-  const getInitials = (email: string): string => {
-    if (!email) return "?";
-    const parts = email.split("@")[0];
-    if (parts.length >= 2) {
-      return parts.substring(0, 2).toUpperCase();
-    }
-    return parts.substring(0, 1).toUpperCase();
-  };
 
   return (
     <main className="relative h-screen w-screen overflow-hidden text-white">
@@ -3416,57 +2282,10 @@
             </div>
             <DrawingToolsBar mapRef={mapRef} />
             <div className="flex items-center justify-end gap-1.5 overflow-x-auto no-scrollbar">
-<<<<<<< HEAD
-              {/* Active Users Avatars */}
-              {collaboration.activeUsers.length > 0 && (
-                <div className="flex items-center gap-1.5 mr-2">
-                  {collaboration.activeUsers.slice(0, 3).map((user) => (
-                    <div
-                      key={user.userId}
-                      className="relative group"
-                      title={user.userName}
-                    >
-                      {user.userAvatar ? (
-                        <img
-                          src={user.userAvatar}
-                          alt={user.userName}
-                          className="w-8 h-8 rounded-full border-2 border-white/30 object-cover"
-                          style={{ borderColor: user.highlightColor }}
-                        />
-                      ) : (
-                        <div
-                          className="w-8 h-8 rounded-full border-2 flex items-center justify-center text-xs font-semibold text-white"
-                          style={{ 
-                            backgroundColor: user.highlightColor,
-                            borderColor: user.highlightColor
-                          }}
-                        >
-                          {getInitials(user.userName)}
-                        </div>
-                      )}
-                    </div>
-                  ))}
-                  {collaboration.activeUsers.length > 3 && (
-                    <div
-                      className="w-8 h-8 rounded-full border-2 border-white/30 bg-zinc-700 flex items-center justify-center text-xs font-semibold text-white"
-                      title={`${collaboration.activeUsers.length - 3} more user(s)`}
-                    >
-                      +{collaboration.activeUsers.length - 3}
-                    </div>
-                  )}
-                  {collaboration.isConnected && (
-                    <div className="flex items-center gap-1 ml-1">
-                      <div className="w-2 h-2 rounded-full bg-green-500 animate-pulse" title="Connected" />
-                    </div>
-                  )}
-                </div>
-              )}
-=======
               <ActiveUsersIndicator
                 activeUsers={collaboration.activeUsers}
                 isConnected={collaboration.isConnected}
               />
->>>>>>> c749dad5
               <input
                 type="file"
                 accept=".geojson,.json,.kml,.gpx"
