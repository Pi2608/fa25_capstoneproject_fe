--- conflicted
+++ resolved
@@ -27,14 +27,11 @@
   handleUpdateFeatureStyle,
   handleDeleteFeature,
   handleSelectLayer,
-<<<<<<< HEAD
   getStylePreset,
   createCustomStyle,
   applyStyleToFeature,
   applyStyleToDataLayer,
   extractLayerStyle
-=======
->>>>>>> c342d4e8
 } from "@/utils/mapUtils";
 import { StylePanel, DataLayersPanel } from "@/components/map/MapControls";
 
@@ -270,19 +267,8 @@
 
       map.on("pm:create", async (e: PMCreateEvent) => {
         sketch.addLayer(e.layer);
-<<<<<<< HEAD
-        await saveFeature(
-          detail.id,
-          detail?.layers[0].id,
-          e.layer as ExtendedLayer,
-          features,
-          setFeatures
-        );
-        // Refresh map detail to get updated data
+        await saveFeature(detail.id, detail?.layers[0].id, e.layer as ExtendedLayer, loaded, setFeatures);
         await refreshMapDetail();
-=======
-        await saveFeature(detail.id, detail?.layers[0].id, e.layer as ExtendedLayer, loaded, setFeatures);
->>>>>>> c342d4e8
       });
     })();
     return () => {
@@ -305,7 +291,6 @@
     applyBaseLayer(baseKey);
   }, [baseKey, applyBaseLayer]);
 
-<<<<<<< HEAD
   // Refresh map detail from API
   const refreshMapDetail = useCallback(async () => {
     if (!mapId) return;
@@ -336,9 +321,6 @@
 
   // Geoman custom actions
   const enableDraw = (shape: "Marker" | "Line" | "Polygon" | "Rectangle" | "Circle" | "CircleMarker" | "Text" ) => {
-=======
-  const enableDraw = (shape: "Marker" | "Line" | "Polygon" | "Rectangle" | "Circle" | "CircleMarker" | "Text") => {
->>>>>>> c342d4e8
     mapRef.current?.pm.enableDraw(shape);
   };
   const toggleEdit = () => mapRef.current?.pm.toggleGlobalEditMode();
@@ -354,13 +336,9 @@
     }
     sketchRef.current?.clearLayers();
     setFeatures([]);
-<<<<<<< HEAD
     // Refresh map detail to get updated data
     await refreshMapDetail();
   }, [detail, features, refreshMapDetail]);
-=======
-  }, [detail, features]);
->>>>>>> c342d4e8
 
   const onLayerVisibilityChange = useCallback(async (layerId: string, isVisible: boolean) => {
     if (!detail || !mapRef.current) return;
@@ -390,13 +368,8 @@
       isVisible: updates.isVisible ?? undefined,
       zIndex: updates.zIndex ?? undefined,
     };
-<<<<<<< HEAD
     await handleUpdateFeatureStyle(detail.id, featureId, convertedUpdates, refreshMapDetail);
   }, [detail, refreshMapDetail]);
-=======
-    await handleUpdateFeatureStyle(detail.id, featureId, converted);
-  }, [detail]);
->>>>>>> c342d4e8
 
   const onDeleteFeature = useCallback(async (featureId: string) => {
     if (!detail) return;
@@ -471,11 +444,7 @@
       setBusySaveMeta(false);
       setTimeout(() => setFeedback(null), 1600);
     }
-<<<<<<< HEAD
   }, [detail, name, description, baseKey, refreshMapDetail]);
-=======
-  }, [detail, name, baseKey]);
->>>>>>> c342d4e8
 
   const saveView = useCallback(async () => {
     if (!detail || !mapRef.current) return;
