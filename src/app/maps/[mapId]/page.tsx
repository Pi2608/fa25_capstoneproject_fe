"use client";

import { useEffect, useRef, useState, useCallback } from "react";
import { useParams, useSearchParams } from "next/navigation";
import "leaflet/dist/leaflet.css";
import type {
  Map as LMap,
  TileLayer,
  LatLngTuple,
  Layer,
  FeatureGroup,
  LatLng,
  LatLngBounds,
} from "leaflet";

import {
  // Map detail & layers
  getMapDetail,
  type MapDetail,
  updateMap,
  type UpdateMapRequest,
  getActiveUserAccessTools,
  type UserAccessTool,
  type RawLayer,
  type UpdateMapFeatureRequest,

  // [StoryMap] API
  getSegments,
  createSegment,
  updateSegment,
  deleteSegment,
  getSegmentZones,
  createSegmentZone,
  updateSegmentZone,
  deleteSegmentZone,
  getSegmentLayers,
  attachLayerToSegment,
  detachLayerFromSegment,
  type Segment,
  type SegmentZone,
  type SegmentLayer,
} from "@/lib/api";
import type * as L from "leaflet";
import type { GeoJsonObject, Feature, Point } from "geojson";

import type {
  Feature as GJFeature,
  Geometry as GJGeometry,
  GeoJsonObject as GJObject,
  Position,
} from "geojson";

import {
  // feature helpers
  type FeatureData,
  getFeatureType as getFeatureTypeUtil,
  serializeFeature,
  extractLayerStyle,

  // persistence & rendering
  saveFeature,
  updateFeatureInDB,
  deleteFeatureFromDB,
  loadFeaturesToMap,
  loadLayerToMap,
  renderAllDataLayers,

  // visibility/state helpers
  handleLayerVisibilityChange,
  handleFeatureVisibilityChange,

  // style helpers
  handleUpdateLayerStyle,
  handleUpdateFeatureStyle,
  getStylePreset,
  createCustomStyle,
  applyStyleToFeature,
  applyStyleToDataLayer,
} from "@/utils/mapUtils";

import { StylePanel, DataLayersPanel } from "@/components/map/MapControls";
import dynamic from "next/dynamic";
import { createMapPoi } from "@/lib/api";
import PoiDialog, { type PoiForm } from "@/components/poi/PoiDialog";


// Lazy components
const SegmentPanel = dynamic(() => import("@/components/storymap/SegmentPanel"), { ssr: false });
const MapPoiPanel = dynamic(() => import("@/components/poi/PoiPanel"), { ssr: false });
import CreateZoneDialog, { type ZoneDraft } from "@/components/storymap/CreateZoneDialog";

// ------------ Types & helpers ------------
type BaseKey = "osm" | "sat" | "dark";

type MapWithPM = LMap & {
  pm: {
    addControls: (opts: {
      position?: string;
      drawMarker?: boolean;
      drawPolyline?: boolean;
      drawRectangle?: boolean;
      drawPolygon?: boolean;
      drawCircle?: boolean;
      drawCircleMarker?: boolean;
      drawText?: boolean;
      editMode?: boolean;
      dragMode?: boolean;
      cutPolygon?: boolean;
      removalMode?: boolean;
      rotateMode?: boolean;
    }) => void;
    enableDraw: (
      shape:
        | "Marker"
        | "Line"
        | "Polygon"
        | "Rectangle"
        | "Circle"
        | "CircleMarker"
        | "Text"
    ) => void;
    toggleGlobalEditMode: () => void;
    toggleGlobalRemovalMode: () => void;
    toggleGlobalDragMode: () => void;
    enableGlobalCutMode: () => void;
    toggleGlobalRotateMode?: () => void;
  };
};
type PMCreateEvent = { layer: Layer };

function normalizeToolName(
  name?: string | null
): "Marker" | "Line" | "Polygon" | "Circle" | "Text" | "Route" | null {
  if (!name) return null;
  const n = name.trim().toLowerCase();
  if (n === "pin" || n === "marker") return "Marker";
  if (n === "line") return "Line";
  if (n === "route") return "Route";
  if (n === "polygon") return "Polygon";
  if (n === "circle") return "Circle";
  if (n === "text") return "Text";
  return null;
}

interface GeoJSONLayer extends Layer {
  feature?: {
    type?: string;
    properties?: Record<string, unknown>;
    geometry?: {
      type?: string;
      coordinates?: Position | Position[] | Position[][] | Position[][][];
    };
  };
}
interface ExtendedLayer extends GeoJSONLayer {
  _mRadius?: number;
  _latlng?: LatLng;
  _latlngs?: LatLng[] | LatLng[][] | LatLng[][][];
  _bounds?: LatLngBounds;
}
type LayerWithToGeoJSON = Layer & { toGeoJSON: () => GJFeature | GJGeometry | GJObject };
function hasToGeoJSON(x: Layer | null | undefined): x is LayerWithToGeoJSON {
  return !!x && typeof (x as unknown as { toGeoJSON?: unknown }).toGeoJSON === "function";
}

type SafeSegmentZone = Omit<SegmentZone, "geometry" | "properties"> & {
  geometry?: GJObject;
  properties?: Record<string, unknown>;
};

<<<<<<< HEAD
interface LayerStyle {
  color?: string;
  weight?: number;
  opacity?: number;
  fillColor?: string;
  fillOpacity?: number;
  dashArray?: string;
  radius?: number;
}

interface PathLayer {
  setStyle: (style: LayerStyle) => void;
  bringToFront?: () => void;
  options?: LayerStyle & Record<string, unknown>;
}

interface LeafletMouseEvent {
  originalEvent: MouseEvent & { shiftKey: boolean };
  target: Layer;
}

interface LeafletMapClickEvent {
  originalEvent: MouseEvent;
  target: HTMLElement;
}

interface GeomanLayer extends Layer {
  pm: {
    enable: (options: {
      draggable?: boolean;
      allowEditing?: boolean;
      allowSelfIntersection?: boolean;
    }) => void;
  };
}

=======
const VN_CENTER: LatLngTuple = [14.058324, 108.277199];
const VN_ZOOM = 6;
interface ParsedViewState {
  center: [number, number];
  zoom: number;
}

function parseViewState(input: unknown): ParsedViewState | null {
  if (input === null || input === undefined) return null;

  try {
    const obj = typeof input === "string" ? JSON.parse(input) : input;
    if (
      typeof obj === "object" &&
      obj !== null &&
      "center" in obj &&
      "zoom" in obj &&
      Array.isArray((obj as { center: unknown }).center) &&
      (obj as { center: unknown[] }).center.length === 2 &&
      typeof (obj as { center: unknown[] }).center[0] === "number" &&
      typeof (obj as { center: unknown[] }).center[1] === "number" &&
      typeof (obj as { zoom: unknown }).zoom === "number"
    ) {
      const c = (obj as { center: [number, number] }).center;
      const z = (obj as { zoom: number }).zoom;
      return { center: c, zoom: z };
    }
  } catch {
    // ignore parse errors
  }
  return null;
}

// ============ Component ============
>>>>>>> 54f035c6
export default function EditMapPage() {
  const params = useParams<{ mapId: string }>();
  const sp = useSearchParams();
  const mapId = params?.mapId ?? "";

  const [isMapReady, setIsMapReady] = useState(false);
  const [detail, setDetail] = useState<MapDetail | null>(null);
  const [loading, setLoading] = useState<boolean>(true);
  const [err, setErr] = useState<string | null>(null);

  const [busySaveMeta, setBusySaveMeta] = useState<boolean>(false);
  const [busySaveView, setBusySaveView] = useState<boolean>(false);
  const [feedback, setFeedback] = useState<string | null>(null);

  const [name, setName] = useState<string>("");
  const [baseKey, setBaseKey] = useState<BaseKey>("osm");
  const [showStylePanel, setShowStylePanel] = useState(false);
  const [showDataLayersPanel, setShowDataLayersPanel] = useState(true);
  // ----- POI state -----
  const [poiDialogOpen, setPoiDialogOpen] = useState(false);
  const [poiForm, setPoiForm] = useState<PoiForm>({
    title: "",
    subtitle: "",
    markerGeometry: null,
    highlightOnEnter: false,
    shouldPin: false,
  });

  const [features, setFeatures] = useState<FeatureData[]>([]);
  const [selectedLayer, setSelectedLayer] = useState<FeatureData | RawLayer | null>(null);
  const [layers, setLayers] = useState<RawLayer[]>([]);
  const [layerVisibility, setLayerVisibility] = useState<Record<string, boolean>>({});
<<<<<<< HEAD
  const [featureVisibility, setFeatureVisibility] = useState<Record<string, boolean>>({})
  
  // New state for multi-selection and hover interaction
  const [currentLayer, setCurrentLayer] = useState<Layer | null>(null);
  const [selectedLayers, setSelectedLayers] = useState<Set<Layer>>(new Set());
  const [hoveredLayer, setHoveredLayer] = useState<Layer | null>(null);
=======
  const [featureVisibility, setFeatureVisibility] = useState<Record<string, boolean>>({});
>>>>>>> 54f035c6

  const mapEl = useRef<HTMLDivElement | null>(null);
  const mapRef = useRef<MapWithPM | null>(null);
  const baseRef = useRef<TileLayer | null>(null);
  const sketchRef = useRef<FeatureGroup | null>(null);
  const addingSegmentPoiRef = useRef<{ mapId: string; segmentId: string } | null>(null);

  const dataLayerRefs = useRef<Map<string, L.Layer>>(new Map());
  const originalStylesRef = useRef<Map<Layer, LayerStyle>>(new Map());

  const lastDrawnLayerRef = useRef<Layer | null>(null);

  const [toolsLoading, setToolsLoading] = useState(true);
  const [allowed, setAllowed] = useState<Set<string>>(new Set());

<<<<<<< HEAD
  // Helper: Store original style
  const storeOriginalStyle = useCallback((layer: Layer) => {
    if (originalStylesRef.current.has(layer)) return;
    
    const style: LayerStyle = {};
    if ('setStyle' in layer && typeof layer.setStyle === 'function') {
      const pathLayer = layer as unknown as PathLayer;
      const options = pathLayer.options || {};
      style.color = options.color || '#3388ff';
      style.weight = options.weight || 3;
      style.opacity = options.opacity || 1.0;
      style.fillColor = options.fillColor || options.color || '#3388ff';
      style.fillOpacity = options.fillOpacity || 0.2;
      style.dashArray = options.dashArray || '';
    }
    originalStylesRef.current.set(layer, style);
  }, []);

  // Helper: Apply hover highlight
  const applyHoverStyle = useCallback((layer: Layer) => {
    if ('setStyle' in layer && typeof layer.setStyle === 'function') {
      (layer as unknown as PathLayer).setStyle({
        weight: 5,
        dashArray: '',
        fillOpacity: 0.6
      });
      
      // Bring to front
      const pathLayer = layer as unknown as PathLayer;
      if ('bringToFront' in layer && pathLayer.bringToFront) {
        pathLayer.bringToFront();
      }
    }
  }, []);

  // Helper: Reset to original style
  const resetToOriginalStyle = useCallback((layer: Layer) => {
    const originalStyle = originalStylesRef.current.get(layer);
    if (originalStyle && 'setStyle' in layer && typeof layer.setStyle === 'function') {
      (layer as unknown as PathLayer).setStyle(originalStyle);
    }
  }, []);

  // Helper: Apply selection style
  const applySelectionStyle = useCallback((layer: Layer) => {
    if ('setStyle' in layer && typeof layer.setStyle === 'function') {
      (layer as unknown as PathLayer).setStyle({
        color: '#ff6600',
        weight: 4,
        fillOpacity: 0.5
      });
    }
  }, []);

  // Helper: Apply multi-selection style
  const applyMultiSelectionStyle = useCallback((layer: Layer) => {
    if ('setStyle' in layer && typeof layer.setStyle === 'function') {
      (layer as unknown as PathLayer).setStyle({
        color: '#ff0000',
        weight: 4,
        fillOpacity: 0.5
      });
    }
  }, []);

  // Handle layer click (single or multi-select)
  const handleLayerClick = useCallback((layer: Layer, isShiftKey: boolean) => {
    if (isShiftKey) {
      // Multi-select mode
      const newSelected = new Set(selectedLayers);
      if (newSelected.has(layer)) {
        newSelected.delete(layer);
        resetToOriginalStyle(layer);
      } else {
        newSelected.add(layer);
        applyMultiSelectionStyle(layer);
      }
      setSelectedLayers(newSelected);
      
      // Update currentLayer to the last selected
      if (newSelected.size > 0) {
        setCurrentLayer(layer);
      } else {
        setCurrentLayer(null);
      }
    } else {
      // Single select mode - clear previous selections
      selectedLayers.forEach(l => {
        if (l !== layer) {
          resetToOriginalStyle(l);
        }
      });
      
      setSelectedLayers(new Set([layer]));
      setCurrentLayer(layer);
      applySelectionStyle(layer);
      
      // Show style panel and find corresponding feature/layer data
      const feature = features.find(f => f.layer === layer);
      if (feature) {
        setSelectedLayer(feature);
        setShowStylePanel(true);
      }
    }
  }, [selectedLayers, features, resetToOriginalStyle, applySelectionStyle, applyMultiSelectionStyle]);

  // Handle layer hover
  const handleLayerHover = useCallback((layer: Layer | null, isEntering: boolean) => {
    if (!layer) return;
    
    if (isEntering) {
      // Don't apply hover style if already selected
      if (!selectedLayers.has(layer)) {
        storeOriginalStyle(layer);
        applyHoverStyle(layer);
      }
      setHoveredLayer(layer);
    } else {
      // Don't reset style if selected
      if (!selectedLayers.has(layer)) {
        resetToOriginalStyle(layer);
      }
      setHoveredLayer(null);
    }
  }, [selectedLayers, storeOriginalStyle, applyHoverStyle, resetToOriginalStyle]);

  // Handle layer deletion
  const handleLayerDelete = useCallback((layer: Layer) => {
    // Clear from selections
    if (currentLayer === layer) {
      setCurrentLayer(null);
      setSelectedLayer(null);
      setShowStylePanel(false);
    }
    
    const newSelected = new Set(selectedLayers);
    newSelected.delete(layer);
    setSelectedLayers(newSelected);
    
    // Clear from refs
    originalStylesRef.current.delete(layer);
  }, [currentLayer, selectedLayers]);

  // Reset all selections (for base layer clicks)
  const resetAllSelections = useCallback(() => {
    selectedLayers.forEach(layer => resetToOriginalStyle(layer));
    setSelectedLayers(new Set());
    setCurrentLayer(null);
    setSelectedLayer(null);
    setShowStylePanel(false);
  }, [selectedLayers, resetToOriginalStyle]);
=======
  // [StoryMap] state
  const [segments, setSegments] = useState<Segment[]>([]);
  const [segmentsLoading, setSegmentsLoading] = useState(false);
  const [zones, setZones] = useState<SafeSegmentZone[]>([]);
  const [zonesLoading, setZonesLoading] = useState(false);
  const [selectedSegmentId, setSelectedSegmentId] = useState<string | null>(null);
  const [showZonesPanel, setShowZonesPanel] = useState<boolean>(false);
  const [showMapPoiPanel, setShowMapPoiPanel] = useState(false);

  const [segmentLayers, setSegmentLayers] = useState<SegmentLayer[]>([]);
  const [zoneDialogOpen, setZoneDialogOpen] = useState(false);
  const [zoneDraft, setZoneDraft] = useState<ZoneDraft | null>(null);

  // ---------- helpers ----------
  const guessZoneName = (geom: GJObject | null): string => {
    if (!geom) return "Zone mới";
    const t = geom.type;
    if (t === "Polygon" || t === "MultiPolygon") return "Vùng mới";
    if (t === "LineString" || t === "MultiLineString") return "Tuyến mới";
    if (t === "Point" || t === "MultiPoint") return "Điểm mới";
    return "Zone mới";
  };

  const getZoneGeometry = useCallback((z: SegmentZone): GJObject | null => {
    const g1 = (z as { geometry?: unknown }).geometry;
    const g2 = (z as { zoneGeometry?: unknown }).zoneGeometry;
    const raw = (g1 ?? g2) as unknown;
    if (!raw) return null;
    if (typeof raw === "string") {
      try { return JSON.parse(raw) as GJObject; } catch { return null; }
    }
    return raw as GJObject;
  }, []);

  // ---------- base layer ----------
  const baseTokenRef = useRef(0);
>>>>>>> 54f035c6

  const applyBaseLayer = useCallback((key: BaseKey) => {
    const map = mapRef.current;
    if (!map) return;

    if (baseRef.current) {
      try { map.removeLayer(baseRef.current); } catch { }
      baseRef.current = null;
    }

    const myToken = ++baseTokenRef.current;

    (async () => {
      try {
        const L = (await import("leaflet")).default;

        let layer: TileLayer;
        if (key === "sat") {
          layer = L.tileLayer(
            "https://server.arcgisonline.com/ArcGIS/rest/services/World_Imagery/MapServer/tile/{z}/{y}/{x}",
            { maxZoom: 20, attribution: "Tiles © Esri" }
          );
        } else if (key === "dark") {
          layer = L.tileLayer(
            "https://{s}.basemaps.cartocdn.com/dark_all/{z}/{x}/{y}{r}.png",
            { maxZoom: 20, attribution: "© OpenStreetMap contributors © CARTO" }
          );
        } else {
          layer = L.tileLayer(
            "https://{s}.tile.openstreetmap.org/{z}/{x}/{y}.png",
            { maxZoom: 20, attribution: "© OpenStreetMap contributors" }
          );
        }

        if (myToken !== baseTokenRef.current) return;

        const m = mapRef.current as unknown as { _panes?: { tilePane?: HTMLElement } } | null;
        if (!m || !m._panes || !m._panes.tilePane) return;

        layer.addTo(mapRef.current!);
        baseRef.current = layer;
      } catch (error) {
        console.error("Failed to apply baseLayer:", error);
      }
    })();
<<<<<<< HEAD
    return () => {
      cancelled = true;
    };
  }, []); // Empty deps - only depends on baseKey via useEffect
=======
  }, []);
>>>>>>> 54f035c6

  // ---------- load map detail ----------
  useEffect(() => {
    if (!mapId) return;
    let alive = true;
    (async () => {
      try {
        setLoading(true);
        setErr(null);
        const m = await getMapDetail(mapId);
        if (!alive) return;
        setDetail(m);
        setName(m.mapName ?? "");
        setBaseKey(m.baseMapProvider === "Satellite" ? "sat" : m.baseMapProvider === "Dark" ? "dark" : "osm");
      } catch (e) {
        if (!alive) return;
        setErr(e instanceof Error ? e.message : "Không tải được bản đồ");
      } finally {
        if (alive) setLoading(false);
      }
    })();
    return () => { alive = false; };
  }, [mapId]);

  // ---------- load tools ----------
  useEffect(() => {
    let alive = true;
    (async () => {
      try {
        setToolsLoading(true);
        const list = await getActiveUserAccessTools();
        const names = new Set<string>();
        (list ?? []).forEach((t: UserAccessTool) => {
          const key = normalizeToolName(t.name);
          if (key) names.add(key);
        });
        if (alive) setAllowed(names);
      } catch {
        if (alive) setAllowed(new Set());
      } finally {
        if (alive) setToolsLoading(false);
      }
    })();
    return () => { alive = false; };
  }, []);

  // ---------- init map ----------
  useEffect(() => {
    if (!detail || !mapEl.current || mapRef.current) return;
    let alive = true;
    const el = mapEl.current;

    (async () => {
      const L = (await import("leaflet")).default;
      await import("@geoman-io/leaflet-geoman-free");
      if (!alive || !el) return;

      const createdFlag = sp?.get("created") === "1";
      const rawLat = Number(detail.initialLatitude ?? 0);
      const rawLng = Number(detail.initialLongitude ?? 0);
      const rawZoom = Number(detail.initialZoom ?? 6);
      const isZeroZero = Math.abs(rawLat) < 1e-6 && Math.abs(rawLng) < 1e-6;
      const tooClose = rawZoom >= 14;

      const useVN = createdFlag || isZeroZero || tooClose;
      const initialCenter: LatLngTuple = useVN ? VN_CENTER : [rawLat, rawLng];
      const initialZoom = useVN ? VN_ZOOM : Math.min(Math.max(rawZoom || VN_ZOOM, 3), 12);

      const map = L.map(el, {
        zoomControl: false,
        minZoom: 2,
        maxZoom: 20,
      }).setView(initialCenter, initialZoom) as MapWithPM;

      mapRef.current = map;
      if (!alive) return;
      setIsMapReady(true);

      applyBaseLayer(
        detail.baseMapProvider === "Satellite" ? "sat" :
          detail.baseMapProvider === "Dark" ? "dark" : "osm"
      );

      const sketch = L.featureGroup().addTo(map);
      sketchRef.current = sketch;

      // Load Features from DB to sketch group
      try {
        const dbFeatures = await loadFeaturesToMap(detail.id, L, sketch);
        
        // Attach event listeners to loaded features
        dbFeatures.forEach(feature => {
          if (feature.layer) {
            // Store original style
            storeOriginalStyle(feature.layer);
            
            // Attach hover and click event listeners
            feature.layer.on('mouseover', () => handleLayerHover(feature.layer, true));
            feature.layer.on('mouseout', () => handleLayerHover(feature.layer, false));
            feature.layer.on('click', (event: LeafletMouseEvent) => {
              // Stop propagation to prevent base layer click from firing
              if (event.originalEvent) {
                event.originalEvent.stopPropagation();
              }
              handleLayerClick(feature.layer, event.originalEvent.shiftKey);
            });
            
            // Attach edit/drag/rotate event listeners for database updates
            feature.layer.on('pm:edit', async () => {
              if (feature.featureId) {
                try {
                  await updateFeatureInDB(detail.id, feature.featureId, feature);
                } catch (error) {
                  console.error("Error updating feature after edit:", error);
                }
              }
            });
            
            feature.layer.on('pm:dragend', async () => {
              if (feature.featureId) {
                try {
                  await updateFeatureInDB(detail.id, feature.featureId, feature);
                } catch (error) {
                  console.error("Error updating feature after drag:", error);
                }
              }
            });
            
            feature.layer.on('pm:rotateend', async () => {
              if (feature.featureId) {
                try {
                  await updateFeatureInDB(detail.id, feature.featureId, feature);
                } catch (error) {
                  console.error("Error updating feature after rotation:", error);
                }
              }
            });
            
            // Enable dragging and editing via Geoman
            if ('pm' in feature.layer && (feature.layer as GeomanLayer).pm) {
              (feature.layer as GeomanLayer).pm.enable({
                draggable: true,
                allowEditing: true,
                allowSelfIntersection: true,
              });
            }
          }
        });
        
        setFeatures(dbFeatures);
        const initialFeatureVisibility: Record<string, boolean> = {};
        dbFeatures.forEach((f) => {
          initialFeatureVisibility[f.id] = f.isVisible ?? true;
        });
        setFeatureVisibility(initialFeatureVisibility);
      } catch (error) {
        console.error("Failed to load from database:", error);
      }

      // Geoman controls (disabled by default; toggle via buttons)
      map.pm.addControls({
        drawMarker: false,
        drawPolyline: false,
        drawRectangle: false,
        drawPolygon: false,
        drawCircle: false,
        drawCircleMarker: false,
        drawText: false,
        editMode: false,
        dragMode: false,
        cutPolygon: false,
        rotateMode: false,
        removalMode: false,
      });

      map.pm.setGlobalOptions({
        limitMarkersToCount: 20
      });

      map.on("pm:create", async (e: PMCreateEvent) => {
        const extLayer = e.layer as ExtendedLayer;
<<<<<<< HEAD
        sketch.addLayer(e.layer);
        
        // Store original style
        storeOriginalStyle(e.layer);
        
        // Attach hover and click event listeners
        e.layer.on('mouseover', () => handleLayerHover(e.layer, true));
        e.layer.on('mouseout', () => handleLayerHover(e.layer, false));
        e.layer.on('click', (event: LeafletMouseEvent) => {
          // Stop propagation to prevent base layer click from firing
          if (event.originalEvent) {
            event.originalEvent.stopPropagation();
          }
          handleLayerClick(e.layer, event.originalEvent.shiftKey);
        });
        
=======
>>>>>>> 54f035c6
        const type = getFeatureTypeUtil(extLayer);

        if (addingSegmentPoiRef.current && type === "Marker" && hasToGeoJSON(extLayer)) {
          const gj = extLayer.toGeoJSON();
          const geometry =
            (gj as GJFeature).type === "Feature"
              ? ((gj as GJFeature).geometry ?? null)
              : (gj as GJObject);

          if (geometry) {
            map.pm.disableDraw("Marker");
            try { sketch.removeLayer(extLayer); } catch { }
            try { map.removeLayer(extLayer); } catch { }

            const coords = (geometry as any)?.coordinates;
            window.dispatchEvent(
              new CustomEvent("poi:pointSelectedForSegment", {
                detail: {
                  lngLat: Array.isArray(coords)
                    ? ([coords[0], coords[1]] as [number, number])
                    : ([0, 0] as [number, number]),
                  geojson: geometry,
                },
              })
            );

            addingSegmentPoiRef.current = null;
            return;
          }
        }

        sketch.addLayer(extLayer);
        lastDrawnLayerRef.current = extLayer;

        if (type === "Marker" && hasToGeoJSON(extLayer)) {
          const gj = extLayer.toGeoJSON();
          const geometry =
            (gj as GJFeature).type === "Feature"
              ? ((gj as GJFeature).geometry ?? null)
              : (gj as GJObject);

          if (geometry) {
            setPoiForm({
              title: "",
              subtitle: "",
              markerGeometry: geometry,
              highlightOnEnter: false,
              shouldPin: false,
            });
            setPoiDialogOpen(true);
            return;
          }
        }

        const localId = `feature-${Date.now()}-${Math.random().toString(36).slice(2, 10)}`;
        const newFeature: FeatureData = {
          id: localId,
          name: `${type} ${features.length + 1}`,
          type,
          layer: extLayer,
          isVisible: true,
        };

        try {
<<<<<<< HEAD
          const savedFeature = await saveFeature(detail.id, "", extLayer, features, setFeatures);
          if (savedFeature) {
            // Attach edit/drag/rotate event listeners with the saved featureId
            e.layer.on('pm:edit', async () => {
              if (savedFeature.featureId) {
                try {
                  await updateFeatureInDB(detail.id, savedFeature.featureId, savedFeature);
                } catch (error) {
                  console.error("Error updating feature after edit:", error);
                }
              }
            });
            
            e.layer.on('pm:dragend', async () => {
              if (savedFeature.featureId) {
                try {
                  await updateFeatureInDB(detail.id, savedFeature.featureId, savedFeature);
                } catch (error) {
                  console.error("Error updating feature after drag:", error);
                }
              }
            });
            
            e.layer.on('pm:rotateend', async () => {
              if (savedFeature.featureId) {
                try {
                  await updateFeatureInDB(detail.id, savedFeature.featureId, savedFeature);
                } catch (error) {
                  console.error("Error updating feature after rotation:", error);
                }
              }
            });
            
            setFeatures(prev => [...prev, savedFeature]);
            setFeatureVisibility(prev => ({
              ...prev,
              [savedFeature.id]: true
            }));
=======
          const saved = await saveFeature(detail.id, "", extLayer, features, setFeatures);
          if (saved) {
            setFeatures((prev) => [...prev, saved]);
            setFeatureVisibility((prev) => ({ ...prev, [saved.id]: true }));
>>>>>>> 54f035c6
          } else {
            setFeatures((prev) => [...prev, newFeature]);
            setFeatureVisibility((prev) => ({ ...prev, [newFeature.id]: true }));
          }
        } catch (error) {
          console.error("Error saving to database:", error);
          setFeatures((prev) => [...prev, newFeature]);
          setFeatureVisibility((prev) => ({ ...prev, [newFeature.id]: true }));
        }

        if (hasToGeoJSON(extLayer)) {
          const gj2 = extLayer.toGeoJSON();
          const geometry2: GJObject | null =
            (gj2 as GJFeature).type === "Feature"
              ? ((gj2 as GJFeature).geometry ?? null)
              : (gj2 as GJObject);

          if (geometry2) {
            setZoneDraft({ geometry: geometry2, defaultName: guessZoneName(geometry2) });
            setZoneDialogOpen(true);
          }
        }
        
        // Enable dragging and editing via Geoman
        if ('pm' in e.layer && e.layer.pm) {
          (e.layer as GeomanLayer).pm.enable({
            draggable: true,
            allowEditing: true,
            allowSelfIntersection: true,
          });
        }
      });


      // Editing existing features
      sketch.on("pm:edit", async (e: { layer: Layer; shape: string }) => {
        const extLayer = e.layer as ExtendedLayer;
        const editedFeature = features.find((f) => f.layer === extLayer);
        if (editedFeature && editedFeature.featureId) {
          try {
            await updateFeatureInDB(detail.id, editedFeature.featureId, editedFeature);
            setFeatures((prev) =>
              prev.map((f) =>
                f.id === editedFeature.id || f.featureId === editedFeature.featureId
                  ? { ...f, layer: extLayer }
                  : f
              )
            );
          } catch (error) {
            console.error("Error updating feature:", error);
          }
        }
      });
<<<<<<< HEAD

      sketch.on("pm:dragend", async (e: { layer: Layer; shape: string }) => {
        const extLayer = e.layer as ExtendedLayer;
        
        const draggedFeature = features.find(f => f.layer === extLayer);
        if (draggedFeature && draggedFeature.featureId) {
          try {
            await updateFeatureInDB(detail.id, draggedFeature.featureId, draggedFeature);
            
            setFeatures(prev => prev.map(f => 
              f.id === draggedFeature.id || f.featureId === draggedFeature.featureId
                ? { ...f, layer: extLayer }
                : f
            ));
          } catch (error) {
            console.error("Error updating feature after drag:", error);
          }
        }
      });

      sketch.on("pm:rotateend", async (e: { layer: Layer }) => {
        const extLayer = e.layer as ExtendedLayer;
        
        const rotatedFeature = features.find(f => f.layer === extLayer);
        if (rotatedFeature && rotatedFeature.featureId) {
          try {
            await updateFeatureInDB(detail.id, rotatedFeature.featureId, rotatedFeature);
            
            setFeatures(prev => prev.map(f => 
              f.id === rotatedFeature.id || f.featureId === rotatedFeature.featureId
                ? { ...f, layer: extLayer }
                : f
            ));
          } catch (error) {
            console.error("Error updating feature after rotation:", error);
          }
        }
      });

=======
>>>>>>> 54f035c6
    })();

    return () => {
      alive = false;
      try { mapRef.current?.remove(); } catch { }
      baseRef.current = null;
      sketchRef.current = null;
      mapRef.current = null;
    };

  }, [detail, applyBaseLayer, sp, features.length]);
  useEffect(() => {
    // chỉ hoạt động khi map đã sẵn sàng
    if (!mapRef.current) return;

    const onStartAdd = (e: Event) => {
      const ev = e as CustomEvent<{ mapId: string; segmentId: string }>;
      if (!mapRef.current) return;
      addingSegmentPoiRef.current = { mapId: ev.detail.mapId, segmentId: ev.detail.segmentId };
      mapRef.current.pm.enableDraw("Marker", {
        snappable: true,
        snapDistance: 20,
        finishOn: "click",
        cursorMarker: true,
      });
    };

    window.addEventListener("poi:startAddSegmentPoi", onStartAdd as EventListener);
    return () => {
      window.removeEventListener("poi:startAddSegmentPoi", onStartAdd as EventListener);
    };
  }, [isMapReady]); // hoặc [] cũng được, nhưng dùng isMapReady an toàn hơn

  // ---------- render data layers ----------
  useEffect(() => {
    if (!mapRef.current || !detail?.layers || detail.layers.length === 0 || !isMapReady) return;

    const map = mapRef.current;
    let alive = true;

    (async () => {
      setLayers(detail.layers);

      // clear current layers
      dataLayerRefs.current.forEach((layer) => {
        if (map.hasLayer(layer)) map.removeLayer(layer);
      });
      dataLayerRefs.current.clear();

      const initialLayerVisibility: Record<string, boolean> = {};

      for (const layer of detail.layers) {
        if (!alive) break;
        const vis = layer.isVisible ?? true;
        initialLayerVisibility[layer.id] = vis;
        try {
          const loaded = await loadLayerToMap(map, layer, dataLayerRefs);
          if (loaded && !vis) {
            const leaf = dataLayerRefs.current.get(layer.id);
            if (leaf && map.hasLayer(leaf)) map.removeLayer(leaf);
          }
        } catch (error) {
          console.error(`Error loading layer ${layer.name}:`, error);
        }
      }

      if (alive) setLayerVisibility(initialLayerVisibility);
    })();

    return () => { alive = false; };
  }, [detail?.layers, detail?.id, isMapReady]);

  // react to layerVisibility toggles
  useEffect(() => {
    if (!mapRef.current) return;
    Object.entries(layerVisibility).forEach(([layerId, isVisible]) => {
      const layerOnMap = dataLayerRefs.current.get(layerId);
      if (!layerOnMap) return;
      const isOnMap = mapRef.current!.hasLayer(layerOnMap);
      if (isVisible && !isOnMap) mapRef.current!.addLayer(layerOnMap);
      else if (!isVisible && isOnMap) mapRef.current!.removeLayer(layerOnMap);
    });
  }, [layerVisibility]);

  // react to featureVisibility toggles
  useEffect(() => {
    if (!mapRef.current || !sketchRef.current) return;
    Object.entries(featureVisibility).forEach(([featureId, isVisible]) => {
      const feature = features.find((f) => f.id === featureId || f.featureId === featureId);
      if (!feature) return;
      const isOnMap = sketchRef.current!.hasLayer(feature.layer);
      if (isVisible && !isOnMap) sketchRef.current!.addLayer(feature.layer);
      else if (!isVisible && isOnMap) sketchRef.current!.removeLayer(feature.layer);
    });
  }, [featureVisibility, features]);

  // keep base layer in sync with selector
  useEffect(() => { applyBaseLayer(baseKey); }, [baseKey, applyBaseLayer]);

  // ---------- StoryMap: load segments ----------
  useEffect(() => {
    if (!detail?.id) return;
    let alive = true;
    (async () => {
      try {
        setSegmentsLoading(true);
        const list = await getSegments(detail.id);
        if (!alive) return;
        setSegments(list ?? []);
        if (!selectedSegmentId && (list?.length ?? 0) > 0) {
          const first = list![0] as Segment & { segmentId?: string; id?: string };
          setSelectedSegmentId(first.segmentId ?? first.id ?? null);
        }
      } catch (e) {
        console.error("getSegments error:", e);
        setFeedback(e instanceof Error ? `Segments lỗi: ${e.message}` : "Segments lỗi");
      } finally {
        if (alive) setSegmentsLoading(false);
      }
    })();
    return () => { alive = false; };
  }, [detail?.id, selectedSegmentId]);

  // StoryMap: load zones for selected segment
  useEffect(() => {
    if (!detail?.id || !selectedSegmentId) return;
    let alive = true;
    (async () => {
      try {
        setZonesLoading(true);
        const z = await getSegmentZones(detail.id, selectedSegmentId);
        if (!alive) return;
        const safe = (z ?? []).map((it) => it as unknown as SafeSegmentZone);
        setZones(safe);
      } catch (e) {
        console.error("getSegmentZones error:", e);
        setFeedback(e instanceof Error ? `Zones lỗi: ${e.message}` : "Zones lỗi");
      } finally {
        setZonesLoading(false);
      }
    })();
    return () => { alive = false; };
  }, [detail?.id, selectedSegmentId]);

  // StoryMap: load segment layers
  useEffect(() => {
    if (!detail?.id || !selectedSegmentId) {
      setSegmentLayers([]);
      return;
    }
    let alive = true;
    (async () => {
      try {
        const list = await getSegmentLayers(detail.id, selectedSegmentId);
        if (!alive) return;
        setSegmentLayers(list ?? []);
      } catch (e) {
        console.error("getSegmentLayers error:", e);
      }
    })();
    return () => { alive = false; };
  }, [detail?.id, selectedSegmentId]);

<<<<<<< HEAD
  // Map click handler for deselecting when clicking on empty space or base layer
  useEffect(() => {
    if (!mapRef.current) return;
    
    const handleMapClick = (e: LeafletMapClickEvent) => {
      // Only reset if clicking directly on map/base layer (not on a feature layer)
      const target = e.originalEvent.target;
      if (target && target instanceof HTMLElement && !target.closest('.leaflet-interactive')) {
        // Use ref to avoid dependency on resetAllSelections
        selectedLayers.forEach(layer => {
          const originalStyle = originalStylesRef.current.get(layer);
          if (originalStyle && 'setStyle' in layer && typeof (layer as unknown as PathLayer).setStyle === 'function') {
            (layer as unknown as PathLayer).setStyle(originalStyle);
          }
        });
        setSelectedLayers(new Set());
        setCurrentLayer(null);
        setSelectedLayer(null);
        setShowStylePanel(false);
      }
    };

    mapRef.current.on('click', handleMapClick);
    
    return () => {
      mapRef.current?.off('click', handleMapClick);
    };
  }, [selectedLayers]); // Only depend on selectedLayers, not the callback

  const enableDraw = (shape: "Marker" | "Line" | "Polygon" | "Rectangle" | "Circle" | "CircleMarker" | "Text" ) => {
=======
  // ---------- actions ----------
  const enableDraw = (shape: "Marker" | "Line" | "Polygon" | "Rectangle" | "Circle" | "CircleMarker" | "Text") =>
>>>>>>> 54f035c6
    mapRef.current?.pm.enableDraw(shape);
  const toggleRotate = () => mapRef.current?.pm.toggleGlobalRotateMode?.();
  const enableCutPolygon = () => mapRef.current?.pm.enableGlobalCutMode();

  const clearSketch = useCallback(async () => {
    if (!detail) return;
    for (const f of features) {
      if (f.featureId) {
        try { await deleteFeatureFromDB(detail.id, f.featureId); } catch (e) { console.error(e); }
      }
    }
    sketchRef.current?.clearLayers();
    setFeatures([]);
    setFeatureVisibility({});
  }, [detail, features]);

  const onLayerVisibilityChange = useCallback(
    async (layerId: string, isVisible: boolean) => {
      if (!detail?.id || !mapRef.current) return;
      const layerData = layers.find((l) => l.id === layerId);
      await handleLayerVisibilityChange(
        detail.id,
        layerId,
        isVisible,
        mapRef.current,
        dataLayerRefs,
        setLayerVisibility,
        layerData
      );
    },
    [detail?.id, layers]
  );

  const onFeatureVisibilityChange = useCallback(
    async (featureId: string, isVisible: boolean) => {
      if (!detail?.id) return;
      await handleFeatureVisibilityChange(
        detail.id,
        featureId,
        isVisible,
        features,
        setFeatures,
        mapRef.current,
        sketchRef.current,
        setFeatureVisibility
      );
    },
    [detail?.id, features]
  );

  const onSelectLayer = useCallback((layer: FeatureData | RawLayer) => {
    setSelectedLayer(layer);
    setShowStylePanel(true);
  }, []);

  const onUpdateLayer = useCallback(
    async (layerId: string, updates: { isVisible?: boolean; zIndex?: number; customStyle?: string; filterConfig?: string }) => {
      if (!detail || !mapRef.current) return;
      await handleUpdateLayerStyle(detail.id, layerId, updates, mapRef.current, detail.layers, dataLayerRefs);
    },
    [detail]
  );

<<<<<<< HEAD
  const onUpdateFeature = useCallback(async (featureId: string, updates: UpdateMapFeatureRequest) => {
    if (!detail) return;
    
    try {
      const { updateMapFeature } = await import("@/lib/api");
      await updateMapFeature(detail.id, featureId, updates);
      
      // Update local state
      setFeatures(prev => prev.map(f => 
        f.featureId === featureId 
          ? { ...f, name: updates.name || f.name } 
          : f
      ));
      
      setTimeout(() => setFeedback(null), 2000);
    } catch (error) {
      setTimeout(() => setFeedback(null), 2000);
    }
  }, [detail]);

  // Apply style visually to layer
  const onApplyStyle = useCallback((layer: Layer, styleOptions: LayerStyle) => {
    if (!layer || !('setStyle' in layer)) return;
    
    // Apply style
    (layer as unknown as PathLayer).setStyle(styleOptions);
    
    // Update original style ref
    originalStylesRef.current.set(layer, {
      ...styleOptions
    });
  }, []);

  const onDeleteFeature = useCallback(async (featureId: string) => {
    if (!detail) return;
    
    const feature = features.find(f => f.id === featureId || f.featureId === featureId);
    if (!feature) {
      return;
    }
    
    // Handle layer deletion state cleanup
    handleLayerDelete(feature.layer);
    
    if (mapRef.current && sketchRef.current) {
      sketchRef.current.removeLayer(feature.layer);
    }
    
    setFeatures(prev => prev.filter(f => f.id !== featureId && f.featureId !== featureId));
    
    setFeatureVisibility(prev => {
      const newVisibility = { ...prev };
      delete newVisibility[featureId];
      return newVisibility;
    });
    
    if (feature.featureId) {
      try {
        await deleteFeatureFromDB(detail.id, feature.featureId);
      } catch (error) {
        console.error("Error deleting from database:", error);
      }
    }
    
  }, [detail, features, handleLayerDelete]);

  // Keyboard event handler for delete/backspace
  useEffect(() => {
    const handleKeyDown = async (e: KeyboardEvent) => {
      if ((e.key === 'Delete' || e.key === 'Backspace') && selectedLayers.size > 0) {
        // Don't prevent backspace if user is typing in an input
        const target = e.target as HTMLElement;
        if (target.tagName === 'INPUT' || target.tagName === 'TEXTAREA' || target.isContentEditable) {
          return;
        }
        
        e.preventDefault();
        
        // Delete all selected layers
        const layersToDelete = Array.from(selectedLayers);
        for (const layer of layersToDelete) {
          const feature = features.find(f => f.layer === layer);
          if (feature && (feature.id || feature.featureId)) {
            await onDeleteFeature(feature.featureId || feature.id);
          }
        }
      }
    };

    window.addEventListener('keydown', handleKeyDown);
    return () => window.removeEventListener('keydown', handleKeyDown);
  }, [selectedLayers, features, onDeleteFeature]);
=======
  const onUpdateFeature = useCallback(
    async (featureId: string, updates: UpdateMapFeatureRequest) => {
      if (!detail) return;
      const converted = {
        name: updates.name ?? undefined,
        style: updates.style ?? undefined,
        properties: updates.properties ?? undefined,
        isVisible: updates.isVisible ?? undefined,
        zIndex: updates.zIndex ?? undefined,
      };
      await handleUpdateFeatureStyle(detail.id, featureId, converted);
    },
    [detail]
  );

  const onDeleteFeature = useCallback(
    async (featureId: string) => {
      if (!detail) return;
      const f = features.find((x) => x.id === featureId || x.featureId === featureId);
      if (f && mapRef.current && sketchRef.current) sketchRef.current.removeLayer(f.layer);
      setFeatures((prev) => prev.filter((x) => x.id !== featureId && x.featureId !== featureId));
      setFeatureVisibility((prev) => {
        const next = { ...prev }; delete next[featureId]; return next;
      });
      if (f?.featureId) {
        try { await deleteFeatureFromDB(detail.id, f.featureId); } catch (e) { console.error(e); }
      }
    },
    [detail, features]
  );
>>>>>>> 54f035c6

  // style utils
  const applyPresetStyleToFeature = useCallback(
    async (featureId: string, layerType: string, presetName: string) => {
      if (!detail) return;
      const feature = features.find((f) => f.featureId === featureId);
      if (!feature) return;
      const presetStyle = getStylePreset(layerType, presetName);
      await applyStyleToFeature(detail.id, featureId, feature.layer, presetStyle, features, setFeatures);
    },
    [detail, features, setFeatures]
  );

  const applyCustomStyleToFeature = useCallback(
    async (featureId: string, styleOptions: {
      color?: string; fillColor?: string; weight?: number; opacity?: number;
      fillOpacity?: number; radius?: number; dashArray?: string;
    }) => {
      if (!detail) return;
      const feature = features.find((f) => f.featureId === featureId);
      if (!feature) return;
      const customStyle = createCustomStyle(styleOptions);
      await applyStyleToFeature(detail.id, featureId, feature.layer, customStyle, features, setFeatures);
    },
    [detail, features, setFeatures]
  );

  const applyStyleToLayer = useCallback(
    async (layerId: string, styleOptions: {
      color?: string; fillColor?: string; weight?: number; opacity?: number; fillOpacity?: number;
    }) => {
      if (!detail) return;
      const customStyle = createCustomStyle(styleOptions);
      await applyStyleToDataLayer(detail.id, layerId, customStyle);
    },
    [detail]
  );

  const getCurrentFeatureStyle = useCallback((featureId: string) => {
    const feature = features.find((f) => f.featureId === featureId);
    if (!feature) return {};
    return extractLayerStyle(feature.layer);
  }, [features]);

  const saveMeta = useCallback(async () => {
    if (!detail) return;
    setBusySaveMeta(true);
    setFeedback(null);
    try {
      const body: UpdateMapRequest = {
        name: (name ?? "").trim() || "Untitled Map",
        baseMapProvider: baseKey === "osm" ? "OSM" : baseKey === "sat" ? "Satellite" : "Dark",
      };
      await updateMap(detail.id, body);
      setFeedback("Đã lưu thông tin bản đồ.");
    } catch (e) {
      setFeedback(e instanceof Error ? e.message : "Lưu thất bại");
    } finally {
      setBusySaveMeta(false);
      window.setTimeout(() => setFeedback(null), 1600);
    }
  }, [detail, name, baseKey]);

  const saveView = useCallback(async () => {
    if (!detail || !mapRef.current) return;
    setBusySaveView(true);
    setFeedback(null);
    try {
      const c = mapRef.current.getCenter();
      const view = { center: [c.lat, c.lng] as [number, number], zoom: mapRef.current.getZoom() };
      const body: UpdateMapRequest = { viewState: JSON.stringify(view) };
      await updateMap(detail.id, body);
      setFeedback("Đã lưu vị trí hiển thị.");
    } catch (e) {
      setFeedback(e instanceof Error ? e.message : "Lưu thất bại");
    } finally {
      setBusySaveView(false);
      window.setTimeout(() => setFeedback(null), 1600);
    }
  }, [detail]);

  // ---------- StoryMap actions ----------
  const handleSelectSegment = (id: string) => setSelectedSegmentId(id);

  const createNewSegment = useCallback(async (segName: string) => {
    if (!detail?.id) return;
    const created = await createSegment(detail.id, { name: segName.trim() || "Untitled Segment" });
    const list = await getSegments(detail.id);
    setSegments(list ?? []);
    const createdId = (created as Segment & { segmentId?: string; id?: string }).segmentId ?? (created as Segment & { id?: string }).id ?? "";
    setSelectedSegmentId(createdId || null);
  }, [detail?.id]);

  const renameSegment = useCallback(async (segmentId: string, newName: string) => {
    if (!detail?.id) return;
    await updateSegment(detail.id, segmentId, { name: newName });
    const list = await getSegments(detail.id);
    setSegments(list ?? []);
  }, [detail?.id]);

  const removeSegment = useCallback(async (segmentId: string) => {
    if (!detail?.id) return;
    await deleteSegment(detail.id, segmentId);
    const list = await getSegments(detail.id);
    setSegments(list ?? []);
    const first = (list ?? [])[0] as (Segment & { segmentId?: string; id?: string }) | undefined;
    setSelectedSegmentId(first ? (first.segmentId ?? first.id ?? null) : null);
  }, [detail?.id]);

  const handleZoomZone = useCallback(async (zone: SegmentZone) => {
    const geom = getZoneGeometry(zone);
    if (!geom || !mapRef.current) return;
    const L = (await import("leaflet")).default;
    const gj = L.geoJSON(geom);
    const b = gj.getBounds();
    if (b.isValid()) mapRef.current.fitBounds(b.pad(0.2));
  }, [getZoneGeometry]);

  const handleCopyZoneToExistingLayer = useCallback(async (zone: SegmentZone, layerId: string) => {
    if (!detail?.id) return;
    const geom = getZoneGeometry(zone);
    if (!geom) return;
    const L = (await import("leaflet")).default;
    const gj = L.geoJSON(geom);
    const first = gj.getLayers()[0] as Layer | undefined;
    if (!first) return;
    await saveFeature(detail.id, layerId, first as ExtendedLayer, features, setFeatures);
  }, [detail?.id, features, setFeatures, getZoneGeometry]);

  const handleCopyZoneToNewLayer = useCallback(async (zone: SegmentZone) => {
    if (!detail?.id) return;
    const geom = getZoneGeometry(zone);
    if (!geom) return;
    const targetLayerId = detail.layers?.[0]?.id;
    if (!targetLayerId) return;
    const L = (await import("leaflet")).default;
    const gj = L.geoJSON(geom);
    const first = gj.getLayers()[0] as Layer | undefined;
    if (!first) return;
    await saveFeature(detail.id, targetLayerId, first as ExtendedLayer, features, setFeatures);
  }, [detail?.id, detail?.layers, features, setFeatures, getZoneGeometry]);

  const createZoneFromLastDraw = useCallback(async (zoneName?: string) => {
    if (!detail?.id || !selectedSegmentId) return;
    const layer = lastDrawnLayerRef.current;
    if (!hasToGeoJSON(layer)) {
      setFeedback("Chưa có hình vẽ. Hãy vẽ Polygon/Rectangle trước.");
      return;
    }
    const gj = layer.toGeoJSON();
    const geometry: GJObject | null =
      (gj as GJFeature)?.geometry
        ? ((gj as GJFeature).geometry as unknown as GJObject)
        : ((gj as unknown) as GJObject) ?? null;

    if (!geometry) {
      setFeedback("Không trích xuất được geometry.");
      return;
    }

    await createSegmentZone(detail.id, selectedSegmentId, {
      name: (zoneName ?? "").trim() || "New Zone",
      zoneType: (geometry.type === "Polygon" || geometry.type === "MultiPolygon")
        ? "Area"
        : (geometry.type === "LineString" || geometry.type === "MultiLineString")
          ? "Line"
          : "Point",
      zoneGeometry: JSON.stringify(geometry),
      isPrimary: false,
    });

    const z = await getSegmentZones(detail.id, selectedSegmentId);
    const safe = (z ?? []).map((it) => it as unknown as SafeSegmentZone);
    setZones(safe);
    setFeedback("Đã tạo Zone từ hình vẽ.");
    setShowZonesPanel(true);
  }, [detail?.id, selectedSegmentId]);

  const handleCreateZoneFromDialog = useCallback(async (data: {
    name: string; description?: string; isPrimary: boolean; geometry: GJObject;
  }) => {
    if (!detail?.id || !selectedSegmentId) return;
    await createSegmentZone(detail.id, selectedSegmentId, {
      name: data.name,
      description: data.description,
      isPrimary: data.isPrimary,
      zoneType: "Area",
      zoneGeometry: JSON.stringify(data.geometry),
    });
    const z = await getSegmentZones(detail.id, selectedSegmentId);
    const safe = (z ?? []).map((it) => it as unknown as SafeSegmentZone);
    setZones(safe);
    setZoneDialogOpen(false);
    setZoneDraft(null);
    setFeedback("Đã tạo Zone từ hình vẽ.");
  }, [detail?.id, selectedSegmentId]);

  // ---------- UI ----------
  if (loading) {
    return <main className="h-screen w-screen grid place-items-center text-zinc-400">Đang tải…</main>;
  }
  if (err || !detail) {
    return <main className="h-screen w-screen grid place-items-center text-red-300">{err ?? "Không tải được bản đồ"}</main>;
  }

  const GuardBtn: React.FC<
    React.PropsWithChildren<{ title: string; onClick?: () => void; disabled?: boolean }>
  > = ({ title, onClick, disabled, children }) => (
    <button
      className="px-2 py-1.5 rounded-md bg-transparent text-white text-xs hover:bg-emerald-500/20 disabled:opacity-60"
      title={title}
      onClick={onClick}
      disabled={disabled}
    >
      {children}
    </button>
  );

  return (
    <main className="relative h-screen w-screen overflow-hidden text-white">
      <div className="absolute top-0 left-0 z-[3000] w-full pointer-events-none">
        <div className="pointer-events-auto bg-black/70 backdrop-blur-md ring-1 ring-white/15 shadow-xl py-1 px-3">
          <div className="grid grid-cols-3 place-items-stretch gap-2">
            {/* left: name & POI */}
            <div className="flex items-center justify-start gap-2 overflow-x-auto no-scrollbar">
              <input
                type="text"
                value={name}
                onChange={(e) => setName(e.target.value)}
                className="px-2.5 py-1.5 rounded-md bg-white text-black text-sm font-medium w-52"
                placeholder="Untitled Map"
              />
              <button
                onClick={() => setShowMapPoiPanel((v) => !v)}
                className="rounded-lg px-3 py-1.5 text-xs font-semibold bg-emerald-600 hover:bg-emerald-500"
                title="Quản lý POI cấp Map"
              >
                POIs của Map
              </button>
            </div>

            {/* middle: draw & storymap tools */}
            <div className="flex items-center justify-center gap-1.5 overflow-x-auto no-scrollbar">
              <GuardBtn title="Vẽ điểm" onClick={() => enableDraw("Marker")} disabled={toolsLoading || !mapRef.current}>
                <svg viewBox="0 0 24 24" width="18" height="18" stroke="currentColor" fill="none" strokeWidth="1.8" strokeLinecap="round" strokeLinejoin="round">
                  <path d="M12 21s-6-4.5-6-10a6 6 0 1 1 12 0c0 5.5-6 10-6 10z" />
                  <circle cx="12" cy="11" r="2.5" />
                </svg>
              </GuardBtn>
              <GuardBtn title="Vẽ đường" onClick={() => enableDraw("Line")} disabled={toolsLoading || !mapRef.current}>
                <svg viewBox="0 0 24 24" width="18" height="18" stroke="currentColor" fill="none" strokeWidth="1.8" strokeLinecap="round" strokeLinejoin="round">
                  <circle cx="5" cy="7" r="2" />
                  <circle cx="19" cy="17" r="2" />
                  <path d="M7 8.5 17 15.5" />
                </svg>
              </GuardBtn>
              <GuardBtn title="Vẽ vùng" onClick={() => enableDraw("Polygon")} disabled={toolsLoading || !mapRef.current}>
                <svg viewBox="0 0 24 24" width="18" height="18" stroke="currentColor" fill="none" strokeWidth="1.8" strokeLinecap="round" strokeLinejoin="round">
                  <path d="M7 4h10l4 6-4 10H7L3 10 7 4z" />
                </svg>
              </GuardBtn>
              <GuardBtn title="Vẽ hình chữ nhật" onClick={() => enableDraw("Rectangle")} disabled={toolsLoading || !mapRef.current}>
                <svg viewBox="0 0 24 24" width="18" height="18" stroke="currentColor" fill="none" strokeWidth="1.8" strokeLinecap="round" strokeLinejoin="round">
                  <rect x="5" y="6" width="14" height="12" rx="1.5" />
                </svg>
              </GuardBtn>
              <GuardBtn title="Vẽ hình tròn" onClick={() => enableDraw("Circle")} disabled={toolsLoading || !mapRef.current}>
                <svg viewBox="0 0 24 24" width="18" height="18" stroke="currentColor" fill="none" strokeWidth="1.8" strokeLinecap="round" strokeLinejoin="round">
                  <circle cx="12" cy="12" r="8.5" />
                </svg>
              </GuardBtn>
              <GuardBtn title="Thêm chữ" onClick={() => enableDraw("Text")} disabled={toolsLoading || !mapRef.current}>
                <svg viewBox="0 0 24 24" width="18" height="18" stroke="currentColor" fill="none" strokeWidth="1.8" strokeLinecap="round" strokeLinejoin="round">
                  <path d="M4 6h16M12 6v12" />
                </svg>
              </GuardBtn>
              <GuardBtn title="Cắt polygon" onClick={enableCutPolygon} disabled={toolsLoading || !mapRef.current}>
                <svg viewBox="0 0 24 24" width="18" height="18" stroke="currentColor" fill="none" strokeWidth="1.8" strokeLinecap="round" strokeLinejoin="round">
                  <circle cx="5.5" cy="8" r="2" />
                  <circle cx="5.5" cy="16" r="2" />
                  <path d="M8 9l12 8M8 15l12-8" />
                </svg>
              </GuardBtn>
              <GuardBtn title="Xoay đối tượng" onClick={toggleRotate} disabled={toolsLoading || !mapRef.current}>
                <svg viewBox="0 0 24 24" width="18" height="18" stroke="currentColor" fill="none" strokeWidth="1.8" strokeLinecap="round" strokeLinejoin="round">
                  <path d="M20 11a8 8 0 1 1-2.2-5.5" />
                  <path d="M20 4v7h-7" />
                </svg>
              </GuardBtn>
<<<<<<< HEAD
              <GuardBtn title="Di chuyển đối tượng" onClick={toggleDrag} disabled={toolsLoading || !mapRef.current}>
                <svg viewBox="0 0 24 24" width="18" height="18" stroke="currentColor" fill="none" strokeWidth="1.8" strokeLinecap="round" strokeLinejoin="round">
                  <path d="M5 9l-3 3 3 3M9 5l3-3 3 3M15 19l-3 3-3-3M19 9l3 3-3 3M2 12h20M12 2v20" />
                </svg>
              </GuardBtn>
              <GuardBtn title="Chỉnh sửa đối tượng" onClick={toggleEdit} disabled={toolsLoading || !mapRef.current}>
                <svg viewBox="0 0 24 24" width="18" height="18" stroke="currentColor" fill="none" strokeWidth="1.8" strokeLinecap="round" strokeLinejoin="round">
                  <path d="M17 3a2.828 2.828 0 1 1 4 4L7.5 20.5 2 22l1.5-5.5L17 3z" />
=======

              <GuardBtn
                title="Biến hình vẽ cuối thành Zone của Segment đang chọn"
                onClick={() => createZoneFromLastDraw(window.prompt("Tên Zone?") ?? undefined)}
                disabled={!mapRef.current || !selectedSegmentId}
              >
                <svg viewBox="0 0 24 24" width="18" height="18" stroke="currentColor" fill="none" strokeWidth="1.8" strokeLinecap="round" strokeLinejoin="round">
                  <rect x="4" y="5" width="16" height="14" rx="2" />
                  <path d="M8 9h8M8 13h5" />
>>>>>>> 54f035c6
                </svg>
              </GuardBtn>
            </div>

            <div className="flex items-center justify-end gap-1.5 overflow-x-auto no-scrollbar">
              <input
                type="file"
                accept=".geojson,.json"
                onChange={(e) => {
                  const file = e.target.files?.[0];
                  if (file) {
                    console.log("File selected:", file.name);
                  }
                }}
                className="hidden"
                id="upload-layer"
              />
              <label
                htmlFor="upload-layer"
                className="rounded-lg px-3 py-1.5 text-xs font-semibold bg-blue-600 hover:bg-blue-500 cursor-pointer"
                title="Upload GeoJSON file to add as layer"
              >
                Upload Layer
              </label>
              <button
                className="rounded-lg px-3 py-1.5 text-xs font-semibold bg-zinc-700 hover:bg-zinc-600 disabled:opacity-60"
                onClick={saveView}
                disabled={busySaveView || !mapRef.current}
                title="Lưu tâm & zoom hiện tại"
              >
                {busySaveView ? "Đang lưu…" : "Save view"}
              </button>
              <button
                className="rounded-lg px-3 py-1.5 text-xs font-semibold bg-zinc-800 hover:bg-zinc-700"
                onClick={clearSketch}
                disabled={!mapRef.current}
              >
                Xoá vẽ
              </button>
              <button
                className="rounded-lg px-3 py-1.5 text-xs font-semibold bg-emerald-600 text-zinc-950 hover:bg-emerald-500 disabled:opacity-60"
                onClick={saveMeta}
                disabled={busySaveMeta}
              >
                {busySaveMeta ? "Đang lưu…" : "Save"}
              </button>
            </div>
          </div>

          {feedback && (
            <div className="px-1 pt-1 text-center text-[11px] text-emerald-300">
              {feedback}
            </div>
          )}
        </div>
      </div>

      {/* Map */}
      <div ref={mapEl} className="absolute inset-0" />

      {/* Segment & Zone panel (StoryMap) */}
      <div className="absolute right-5 top-0 z-[3000] w-80 pointer-events-auto">
        {detail && (
          <SegmentPanel
            mapId={mapId}
            layers={(detail?.layers ?? []).map((l) => ({ id: l.id, name: l.name ?? "Layer" }))}
            currentLayerId={selectedLayer && "id" in (selectedLayer as RawLayer) ? (selectedLayer as RawLayer).id : ""}
            onZoomZone={handleZoomZone}
            onCopyZoneToExistingLayer={handleCopyZoneToExistingLayer}
            onCopyZoneToNewLayer={handleCopyZoneToNewLayer}
          />
        )}
      </div>

      {/* Map-level POIs */}
      {showMapPoiPanel && (
        <div className="absolute left-3 top-14 z-[3000] w-[380px]">
          <MapPoiPanel mapId={mapId} />
        </div>
      )}

      {/* Layers / Features panel */}
      <DataLayersPanel
        features={features}
        layers={layers}
        showDataLayersPanel={showDataLayersPanel}
        setShowDataLayersPanel={setShowDataLayersPanel}
        map={mapRef.current}
        dataLayerRefs={dataLayerRefs}
        onLayerVisibilityChange={onLayerVisibilityChange}
        onFeatureVisibilityChange={onFeatureVisibilityChange}
        onSelectLayer={onSelectLayer}
        onDeleteFeature={onDeleteFeature}
        onBaseLayerChange={setBaseKey}
        currentBaseLayer={baseKey}
        onFeatureHover={handleLayerHover}
        hoveredLayer={hoveredLayer}
        selectedLayers={selectedLayers}
      />

      {/* Zones list popup */}
      {showZonesPanel && (
        <div className="absolute right-2 top-16 z-[3000] w-80 bg-black/70 backdrop-blur-md ring-1 ring-white/15 rounded-xl p-3 space-y-2">
          <div className="flex items-center justify-between">
            <div className="text-sm font-semibold">
              Zones {zonesLoading && <span className="opacity-60">(loading)</span>}
            </div>
            <button
              className="text-xs px-2 py-0.5 rounded bg-zinc-700 hover:bg-zinc-600"
              onClick={() => setShowZonesPanel(false)}
              title="Đóng"
            >
              ✕
            </button>
          </div>

          <div className="max-h-[45vh] overflow-auto no-scrollbar space-y-1">
            {zones.map((z) => (
              <div key={z.segmentZoneId} className="flex items-center justify-between gap-2 rounded-md bg-zinc-800/70 px-2 py-1">
                <button
                  className="text-left text-xs truncate"
                  title={z.name ?? ""}
                  onClick={async () => {
                    if (!mapRef.current) return;
                    const L = (await import("leaflet")).default;
                    const geom = z.geometry;
                    if (!geom) return;
                    const gjLayer = L.geoJSON(geom as GJObject);
                    const b = gjLayer.getBounds();
                    if (b?.isValid()) mapRef.current.fitBounds(b.pad(0.2));
                  }}
                >
                  {z.name ?? "Unnamed Zone"}
                </button>
                <div className="flex items-center gap-1">
                  <button
                    className="text-[11px] px-1 py-0.5 rounded bg-zinc-700 hover:bg-zinc-600"
                    onClick={async () => {
                      if (!detail?.id || !selectedSegmentId) return;
                      const newName = window.prompt("Đổi tên zone:", z.name ?? "");
                      if (newName == null) return;
                      await updateSegmentZone(detail.id, selectedSegmentId, z.segmentZoneId, { name: newName });
                      const zz = await getSegmentZones(detail.id, selectedSegmentId);
                      const safe = (zz ?? []).map((it) => it as unknown as SafeSegmentZone);
                      setZones(safe);
                    }}
                  >
                    Rename
                  </button>
                  <button
                    className="text-[11px] px-1 py-0.5 rounded bg-red-600 hover:bg-red-500"
                    onClick={async () => {
                      if (!detail?.id || !selectedSegmentId) return;
                      if (!window.confirm("Xoá zone này?")) return;
                      await deleteSegmentZone(detail.id, selectedSegmentId, z.segmentZoneId);
                      const zz = await getSegmentZones(detail.id, selectedSegmentId);
                      const safe = (zz ?? []).map((it) => it as unknown as SafeSegmentZone);
                      setZones(safe);
                    }}
                  >
                    Del
                  </button>
                </div>
              </div>
            ))}
            {!zones.length && !zonesLoading && (
              <div className="text-xs text-zinc-400">
                Chưa có zone. Vẽ Polygon/Rectangle rồi bấm “Tạo Zone từ hình vẽ”.
              </div>
            )}
          </div>
        </div>
      )}

      {/* Style panel */}
      <StylePanel
        selectedLayer={selectedLayer}
        showStylePanel={showStylePanel}
        setShowStylePanel={setShowStylePanel}
        onUpdateLayer={onUpdateLayer}
        onUpdateFeature={onUpdateFeature}
        onApplyStyle={onApplyStyle}
      />
      {poiDialogOpen && (
        <PoiDialog
          open={poiDialogOpen}
          initial={poiForm}
          onCancel={() => setPoiDialogOpen(false)}
          onSubmit={async (form) => {
            try {
              await createMapPoi(mapId, {
                title: form.title,
                subtitle: form.subtitle,
                markerGeometry: JSON.stringify(form.markerGeometry),
                highlightOnEnter: form.highlightOnEnter,
                shouldPin: form.shouldPin,
              });
              setPoiDialogOpen(false);
            } catch (err) {
              alert("Tạo POI thất bại: " + (err instanceof Error ? err.message : ""));
            }
          }}
        />
      )}

      {/* Create Zone dialog */}
      <CreateZoneDialog
        open={zoneDialogOpen}
        draft={zoneDraft}
        busy={false}
        onCancel={() => setZoneDialogOpen(false)}
        onCreate={handleCreateZoneFromDialog}
      />

      <style jsx global>{`
        .no-scrollbar::-webkit-scrollbar { display: none; }
        .no-scrollbar { -ms-overflow-style: none; scrollbar-width: none; }
        .leaflet-container { width: 100%; height: 100%; }
        .leaflet-top.leaflet-left .leaflet-control { display: none !important; }
      `}</style>
    </main>
  );
}<|MERGE_RESOLUTION|>--- conflicted
+++ resolved
@@ -168,44 +168,6 @@
   properties?: Record<string, unknown>;
 };
 
-<<<<<<< HEAD
-interface LayerStyle {
-  color?: string;
-  weight?: number;
-  opacity?: number;
-  fillColor?: string;
-  fillOpacity?: number;
-  dashArray?: string;
-  radius?: number;
-}
-
-interface PathLayer {
-  setStyle: (style: LayerStyle) => void;
-  bringToFront?: () => void;
-  options?: LayerStyle & Record<string, unknown>;
-}
-
-interface LeafletMouseEvent {
-  originalEvent: MouseEvent & { shiftKey: boolean };
-  target: Layer;
-}
-
-interface LeafletMapClickEvent {
-  originalEvent: MouseEvent;
-  target: HTMLElement;
-}
-
-interface GeomanLayer extends Layer {
-  pm: {
-    enable: (options: {
-      draggable?: boolean;
-      allowEditing?: boolean;
-      allowSelfIntersection?: boolean;
-    }) => void;
-  };
-}
-
-=======
 const VN_CENTER: LatLngTuple = [14.058324, 108.277199];
 const VN_ZOOM = 6;
 interface ParsedViewState {
@@ -240,7 +202,42 @@
 }
 
 // ============ Component ============
->>>>>>> 54f035c6
+interface LayerStyle {
+  color?: string;
+  weight?: number;
+  opacity?: number;
+  fillColor?: string;
+  fillOpacity?: number;
+  dashArray?: string;
+  radius?: number;
+}
+
+interface PathLayer {
+  setStyle: (style: LayerStyle) => void;
+  bringToFront?: () => void;
+  options?: LayerStyle & Record<string, unknown>;
+}
+
+interface LeafletMouseEvent {
+  originalEvent: MouseEvent & { shiftKey: boolean };
+  target: Layer;
+}
+
+interface LeafletMapClickEvent {
+  originalEvent: MouseEvent;
+  target: HTMLElement;
+}
+
+interface GeomanLayer extends Layer {
+  pm: {
+    enable: (options: {
+      draggable?: boolean;
+      allowEditing?: boolean;
+      allowSelfIntersection?: boolean;
+    }) => void;
+  };
+}
+
 export default function EditMapPage() {
   const params = useParams<{ mapId: string }>();
   const sp = useSearchParams();
@@ -273,16 +270,12 @@
   const [selectedLayer, setSelectedLayer] = useState<FeatureData | RawLayer | null>(null);
   const [layers, setLayers] = useState<RawLayer[]>([]);
   const [layerVisibility, setLayerVisibility] = useState<Record<string, boolean>>({});
-<<<<<<< HEAD
   const [featureVisibility, setFeatureVisibility] = useState<Record<string, boolean>>({})
   
   // New state for multi-selection and hover interaction
   const [currentLayer, setCurrentLayer] = useState<Layer | null>(null);
   const [selectedLayers, setSelectedLayers] = useState<Set<Layer>>(new Set());
   const [hoveredLayer, setHoveredLayer] = useState<Layer | null>(null);
-=======
-  const [featureVisibility, setFeatureVisibility] = useState<Record<string, boolean>>({});
->>>>>>> 54f035c6
 
   const mapEl = useRef<HTMLDivElement | null>(null);
   const mapRef = useRef<MapWithPM | null>(null);
@@ -291,14 +284,50 @@
   const addingSegmentPoiRef = useRef<{ mapId: string; segmentId: string } | null>(null);
 
   const dataLayerRefs = useRef<Map<string, L.Layer>>(new Map());
+
+  const lastDrawnLayerRef = useRef<Layer | null>(null);
   const originalStylesRef = useRef<Map<Layer, LayerStyle>>(new Map());
-
-  const lastDrawnLayerRef = useRef<Layer | null>(null);
 
   const [toolsLoading, setToolsLoading] = useState(true);
   const [allowed, setAllowed] = useState<Set<string>>(new Set());
 
-<<<<<<< HEAD
+  // [StoryMap] state
+  const [segments, setSegments] = useState<Segment[]>([]);
+  const [segmentsLoading, setSegmentsLoading] = useState(false);
+  const [zones, setZones] = useState<SafeSegmentZone[]>([]);
+  const [zonesLoading, setZonesLoading] = useState(false);
+  const [selectedSegmentId, setSelectedSegmentId] = useState<string | null>(null);
+  const [showZonesPanel, setShowZonesPanel] = useState<boolean>(false);
+  const [showMapPoiPanel, setShowMapPoiPanel] = useState(false);
+
+  const [segmentLayers, setSegmentLayers] = useState<SegmentLayer[]>([]);
+  const [zoneDialogOpen, setZoneDialogOpen] = useState(false);
+  const [zoneDraft, setZoneDraft] = useState<ZoneDraft | null>(null);
+
+  // ---------- helpers ----------
+  const guessZoneName = (geom: GJObject | null): string => {
+    if (!geom) return "Zone mới";
+    const t = geom.type;
+    if (t === "Polygon" || t === "MultiPolygon") return "Vùng mới";
+    if (t === "LineString" || t === "MultiLineString") return "Tuyến mới";
+    if (t === "Point" || t === "MultiPoint") return "Điểm mới";
+    return "Zone mới";
+  };
+
+  const getZoneGeometry = useCallback((z: SegmentZone): GJObject | null => {
+    const g1 = (z as { geometry?: unknown }).geometry;
+    const g2 = (z as { zoneGeometry?: unknown }).zoneGeometry;
+    const raw = (g1 ?? g2) as unknown;
+    if (!raw) return null;
+    if (typeof raw === "string") {
+      try { return JSON.parse(raw) as GJObject; } catch { return null; }
+    }
+    return raw as GJObject;
+  }, []);
+
+  // ---------- base layer ----------
+  const baseTokenRef = useRef(0);
+
   // Helper: Store original style
   const storeOriginalStyle = useCallback((layer: Layer) => {
     if (originalStylesRef.current.has(layer)) return;
@@ -450,44 +479,6 @@
     setSelectedLayer(null);
     setShowStylePanel(false);
   }, [selectedLayers, resetToOriginalStyle]);
-=======
-  // [StoryMap] state
-  const [segments, setSegments] = useState<Segment[]>([]);
-  const [segmentsLoading, setSegmentsLoading] = useState(false);
-  const [zones, setZones] = useState<SafeSegmentZone[]>([]);
-  const [zonesLoading, setZonesLoading] = useState(false);
-  const [selectedSegmentId, setSelectedSegmentId] = useState<string | null>(null);
-  const [showZonesPanel, setShowZonesPanel] = useState<boolean>(false);
-  const [showMapPoiPanel, setShowMapPoiPanel] = useState(false);
-
-  const [segmentLayers, setSegmentLayers] = useState<SegmentLayer[]>([]);
-  const [zoneDialogOpen, setZoneDialogOpen] = useState(false);
-  const [zoneDraft, setZoneDraft] = useState<ZoneDraft | null>(null);
-
-  // ---------- helpers ----------
-  const guessZoneName = (geom: GJObject | null): string => {
-    if (!geom) return "Zone mới";
-    const t = geom.type;
-    if (t === "Polygon" || t === "MultiPolygon") return "Vùng mới";
-    if (t === "LineString" || t === "MultiLineString") return "Tuyến mới";
-    if (t === "Point" || t === "MultiPoint") return "Điểm mới";
-    return "Zone mới";
-  };
-
-  const getZoneGeometry = useCallback((z: SegmentZone): GJObject | null => {
-    const g1 = (z as { geometry?: unknown }).geometry;
-    const g2 = (z as { zoneGeometry?: unknown }).zoneGeometry;
-    const raw = (g1 ?? g2) as unknown;
-    if (!raw) return null;
-    if (typeof raw === "string") {
-      try { return JSON.parse(raw) as GJObject; } catch { return null; }
-    }
-    return raw as GJObject;
-  }, []);
-
-  // ---------- base layer ----------
-  const baseTokenRef = useRef(0);
->>>>>>> 54f035c6
 
   const applyBaseLayer = useCallback((key: BaseKey) => {
     const map = mapRef.current;
@@ -533,14 +524,7 @@
         console.error("Failed to apply baseLayer:", error);
       }
     })();
-<<<<<<< HEAD
-    return () => {
-      cancelled = true;
-    };
-  }, []); // Empty deps - only depends on baseKey via useEffect
-=======
   }, []);
->>>>>>> 54f035c6
 
   // ---------- load map detail ----------
   useEffect(() => {
@@ -722,7 +706,6 @@
 
       map.on("pm:create", async (e: PMCreateEvent) => {
         const extLayer = e.layer as ExtendedLayer;
-<<<<<<< HEAD
         sketch.addLayer(e.layer);
         
         // Store original style
@@ -739,8 +722,6 @@
           handleLayerClick(e.layer, event.originalEvent.shiftKey);
         });
         
-=======
->>>>>>> 54f035c6
         const type = getFeatureTypeUtil(extLayer);
 
         if (addingSegmentPoiRef.current && type === "Marker" && hasToGeoJSON(extLayer)) {
@@ -805,7 +786,6 @@
         };
 
         try {
-<<<<<<< HEAD
           const savedFeature = await saveFeature(detail.id, "", extLayer, features, setFeatures);
           if (savedFeature) {
             // Attach edit/drag/rotate event listeners with the saved featureId
@@ -844,12 +824,6 @@
               ...prev,
               [savedFeature.id]: true
             }));
-=======
-          const saved = await saveFeature(detail.id, "", extLayer, features, setFeatures);
-          if (saved) {
-            setFeatures((prev) => [...prev, saved]);
-            setFeatureVisibility((prev) => ({ ...prev, [saved.id]: true }));
->>>>>>> 54f035c6
           } else {
             setFeatures((prev) => [...prev, newFeature]);
             setFeatureVisibility((prev) => ({ ...prev, [newFeature.id]: true }));
@@ -871,6 +845,15 @@
             setZoneDraft({ geometry: geometry2, defaultName: guessZoneName(geometry2) });
             setZoneDialogOpen(true);
           }
+        }
+        
+        // Enable dragging and editing via Geoman
+        if ('pm' in e.layer && e.layer.pm) {
+          (e.layer as GeomanLayer).pm.enable({
+            draggable: true,
+            allowEditing: true,
+            allowSelfIntersection: true,
+          });
         }
         
         // Enable dragging and editing via Geoman
@@ -903,7 +886,6 @@
           }
         }
       });
-<<<<<<< HEAD
 
       sketch.on("pm:dragend", async (e: { layer: Layer; shape: string }) => {
         const extLayer = e.layer as ExtendedLayer;
@@ -943,8 +925,6 @@
         }
       });
 
-=======
->>>>>>> 54f035c6
     })();
 
     return () => {
@@ -1108,8 +1088,6 @@
     return () => { alive = false; };
   }, [detail?.id, selectedSegmentId]);
 
-<<<<<<< HEAD
-  // Map click handler for deselecting when clicking on empty space or base layer
   useEffect(() => {
     if (!mapRef.current) return;
     
@@ -1136,13 +1114,10 @@
     return () => {
       mapRef.current?.off('click', handleMapClick);
     };
-  }, [selectedLayers]); // Only depend on selectedLayers, not the callback
-
-  const enableDraw = (shape: "Marker" | "Line" | "Polygon" | "Rectangle" | "Circle" | "CircleMarker" | "Text" ) => {
-=======
+  }, [selectedLayers]);
+
   // ---------- actions ----------
   const enableDraw = (shape: "Marker" | "Line" | "Polygon" | "Rectangle" | "Circle" | "CircleMarker" | "Text") =>
->>>>>>> 54f035c6
     mapRef.current?.pm.enableDraw(shape);
   const toggleRotate = () => mapRef.current?.pm.toggleGlobalRotateMode?.();
   const enableCutPolygon = () => mapRef.current?.pm.enableGlobalCutMode();
@@ -1206,7 +1181,6 @@
     [detail]
   );
 
-<<<<<<< HEAD
   const onUpdateFeature = useCallback(async (featureId: string, updates: UpdateMapFeatureRequest) => {
     if (!detail) return;
     
@@ -1299,38 +1273,6 @@
     window.addEventListener('keydown', handleKeyDown);
     return () => window.removeEventListener('keydown', handleKeyDown);
   }, [selectedLayers, features, onDeleteFeature]);
-=======
-  const onUpdateFeature = useCallback(
-    async (featureId: string, updates: UpdateMapFeatureRequest) => {
-      if (!detail) return;
-      const converted = {
-        name: updates.name ?? undefined,
-        style: updates.style ?? undefined,
-        properties: updates.properties ?? undefined,
-        isVisible: updates.isVisible ?? undefined,
-        zIndex: updates.zIndex ?? undefined,
-      };
-      await handleUpdateFeatureStyle(detail.id, featureId, converted);
-    },
-    [detail]
-  );
-
-  const onDeleteFeature = useCallback(
-    async (featureId: string) => {
-      if (!detail) return;
-      const f = features.find((x) => x.id === featureId || x.featureId === featureId);
-      if (f && mapRef.current && sketchRef.current) sketchRef.current.removeLayer(f.layer);
-      setFeatures((prev) => prev.filter((x) => x.id !== featureId && x.featureId !== featureId));
-      setFeatureVisibility((prev) => {
-        const next = { ...prev }; delete next[featureId]; return next;
-      });
-      if (f?.featureId) {
-        try { await deleteFeatureFromDB(detail.id, f.featureId); } catch (e) { console.error(e); }
-      }
-    },
-    [detail, features]
-  );
->>>>>>> 54f035c6
 
   // style utils
   const applyPresetStyleToFeature = useCallback(
@@ -1620,7 +1562,17 @@
                   <path d="M20 4v7h-7" />
                 </svg>
               </GuardBtn>
-<<<<<<< HEAD
+
+              <GuardBtn
+                title="Biến hình vẽ cuối thành Zone của Segment đang chọn"
+                onClick={() => createZoneFromLastDraw(window.prompt("Tên Zone?") ?? undefined)}
+                disabled={!mapRef.current || !selectedSegmentId}
+              >
+                <svg viewBox="0 0 24 24" width="18" height="18" stroke="currentColor" fill="none" strokeWidth="1.8" strokeLinecap="round" strokeLinejoin="round">
+                  <rect x="4" y="5" width="16" height="14" rx="2" />
+                  <path d="M8 9h8M8 13h5" />
+                </svg>
+              </GuardBtn>
               <GuardBtn title="Di chuyển đối tượng" onClick={toggleDrag} disabled={toolsLoading || !mapRef.current}>
                 <svg viewBox="0 0 24 24" width="18" height="18" stroke="currentColor" fill="none" strokeWidth="1.8" strokeLinecap="round" strokeLinejoin="round">
                   <path d="M5 9l-3 3 3 3M9 5l3-3 3 3M15 19l-3 3-3-3M19 9l3 3-3 3M2 12h20M12 2v20" />
@@ -1629,17 +1581,6 @@
               <GuardBtn title="Chỉnh sửa đối tượng" onClick={toggleEdit} disabled={toolsLoading || !mapRef.current}>
                 <svg viewBox="0 0 24 24" width="18" height="18" stroke="currentColor" fill="none" strokeWidth="1.8" strokeLinecap="round" strokeLinejoin="round">
                   <path d="M17 3a2.828 2.828 0 1 1 4 4L7.5 20.5 2 22l1.5-5.5L17 3z" />
-=======
-
-              <GuardBtn
-                title="Biến hình vẽ cuối thành Zone của Segment đang chọn"
-                onClick={() => createZoneFromLastDraw(window.prompt("Tên Zone?") ?? undefined)}
-                disabled={!mapRef.current || !selectedSegmentId}
-              >
-                <svg viewBox="0 0 24 24" width="18" height="18" stroke="currentColor" fill="none" strokeWidth="1.8" strokeLinecap="round" strokeLinejoin="round">
-                  <rect x="4" y="5" width="16" height="14" rx="2" />
-                  <path d="M8 9h8M8 13h5" />
->>>>>>> 54f035c6
                 </svg>
               </GuardBtn>
             </div>
@@ -1853,6 +1794,36 @@
         onCancel={() => setZoneDialogOpen(false)}
         onCreate={handleCreateZoneFromDialog}
       />
+      {poiDialogOpen && (
+        <PoiDialog
+          open={poiDialogOpen}
+          initial={poiForm}
+          onCancel={() => setPoiDialogOpen(false)}
+          onSubmit={async (form) => {
+            try {
+              await createMapPoi(mapId, {
+                title: form.title,
+                subtitle: form.subtitle,
+                markerGeometry: JSON.stringify(form.markerGeometry),
+                highlightOnEnter: form.highlightOnEnter,
+                shouldPin: form.shouldPin,
+              });
+              setPoiDialogOpen(false);
+            } catch (err) {
+              alert("Tạo POI thất bại: " + (err instanceof Error ? err.message : ""));
+            }
+          }}
+        />
+      )}
+
+      {/* Create Zone dialog */}
+      <CreateZoneDialog
+        open={zoneDialogOpen}
+        draft={zoneDraft}
+        busy={false}
+        onCancel={() => setZoneDialogOpen(false)}
+        onCreate={handleCreateZoneFromDialog}
+      />
 
       <style jsx global>{`
         .no-scrollbar::-webkit-scrollbar { display: none; }
