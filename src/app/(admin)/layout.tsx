"use client";

import Link from "next/link";
import { usePathname, useRouter } from "next/navigation";
import { useState, useEffect, createContext, useContext } from "react";
import { clearAllAuthData } from "@/utils/authUtils";

const ThemeContext = createContext<{
  isDark: boolean;
  toggleTheme: () => void;
}>({
  isDark: true,
  toggleTheme: () => {},
});

export const useTheme = () => useContext(ThemeContext);

const NAV = [
  { href: "/dashboard", label: "Tổng quan", icon: <DashIcon /> },
  { href: "/analytics", label: "Phân tích", icon: <ChartIcon /> },
  { href: "/users", label: "Tài khoản", icon: <UsersIcon /> },
  { href: "/organizations", label: "Tổ chức", icon: <OrgIcon /> },
  { href: "/subscription-plans", label: "Gói đăng ký", icon: <PlanIcon /> },
  { href: "/support-tickets", label: "Phiếu hỗ trợ", icon: <TicketIcon /> },
<<<<<<< HEAD
  { href: "/community-posts", label: "Bài viết Cộng đồng", icon: <PostIcon /> },
  { href: "/map-gallery", label: "Duyệt Bản đồ", icon: <MapIcon /> },
=======
  { href: "/community-admin", label: "Cộng đồng", icon: <FileIcon /> },
  { href: "/map-gallery-admin", label: "Map gallery", icon: <MapIcon /> },
>>>>>>> 046b7269
  // { href: "/exports", label: "Xuất dữ liệu", icon: <FileIcon /> },
  // { href: "/billing", label: "Lịch sử thanh toán", icon: <CardIcon /> },
  // { href: "/template", label: "Mẫu bản đồ", icon: <MapIcon /> },
];

export default function AdminLayout({ children }: { children: React.ReactNode }) {
  const router = useRouter();
  const rawPathname = usePathname();
  const pathname = rawPathname ?? "";
  const [open, setOpen] = useState(true);
  const [signingOut, setSigningOut] = useState(false);
  const [isDark, setIsDark] = useState(true);

  useEffect(() => {
    const savedTheme = localStorage.getItem("admin-theme");
    if (savedTheme === "light") {
      setIsDark(false);
    }
  }, []);

  const toggleTheme = () => {
    const newTheme = !isDark;
    setIsDark(newTheme);
    localStorage.setItem("admin-theme", newTheme ? "dark" : "light");
    // Dispatch custom event to notify LoadingContext
    if (typeof window !== "undefined") {
      window.dispatchEvent(new Event("admin-theme-change"));
    }
  };

  const onSignOut = async () => {
    if (signingOut) return;
    setSigningOut(true);
    try {
      const base = process.env.NEXT_PUBLIC_API_BASE ?? "";
      const token =
        (typeof window !== "undefined" && localStorage.getItem("token")) ||
        (typeof window !== "undefined" && localStorage.getItem("accessToken")) ||
        "";
      if (base) {
        try {
          await fetch(`${base}/api/v1/auth/logout`, {
            method: "POST",
            headers: {
              "Content-Type": "application/json",
              ...(token ? { Authorization: `Bearer ${token}` } : {}),
            },
            credentials: "include",
          });
        } catch {}
      }
    } finally {
      clearAllAuthData();
      router.replace("/login");
    }
  };

  return (
    <div className={`flex h-screen transition-colors ${
      isDark 
        ? "bg-zinc-950 text-zinc-100" 
        : "bg-gray-50 text-gray-900"
    }`}>
      <aside className={`flex flex-col transition-all duration-300 ${
        open ? "w-64" : "w-20"
      } ${
        isDark
          ? "bg-zinc-900 border-r border-zinc-800"
          : "bg-white border-r border-gray-200"
      }`}>
        <div className={`flex items-center gap-2 px-4 py-4 border-b ${
          isDark ? "border-zinc-800" : "border-gray-200"
        }`}>
          <span className="w-2 h-2 rounded-full bg-green-500" />
          <span className={`font-bold text-lg whitespace-nowrap transition-opacity ${
            open ? "opacity-100" : "opacity-0 w-0 overflow-hidden"
          }`}>IMOS</span>
        </div>

        <nav className="flex-1 overflow-y-auto py-2 px-2">
          {NAV.map(({ href, label, icon }) => {
            const active = pathname === href || pathname.startsWith(`${href}/`);
            return (
              <Link
                key={href}
                href={href}
                className={`flex items-center gap-3 px-3 py-2.5 rounded-lg mb-1 transition-colors ${
                  active
                    ? isDark
                      ? "bg-zinc-800 text-white"
                      : "bg-gray-100 text-gray-900"
                    : isDark
                      ? "text-zinc-400 hover:bg-zinc-800/50 hover:text-zinc-200"
                      : "text-gray-600 hover:bg-gray-100 hover:text-gray-900"
                }`}
                aria-current={active ? "page" : undefined}
              >
                <span className="flex-shrink-0 w-5 h-5 flex items-center justify-center">{icon}</span>
                <span className={`whitespace-nowrap transition-opacity ${
                  open ? "opacity-100" : "opacity-0 w-0 overflow-hidden"
                }`}>{label}</span>
              </Link>
            );
          })}
        </nav>

        <div className={`border-t p-2 space-y-1 ${
          isDark ? "border-zinc-800" : "border-gray-200"
        }`}>
          <button
            className={`w-full flex items-center gap-3 px-3 py-2.5 rounded-lg transition-colors ${
              isDark
                ? "text-zinc-400 hover:bg-zinc-800/50 hover:text-zinc-200"
                : "text-gray-600 hover:bg-gray-100 hover:text-gray-900"
            }`}
            onClick={toggleTheme}
          >
            <span className="flex-shrink-0 w-5 h-5 flex items-center justify-center">
              {isDark ? <SunIcon /> : <MoonIcon />}
            </span>
            <span className={`whitespace-nowrap transition-opacity ${
              open ? "opacity-100" : "opacity-0 w-0 overflow-hidden"
            }`}>{isDark ? "Sáng" : "Tối"}</span>
          </button>
          <button
            className={`w-full flex items-center gap-3 px-3 py-2.5 rounded-lg transition-colors disabled:opacity-50 ${
              isDark
                ? "text-zinc-400 hover:bg-zinc-800/50 hover:text-zinc-200"
                : "text-gray-600 hover:bg-gray-100 hover:text-gray-900"
            }`}
            onClick={() => router.push("/settings")}
          >
            <span className="flex-shrink-0 w-5 h-5 flex items-center justify-center">
              <SettingsIcon />
            </span>
            <span className={`whitespace-nowrap transition-opacity ${
              open ? "opacity-100" : "opacity-0 w-0 overflow-hidden"
            }`}>Cài đặt</span>
          </button>
          <button
            className={`w-full flex items-center gap-3 px-3 py-2.5 rounded-lg transition-colors disabled:opacity-50 ${
              isDark
                ? "text-zinc-400 hover:bg-zinc-800/50 hover:text-zinc-200"
                : "text-gray-600 hover:bg-gray-100 hover:text-gray-900"
            }`}
            onClick={onSignOut}
            disabled={signingOut}
            aria-busy={signingOut}
          >
            <span className="flex-shrink-0 w-5 h-5 flex items-center justify-center">
              <SignOutIcon />
            </span>
            <span className={`whitespace-nowrap transition-opacity ${
              open ? "opacity-100" : "opacity-0 w-0 overflow-hidden"
            }`}>{signingOut ? "Đang đăng xuất…" : "Đăng xuất"}</span>
          </button>
        </div>
      </aside>

      <div className="flex-1 flex flex-col overflow-hidden">
        <header className={`h-14 border-b flex items-center gap-4 px-4 ${
          isDark
            ? "bg-zinc-900 border-zinc-800"
            : "bg-white border-gray-200"
        }`}>
          <button
            className={`w-9 h-9 flex items-center justify-center rounded-lg transition-colors ${
              isDark
                ? "hover:bg-zinc-800 text-zinc-400 hover:text-zinc-200"
                : "hover:bg-gray-100 text-gray-600 hover:text-gray-900"
            }`}
            onClick={() => setOpen((v) => !v)}
            aria-label="Thu gọn/mở rộng menu"
          >
            <BurgerIcon />
          </button>
          <div className="flex-1 max-w-md">
            <input
              className={`w-full h-9 px-3 rounded-lg border outline-none focus:ring-1 ${
                isDark
                  ? "border-zinc-800 bg-zinc-800/50 text-zinc-100 placeholder-zinc-500 focus:border-zinc-700 focus:ring-zinc-700"
                  : "border-gray-300 bg-white text-gray-900 placeholder-gray-400 focus:border-gray-400 focus:ring-gray-400"
              }`}
              placeholder="Tìm kiếm…"
              aria-label="Tìm kiếm"
            />
          </div>
          <div className="flex items-center gap-2">
            <button
              className={`w-9 h-9 flex items-center justify-center rounded-lg transition-colors ${
                isDark
                  ? "hover:bg-zinc-800 text-zinc-400 hover:text-zinc-200"
                  : "hover:bg-gray-100 text-gray-600 hover:text-gray-900"
              }`}
              aria-label="Thông báo"
            >
              <BellIcon />
            </button>
            <div className={`w-9 h-9 rounded-full border ${
              isDark
                ? "bg-zinc-700 border-zinc-600"
                : "bg-gray-300 border-gray-400"
            }`} />
          </div>
        </header>

        <div className={`flex-1 overflow-y-auto p-5 ${
          isDark ? "bg-zinc-950" : "bg-gray-50"
        }`}>
          <ThemeContext.Provider value={{ isDark, toggleTheme }}>
            {children}
          </ThemeContext.Provider>
        </div>
      </div>
    </div>
  );
}

function DashIcon() {
  return (
    <svg width="18" height="18" viewBox="0 0 24 24" fill="none">
      <rect x="3" y="3" width="8" height="8" rx="2" stroke="currentColor" strokeWidth="2" />
      <rect x="13" y="3" width="8" height="5" rx="2" stroke="currentColor" strokeWidth="2" />
      <rect x="13" y="10" width="8" height="11" rx="2" stroke="currentColor" strokeWidth="2" />
      <rect x="3" y="13" width="8" height="8" rx="2" stroke="currentColor" strokeWidth="2" />
    </svg>
  );
}
function ChartIcon() {
  return (
    <svg width="18" height="18" viewBox="0 0 24 24" fill="none">
      <path d="M4 20h16" stroke="currentColor" strokeWidth="2" strokeLinecap="round" />
      <rect x="6" y="10" width="3" height="7" rx="1" stroke="currentColor" strokeWidth="2" />
      <rect x="11" y="6" width="3" height="11" rx="1" stroke="currentColor" strokeWidth="2" />
      <rect x="16" y="13" width="3" height="4" rx="1" stroke="currentColor" strokeWidth="2" />
    </svg>
  );
}
function UsersIcon() {
  return (
    <svg width="18" height="18" viewBox="0 0 24 24" fill="none">
      <path d="M16 21v-2a4 4 0 0 0-4-4H8a4 4 0 0 0-4 4v2" stroke="currentColor" strokeWidth="2" />
      <circle cx="10" cy="7" r="4" stroke="currentColor" strokeWidth="2" />
      <path d="M20 21v-2a4 4 0 0 0-3-3.87" stroke="currentColor" strokeWidth="2" />
      <path d="M16 3a4 4 0 0 1 0 8" stroke="currentColor" strokeWidth="2" />
    </svg>
  );
}
function FileIcon() {
  return (
    <svg width="18" height="18" viewBox="0 0 24 24" fill="none">
      <path d="M14 2H7a2 2 0 0 0-2 2v16a2 2 0 0 0 2 2h10a2 2 0 0 0 2-2V7Z" stroke="currentColor" strokeWidth="2" />
      <path d="M14 2v5h5" stroke="currentColor" strokeWidth="2" />
    </svg>
  );
}
function CardIcon() {
  return (
    <svg width="18" height="18" viewBox="0 0 24 24" fill="none">
      <rect x="2" y="4" width="20" height="16" rx="2" stroke="currentColor" strokeWidth="2" />
      <path d="M2 9h20" stroke="currentColor" strokeWidth="2" />
      <rect x="6" y="13" width="6" height="2" rx="1" fill="currentColor" />
    </svg>
  );
}
function SettingsIcon() {
  return (
    <svg width="18" height="18" viewBox="0 0 24 24" fill="none">
      <path d="M12 15a3 3 0 1 0 0-6 3 3 0 0 0 0 6Z" stroke="currentColor" strokeWidth="2" />
      <path
        d="M19.4 15a1.7 1.7 0 0 0 .34 1.87l.04.05a2 2 0 1 1-2.83 2.83l-.05-.04A1.7 1.7 0 0 0 15 19.4a1.7 1.7 0 0 0-1 .33l-.05.03a2 2 0 0 1-3.9 0l-.05-.03a1.7 1.7 0 0 0-1-.33 1.7 1.7 0 0 0-1.87.34l-.05.04a2 2 0 1 1-2.83-2.83l.04-.05A1.7 1.7 0 0 0 4.6 15a1.7 1.7 0 0 0-.33-1l-.03-.05a2 2 0 0 1 0-3.9l.03-.05a1.7 1.7 0 0 0 .33-1A1.7 1.7 0 0 0 3.23 6l-.04-.05a2 2 0 1 1 2.83-2.83L6.07 3.1A1.7 1.7 0 0 0 7 3.43c.34 0 .68-.11 1-.33l.05-.03a2 2 0 0 1 3.9 0l.05.03c.32.22.66.33 1 .33.33 0 .67-.11 1-.33l.05-.03a2 2 0 1 1 2.78 2.88l-.04.05c-.22.32-.33.66-.33 1 0 .33.11.67.33 1l.04.05a2 2 0 0 1 0 3.9l-.04.05c-.22.32-.33.66-.33 1Z"
        stroke="currentColor"
        strokeWidth="2"
        strokeLinejoin="round"
      />
    </svg>
  );
}
function SignOutIcon() {
  return (
    <svg width="18" height="18" viewBox="0 0 24 24" fill="none">
      <path d="M9 21H7a2 2 0 0 1-2-2V5a2 2 0 0 1 2-2h2" stroke="currentColor" strokeWidth="2" />
      <path d="M16 17l5-5-5-5" stroke="currentColor" strokeWidth="2" />
      <path d="M21 12H9" stroke="currentColor" strokeWidth="2" />
    </svg>
  );
}
function BurgerIcon() {
  return (
    <svg width="20" height="20" viewBox="0 0 24 24" fill="none">
      <path d="M3 6h18M3 12h18M3 18h18" stroke="currentColor" strokeWidth="2" strokeLinecap="round" />
    </svg>
  );
}
function BellIcon() {
  return (
    <svg width="18" height="18" viewBox="0 0 24 24" fill="none">
      <path d="M6 8a6 6 0 1 1 12 0c0 7 3 7 3 9H3c0-2 3-2 3-9Z" stroke="currentColor" strokeWidth="2" />
      <path d="M10 21a2 2 0 0 0 4 0" stroke="currentColor" strokeWidth="2" />
    </svg>
  );
}
function MapIcon() {
  return (
    <svg width="18" height="18" viewBox="0 0 24 24" fill="none">
      <path d="M3 6l6-3 6 3 6-3v18l-6 3-6-3-6 3V6z" stroke="currentColor" strokeWidth="2" strokeLinejoin="round" />
      <path d="M9 3v18M15 6v18" stroke="currentColor" strokeWidth="2" strokeLinecap="round" />
    </svg>
  );
}
function OrgIcon() {
  return (
    <svg width="18" height="18" viewBox="0 0 24 24" fill="none">
      <path d="M3 21V7a2 2 0 0 1 2-2h4v16H3Z" stroke="currentColor" strokeWidth="2" />
      <path d="M9 21h12V5a2 2 0 0 0-2-2h-6v18Z" stroke="currentColor" strokeWidth="2" />
      <path d="M7 9h2M7 13h2M7 17h2M15 7h2M15 11h2M15 15h2M15 19h2" stroke="currentColor" strokeWidth="2" strokeLinecap="round" />
    </svg>
  );
}
function PlanIcon() {
  return (
    <svg width="18" height="18" viewBox="0 0 24 24" fill="none">
      <rect x="3" y="4" width="18" height="16" rx="2" stroke="currentColor" strokeWidth="2" />
      <path d="M7 8h10M7 12h6M7 16h8" stroke="currentColor" strokeWidth="2" strokeLinecap="round" />
    </svg>
  );
}
function TicketIcon() {
  return (
    <svg width="18" height="18" viewBox="0 0 24 24" fill="none">
      <path d="M4 7h16v3a2 2 0 0 0 0 4v3H4v-3a2 2 0 0 0 0-4V7Z" stroke="currentColor" strokeWidth="2" strokeLinejoin="round" />
      <path d="M12 7v10" stroke="currentColor" strokeWidth="2" strokeLinecap="round" />
    </svg>
  );
}
function PostIcon() {
  return (
    <svg width="18" height="18" viewBox="0 0 24 24" fill="none">
      <path d="M14 2H6a2 2 0 0 0-2 2v16a2 2 0 0 0 2 2h12a2 2 0 0 0 2-2V8Z" stroke="currentColor" strokeWidth="2" />
      <path d="M14 2v6h6M16 13H8M16 17H8M10 9H8" stroke="currentColor" strokeWidth="2" strokeLinecap="round" />
    </svg>
  );
}

function SunIcon() {
  return (
    <svg width="18" height="18" viewBox="0 0 24 24" fill="none">
      <circle cx="12" cy="12" r="4" stroke="currentColor" strokeWidth="2" />
      <path d="M12 2v2M12 20v2M4.93 4.93l1.41 1.41M17.66 17.66l1.41 1.41M2 12h2M20 12h2M6.34 17.66l-1.41 1.41M19.07 4.93l-1.41 1.41" stroke="currentColor" strokeWidth="2" strokeLinecap="round" />
    </svg>
  );
}

function MoonIcon() {
  return (
    <svg width="18" height="18" viewBox="0 0 24 24" fill="none">
      <path d="M21 12.79A9 9 0 1 1 11.21 3 7 7 0 0 0 21 12.79z" stroke="currentColor" strokeWidth="2" />
    </svg>
  );
}<|MERGE_RESOLUTION|>--- conflicted
+++ resolved
@@ -10,7 +10,7 @@
   toggleTheme: () => void;
 }>({
   isDark: true,
-  toggleTheme: () => {},
+  toggleTheme: () => { },
 });
 
 export const useTheme = () => useContext(ThemeContext);
@@ -22,13 +22,8 @@
   { href: "/organizations", label: "Tổ chức", icon: <OrgIcon /> },
   { href: "/subscription-plans", label: "Gói đăng ký", icon: <PlanIcon /> },
   { href: "/support-tickets", label: "Phiếu hỗ trợ", icon: <TicketIcon /> },
-<<<<<<< HEAD
   { href: "/community-posts", label: "Bài viết Cộng đồng", icon: <PostIcon /> },
   { href: "/map-gallery", label: "Duyệt Bản đồ", icon: <MapIcon /> },
-=======
-  { href: "/community-admin", label: "Cộng đồng", icon: <FileIcon /> },
-  { href: "/map-gallery-admin", label: "Map gallery", icon: <MapIcon /> },
->>>>>>> 046b7269
   // { href: "/exports", label: "Xuất dữ liệu", icon: <FileIcon /> },
   // { href: "/billing", label: "Lịch sử thanh toán", icon: <CardIcon /> },
   // { href: "/template", label: "Mẫu bản đồ", icon: <MapIcon /> },
@@ -78,7 +73,7 @@
             },
             credentials: "include",
           });
-        } catch {}
+        } catch { }
       }
     } finally {
       clearAllAuthData();
@@ -87,25 +82,20 @@
   };
 
   return (
-    <div className={`flex h-screen transition-colors ${
-      isDark 
-        ? "bg-zinc-950 text-zinc-100" 
+    <div className={`flex h-screen transition-colors ${isDark
+        ? "bg-zinc-950 text-zinc-100"
         : "bg-gray-50 text-gray-900"
-    }`}>
-      <aside className={`flex flex-col transition-all duration-300 ${
-        open ? "w-64" : "w-20"
-      } ${
-        isDark
+      }`}>
+      <aside className={`flex flex-col transition-all duration-300 ${open ? "w-64" : "w-20"
+        } ${isDark
           ? "bg-zinc-900 border-r border-zinc-800"
           : "bg-white border-r border-gray-200"
-      }`}>
-        <div className={`flex items-center gap-2 px-4 py-4 border-b ${
-          isDark ? "border-zinc-800" : "border-gray-200"
         }`}>
+        <div className={`flex items-center gap-2 px-4 py-4 border-b ${isDark ? "border-zinc-800" : "border-gray-200"
+          }`}>
           <span className="w-2 h-2 rounded-full bg-green-500" />
-          <span className={`font-bold text-lg whitespace-nowrap transition-opacity ${
-            open ? "opacity-100" : "opacity-0 w-0 overflow-hidden"
-          }`}>IMOS</span>
+          <span className={`font-bold text-lg whitespace-nowrap transition-opacity ${open ? "opacity-100" : "opacity-0 w-0 overflow-hidden"
+            }`}>IMOS</span>
         </div>
 
         <nav className="flex-1 overflow-y-auto py-2 px-2">
@@ -115,65 +105,57 @@
               <Link
                 key={href}
                 href={href}
-                className={`flex items-center gap-3 px-3 py-2.5 rounded-lg mb-1 transition-colors ${
-                  active
+                className={`flex items-center gap-3 px-3 py-2.5 rounded-lg mb-1 transition-colors ${active
                     ? isDark
                       ? "bg-zinc-800 text-white"
                       : "bg-gray-100 text-gray-900"
                     : isDark
                       ? "text-zinc-400 hover:bg-zinc-800/50 hover:text-zinc-200"
                       : "text-gray-600 hover:bg-gray-100 hover:text-gray-900"
-                }`}
+                  }`}
                 aria-current={active ? "page" : undefined}
               >
                 <span className="flex-shrink-0 w-5 h-5 flex items-center justify-center">{icon}</span>
-                <span className={`whitespace-nowrap transition-opacity ${
-                  open ? "opacity-100" : "opacity-0 w-0 overflow-hidden"
-                }`}>{label}</span>
+                <span className={`whitespace-nowrap transition-opacity ${open ? "opacity-100" : "opacity-0 w-0 overflow-hidden"
+                  }`}>{label}</span>
               </Link>
             );
           })}
         </nav>
 
-        <div className={`border-t p-2 space-y-1 ${
-          isDark ? "border-zinc-800" : "border-gray-200"
-        }`}>
+        <div className={`border-t p-2 space-y-1 ${isDark ? "border-zinc-800" : "border-gray-200"
+          }`}>
           <button
-            className={`w-full flex items-center gap-3 px-3 py-2.5 rounded-lg transition-colors ${
-              isDark
+            className={`w-full flex items-center gap-3 px-3 py-2.5 rounded-lg transition-colors ${isDark
                 ? "text-zinc-400 hover:bg-zinc-800/50 hover:text-zinc-200"
                 : "text-gray-600 hover:bg-gray-100 hover:text-gray-900"
-            }`}
+              }`}
             onClick={toggleTheme}
           >
             <span className="flex-shrink-0 w-5 h-5 flex items-center justify-center">
               {isDark ? <SunIcon /> : <MoonIcon />}
             </span>
-            <span className={`whitespace-nowrap transition-opacity ${
-              open ? "opacity-100" : "opacity-0 w-0 overflow-hidden"
-            }`}>{isDark ? "Sáng" : "Tối"}</span>
+            <span className={`whitespace-nowrap transition-opacity ${open ? "opacity-100" : "opacity-0 w-0 overflow-hidden"
+              }`}>{isDark ? "Sáng" : "Tối"}</span>
           </button>
           <button
-            className={`w-full flex items-center gap-3 px-3 py-2.5 rounded-lg transition-colors disabled:opacity-50 ${
-              isDark
+            className={`w-full flex items-center gap-3 px-3 py-2.5 rounded-lg transition-colors disabled:opacity-50 ${isDark
                 ? "text-zinc-400 hover:bg-zinc-800/50 hover:text-zinc-200"
                 : "text-gray-600 hover:bg-gray-100 hover:text-gray-900"
-            }`}
+              }`}
             onClick={() => router.push("/settings")}
           >
             <span className="flex-shrink-0 w-5 h-5 flex items-center justify-center">
               <SettingsIcon />
             </span>
-            <span className={`whitespace-nowrap transition-opacity ${
-              open ? "opacity-100" : "opacity-0 w-0 overflow-hidden"
-            }`}>Cài đặt</span>
+            <span className={`whitespace-nowrap transition-opacity ${open ? "opacity-100" : "opacity-0 w-0 overflow-hidden"
+              }`}>Cài đặt</span>
           </button>
           <button
-            className={`w-full flex items-center gap-3 px-3 py-2.5 rounded-lg transition-colors disabled:opacity-50 ${
-              isDark
+            className={`w-full flex items-center gap-3 px-3 py-2.5 rounded-lg transition-colors disabled:opacity-50 ${isDark
                 ? "text-zinc-400 hover:bg-zinc-800/50 hover:text-zinc-200"
                 : "text-gray-600 hover:bg-gray-100 hover:text-gray-900"
-            }`}
+              }`}
             onClick={onSignOut}
             disabled={signingOut}
             aria-busy={signingOut}
@@ -181,25 +163,22 @@
             <span className="flex-shrink-0 w-5 h-5 flex items-center justify-center">
               <SignOutIcon />
             </span>
-            <span className={`whitespace-nowrap transition-opacity ${
-              open ? "opacity-100" : "opacity-0 w-0 overflow-hidden"
-            }`}>{signingOut ? "Đang đăng xuất…" : "Đăng xuất"}</span>
+            <span className={`whitespace-nowrap transition-opacity ${open ? "opacity-100" : "opacity-0 w-0 overflow-hidden"
+              }`}>{signingOut ? "Đang đăng xuất…" : "Đăng xuất"}</span>
           </button>
         </div>
       </aside>
 
       <div className="flex-1 flex flex-col overflow-hidden">
-        <header className={`h-14 border-b flex items-center gap-4 px-4 ${
-          isDark
+        <header className={`h-14 border-b flex items-center gap-4 px-4 ${isDark
             ? "bg-zinc-900 border-zinc-800"
             : "bg-white border-gray-200"
-        }`}>
+          }`}>
           <button
-            className={`w-9 h-9 flex items-center justify-center rounded-lg transition-colors ${
-              isDark
+            className={`w-9 h-9 flex items-center justify-center rounded-lg transition-colors ${isDark
                 ? "hover:bg-zinc-800 text-zinc-400 hover:text-zinc-200"
                 : "hover:bg-gray-100 text-gray-600 hover:text-gray-900"
-            }`}
+              }`}
             onClick={() => setOpen((v) => !v)}
             aria-label="Thu gọn/mở rộng menu"
           >
@@ -207,37 +186,33 @@
           </button>
           <div className="flex-1 max-w-md">
             <input
-              className={`w-full h-9 px-3 rounded-lg border outline-none focus:ring-1 ${
-                isDark
+              className={`w-full h-9 px-3 rounded-lg border outline-none focus:ring-1 ${isDark
                   ? "border-zinc-800 bg-zinc-800/50 text-zinc-100 placeholder-zinc-500 focus:border-zinc-700 focus:ring-zinc-700"
                   : "border-gray-300 bg-white text-gray-900 placeholder-gray-400 focus:border-gray-400 focus:ring-gray-400"
-              }`}
+                }`}
               placeholder="Tìm kiếm…"
               aria-label="Tìm kiếm"
             />
           </div>
           <div className="flex items-center gap-2">
             <button
-              className={`w-9 h-9 flex items-center justify-center rounded-lg transition-colors ${
-                isDark
+              className={`w-9 h-9 flex items-center justify-center rounded-lg transition-colors ${isDark
                   ? "hover:bg-zinc-800 text-zinc-400 hover:text-zinc-200"
                   : "hover:bg-gray-100 text-gray-600 hover:text-gray-900"
-              }`}
+                }`}
               aria-label="Thông báo"
             >
               <BellIcon />
             </button>
-            <div className={`w-9 h-9 rounded-full border ${
-              isDark
+            <div className={`w-9 h-9 rounded-full border ${isDark
                 ? "bg-zinc-700 border-zinc-600"
                 : "bg-gray-300 border-gray-400"
-            }`} />
+              }`} />
           </div>
         </header>
 
-        <div className={`flex-1 overflow-y-auto p-5 ${
-          isDark ? "bg-zinc-950" : "bg-gray-50"
-        }`}>
+        <div className={`flex-1 overflow-y-auto p-5 ${isDark ? "bg-zinc-950" : "bg-gray-50"
+          }`}>
           <ThemeContext.Provider value={{ isDark, toggleTheme }}>
             {children}
           </ThemeContext.Provider>
